--- conflicted
+++ resolved
@@ -16,11 +16,7 @@
 #
 
 Name:		yast2-storage-ng
-<<<<<<< HEAD
-Version:	4.2.1
-=======
-Version:	4.1.79
->>>>>>> 042eef98
+Version:	4.2.2
 Release:	0
 
 BuildRoot:	%{_tmppath}/%{name}-%{version}-build
