--- conflicted
+++ resolved
@@ -16,11 +16,7 @@
 #
 
 Name:           yast2-storage-ng
-<<<<<<< HEAD
-Version:        4.5.3
-=======
-Version:        4.4.39
->>>>>>> 728ccab2
+Version:        4.5.4
 Release:        0
 Summary:        YaST2 - Storage Configuration
 License:        GPL-2.0-only OR GPL-3.0-only
