#
# spec file for package yast2-storage-ng
#
# Copyright (c) 2020 SUSE LINUX GmbH, Nuernberg, Germany.
#
# All modifications and additions to the file contributed by third parties
# remain the property of their copyright owners, unless otherwise agreed
# upon. The license for this file, and modifications and additions to the
# file, is the same license as for the pristine package itself (unless the
# license for the pristine package is not an Open Source License, in which
# case the license is the MIT License). An "Open Source License" is a
# license that conforms to the Open Source Definition (Version 1.9)
# published by the Open Source Initiative.

# Please submit bugfixes or comments via https://bugs.opensuse.org/
#

Name:           yast2-storage-ng
<<<<<<< HEAD
Version:        5.0.28
=======
Version:        5.0.29
>>>>>>> 8889433c
Release:        0
Summary:        YaST2 - Storage Configuration
License:        GPL-2.0-only OR GPL-3.0-only
Group:          System/YaST
Url:            https://github.com/yast/yast-storage-ng

Source:         %{name}-%{version}.tar.bz2

# RB_FILESYSTEM_MOUNT_READ_ONLY
BuildRequires:	libstorage-ng-ruby >= 4.5.246
BuildRequires:  update-desktop-files
# Arch.has_tpm2
BuildRequires:  yast2 >= 5.0.13
BuildRequires:  yast2-devtools >= 4.2.2
# yast/rspec/helpers.rb
BuildRequires:  yast2-ruby-bindings >= 4.4.7
# yast2-xml dependency is added by yast2 but ignored in the
# openSUSE:Factory project config
BuildRequires:  yast2-xml
BuildRequires:  rubygem(%{rb_default_ruby_abi}:rspec)
# communicate with udisks
BuildRequires:  rubygem(%{rb_default_ruby_abi}:ruby-dbus)
BuildRequires:  rubygem(%{rb_default_ruby_abi}:yast-rake)
# speed up the tests in SLE15-SP1+ or TW
%if 0%{?sle_version} >= 150100 || 0%{?suse_version} > 1500
BuildRequires:  rubygem(%{rb_default_ruby_abi}:parallel_tests)
%endif

# findutils for xargs
Requires:       findutils
# RB_FILESYSTEM_MOUNT_READ_ONLY
Requires:       libstorage-ng-ruby >= 4.5.246
# Require libstorage bindings for the current Ruby version (bsc#1235598)
Requires:       libstorage-ng-ruby-%{rb_ver}
# Arch.has_tpm2
Requires:       yast2 >= 5.0.13
# Y2Packager::Repository
Requires:       yast2-packager >= 3.3.7
# for AbortException and handle direct abort
Requires:       yast2-ruby-bindings >= 4.0.6
# OpenItems for (nested) tables
Requires:       yast2-ycp-ui-bindings >= 4.3.4
# communicate with udisks
Requires:       rubygem(%{rb_default_ruby_abi}:ruby-dbus)
Requires(post): %fillup_prereq

Recommends:	(libyui-qt-graph if libyui-qt)

Obsoletes:      yast2-storage

%description
This package contains the files for YaST2 that handle access to disk
devices during installation and on an installed system.
This YaST2 module uses libstorage-ng.

%prep
%setup -q

%check
rake test:unit

%build

%install
%yast_install
%yast_metainfo

%post
%{fillup_only -ans storage %{name}.common}
%ifarch s390 s390x
%{fillup_only -ans storage %{name}.s390}
%else
%{fillup_only -ans storage %{name}.default}
%endif

%files
%license COPYING
%doc README.md
%{yast_clientdir}
%{yast_desktopdir}
%{yast_libdir}
%{yast_ybindir}
%{_fillupdir}/*%{name}*
# agents-scr
%{yast_scrconfdir}
%{_datadir}/icons/hicolor/*/apps/yast-disk.*
%{_datadir}/metainfo/org.opensuse.yast.Disk.metainfo.xml

%changelog<|MERGE_RESOLUTION|>--- conflicted
+++ resolved
@@ -16,11 +16,7 @@
 #
 
 Name:           yast2-storage-ng
-<<<<<<< HEAD
-Version:        5.0.28
-=======
-Version:        5.0.29
->>>>>>> 8889433c
+Version:        5.0.30
 Release:        0
 Summary:        YaST2 - Storage Configuration
 License:        GPL-2.0-only OR GPL-3.0-only
