--- conflicted
+++ resolved
@@ -16,11 +16,7 @@
 #
 
 Name:           yast2-storage-ng
-<<<<<<< HEAD
-Version:        4.5.0
-=======
-Version:        4.4.37
->>>>>>> ada3b297
+Version:        4.5.1
 Release:        0
 Summary:        YaST2 - Storage Configuration
 License:        GPL-2.0-only OR GPL-3.0-only
