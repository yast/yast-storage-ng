#
# spec file for package yast2-storage-ng
#
# Copyright (c) 2020 SUSE LINUX GmbH, Nuernberg, Germany.
#
# All modifications and additions to the file contributed by third parties
# remain the property of their copyright owners, unless otherwise agreed
# upon. The license for this file, and modifications and additions to the
# file, is the same license as for the pristine package itself (unless the
# license for the pristine package is not an Open Source License, in which
# case the license is the MIT License). An "Open Source License" is a
# license that conforms to the Open Source Definition (Version 1.9)
# published by the Open Source Initiative.

# Please submit bugfixes or comments via https://bugs.opensuse.org/
#

Name:           yast2-storage-ng
<<<<<<< HEAD
Version:        4.5.12
=======
Version:        4.4.41
>>>>>>> 983d36fd
Release:        0
Summary:        YaST2 - Storage Configuration
License:        GPL-2.0-only OR GPL-3.0-only
Group:          System/YaST
Url:            https://github.com/yast/yast-storage-ng

Source:         %{name}-%{version}.tar.bz2

# New Md size calculation
BuildRequires:	libstorage-ng-ruby >= 4.4.76
BuildRequires:  update-desktop-files
# Replace PackageSystem with Package
BuildRequires:  yast2 >= 4.4.38
BuildRequires:  yast2-devtools >= 4.2.2
# yast/rspec/helpers.rb
BuildRequires:  yast2-ruby-bindings >= 4.4.7
# yast2-xml dependency is added by yast2 but ignored in the
# openSUSE:Factory project config
BuildRequires:  yast2-xml
BuildRequires:  rubygem(%{rb_default_ruby_abi}:rspec)
# communicate with udisks
BuildRequires:  rubygem(%{rb_default_ruby_abi}:ruby-dbus)
BuildRequires:  rubygem(%{rb_default_ruby_abi}:yast-rake)
# speed up the tests in SLE15-SP1+ or TW
%if 0%{?sle_version} >= 150100 || 0%{?suse_version} > 1500
BuildRequires:  rubygem(%{rb_default_ruby_abi}:parallel_tests)
%endif

# findutils for xargs
Requires:       findutils
# New Md size calculation
Requires:       libstorage-ng-ruby >= 4.4.76
# Replace PackageSystem with Package
Requires:       yast2 >= 4.4.38
# Y2Packager::Repository
Requires:       yast2-packager >= 3.3.7
# for AbortException and handle direct abort
Requires:       yast2-ruby-bindings >= 4.0.6
# OpenItems for (nested) tables
Requires:       yast2-ycp-ui-bindings >= 4.3.4
# communicate with udisks
Requires:       rubygem(%{rb_default_ruby_abi}:ruby-dbus)
Requires(post): %fillup_prereq

Recommends:	(libyui-qt-graph if libyui-qt)

Obsoletes:      yast2-storage

%description
This package contains the files for YaST2 that handle access to disk
devices during installation and on an installed system.
This YaST2 module uses libstorage-ng.

%prep
%setup -q

%check
rake test:unit

%build

%install
%yast_install
%yast_metainfo

%post
%{fillup_only -ans storage %{name}.common}
%ifarch s390 s390x
%{fillup_only -ans storage %{name}.s390}
%else
%{fillup_only -ans storage %{name}.default}
%endif

%files
%license COPYING
%doc README.md
%{yast_clientdir}
%{yast_desktopdir}
%{yast_libdir}
%{yast_ybindir}
%{_fillupdir}/*%{name}*
# agents-scr
%{yast_scrconfdir}
%{_datadir}/icons/hicolor/*/apps/yast-disk.*
%{_datadir}/metainfo/org.opensuse.yast.Disk.metainfo.xml

%changelog<|MERGE_RESOLUTION|>--- conflicted
+++ resolved
@@ -16,11 +16,7 @@
 #
 
 Name:           yast2-storage-ng
-<<<<<<< HEAD
-Version:        4.5.12
-=======
-Version:        4.4.41
->>>>>>> 983d36fd
+Version:        4.5.13
 Release:        0
 Summary:        YaST2 - Storage Configuration
 License:        GPL-2.0-only OR GPL-3.0-only
