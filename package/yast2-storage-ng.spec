#
# spec file for package yast2-storage-ng
#
# Copyright (c) 2020 SUSE LINUX GmbH, Nuernberg, Germany.
#
# All modifications and additions to the file contributed by third parties
# remain the property of their copyright owners, unless otherwise agreed
# upon. The license for this file, and modifications and additions to the
# file, is the same license as for the pristine package itself (unless the
# license for the pristine package is not an Open Source License, in which
# case the license is the MIT License). An "Open Source License" is a
# license that conforms to the Open Source Definition (Version 1.9)
# published by the Open Source Initiative.

# Please submit bugfixes or comments via https://bugs.opensuse.org/
#

Name:           yast2-storage-ng
<<<<<<< HEAD
Version:        4.4.36
=======
Version:        4.3.60
>>>>>>> f237bb25
Release:        0
Summary:        YaST2 - Storage Configuration
License:        GPL-2.0-only OR GPL-3.0-only
Group:          System/YaST
Url:            https://github.com/yast/yast-storage-ng

Source:         %{name}-%{version}.tar.bz2

# New Md size calculation
BuildRequires:	libstorage-ng-ruby >= 4.4.76
BuildRequires:  update-desktop-files
# Replace PackageSystem with Package
BuildRequires:  yast2 >= 4.4.38
BuildRequires:  yast2-devtools >= 4.2.2
# yast/rspec/helpers.rb
BuildRequires:  yast2-ruby-bindings >= 4.4.7
# yast2-xml dependency is added by yast2 but ignored in the
# openSUSE:Factory project config
BuildRequires:  yast2-xml
BuildRequires:  rubygem(%{rb_default_ruby_abi}:rspec)
# communicate with udisks
BuildRequires:  rubygem(%{rb_default_ruby_abi}:ruby-dbus)
BuildRequires:  rubygem(%{rb_default_ruby_abi}:yast-rake)
# speed up the tests in SLE15-SP1+ or TW
%if 0%{?sle_version} >= 150100 || 0%{?suse_version} > 1500
BuildRequires:  rubygem(%{rb_default_ruby_abi}:parallel_tests)
%endif

# findutils for xargs
Requires:       findutils
# New Md size calculation
Requires:       libstorage-ng-ruby >= 4.4.76
# Replace PackageSystem with Package
Requires:       yast2 >= 4.4.38
# Y2Packager::Repository
Requires:       yast2-packager >= 3.3.7
# for AbortException and handle direct abort
Requires:       yast2-ruby-bindings >= 4.0.6
# OpenItems for (nested) tables
Requires:       yast2-ycp-ui-bindings >= 4.3.4
# communicate with udisks
Requires:       rubygem(%{rb_default_ruby_abi}:ruby-dbus)
Requires(post): %fillup_prereq

Recommends:	(libyui-qt-graph if libyui-qt)

Obsoletes:      yast2-storage

%description
This package contains the files for YaST2 that handle access to disk
devices during installation and on an installed system.
This YaST2 module uses libstorage-ng.

%prep
%setup -q

%check
rake test:unit

%build

%install
%yast_install
%yast_metainfo

%post
%{fillup_only -ans storage %{name}.common}
%ifarch s390 s390x
%{fillup_only -ans storage %{name}.s390}
%else
%{fillup_only -ans storage %{name}.default}
%endif

%files
%license COPYING
%doc README.md
%{yast_clientdir}
%{yast_desktopdir}
%{yast_libdir}
%{yast_ybindir}
%{_fillupdir}/*%{name}*
# agents-scr
%{yast_scrconfdir}
%{_datadir}/icons/hicolor/*/apps/yast-disk.*
%{_datadir}/metainfo/org.opensuse.yast.Disk.metainfo.xml

%changelog<|MERGE_RESOLUTION|>--- conflicted
+++ resolved
@@ -16,11 +16,7 @@
 #
 
 Name:           yast2-storage-ng
-<<<<<<< HEAD
-Version:        4.4.36
-=======
-Version:        4.3.60
->>>>>>> f237bb25
+Version:        4.4.37
 Release:        0
 Summary:        YaST2 - Storage Configuration
 License:        GPL-2.0-only OR GPL-3.0-only
