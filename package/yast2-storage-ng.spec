#
# spec file for package yast2-storage-ng
#
# Copyright (c) 2020 SUSE LINUX GmbH, Nuernberg, Germany.
#
# All modifications and additions to the file contributed by third parties
# remain the property of their copyright owners, unless otherwise agreed
# upon. The license for this file, and modifications and additions to the
# file, is the same license as for the pristine package itself (unless the
# license for the pristine package is not an Open Source License, in which
# case the license is the MIT License). An "Open Source License" is a
# license that conforms to the Open Source Definition (Version 1.9)
# published by the Open Source Initiative.

# Please submit bugfixes or comments via https://bugs.opensuse.org/
#

Name:           yast2-storage-ng
<<<<<<< HEAD
Version:        5.0.25
=======
Version:        4.7.3
>>>>>>> 9d21d1b4
Release:        0
Summary:        YaST2 - Storage Configuration
License:        GPL-2.0-only OR GPL-3.0-only
Group:          System/YaST
Url:            https://github.com/yast/yast-storage-ng

Source:         %{name}-%{version}.tar.bz2

# Encryption#use_key_file_in_commit
BuildRequires:	libstorage-ng-ruby >= 4.5.144
BuildRequires:  update-desktop-files
# Replace PackageSystem with Package
BuildRequires:  yast2 >= 4.4.38
BuildRequires:  yast2-devtools >= 4.2.2
# yast/rspec/helpers.rb
BuildRequires:  yast2-ruby-bindings >= 4.4.7
# yast2-xml dependency is added by yast2 but ignored in the
# openSUSE:Factory project config
BuildRequires:  yast2-xml
BuildRequires:  rubygem(%{rb_default_ruby_abi}:rspec)
# communicate with udisks
BuildRequires:  rubygem(%{rb_default_ruby_abi}:ruby-dbus)
BuildRequires:  rubygem(%{rb_default_ruby_abi}:yast-rake)
# speed up the tests in SLE15-SP1+ or TW
%if 0%{?sle_version} >= 150100 || 0%{?suse_version} > 1500
BuildRequires:  rubygem(%{rb_default_ruby_abi}:parallel_tests)
%endif

# findutils for xargs
Requires:       findutils
# Encryption#use_key_file_in_commit
Requires:       libstorage-ng-ruby >= 4.5.144
# Require libstorage bindings for the current Ruby version (bsc#1235598)
Requires:       libstorage-ng-ruby-%{rb_ver}
# Replace PackageSystem with Package
Requires:       yast2 >= 4.4.38
# Y2Packager::Repository
Requires:       yast2-packager >= 3.3.7
# for AbortException and handle direct abort
Requires:       yast2-ruby-bindings >= 4.0.6
# OpenItems for (nested) tables
Requires:       yast2-ycp-ui-bindings >= 4.3.4
# communicate with udisks
Requires:       rubygem(%{rb_default_ruby_abi}:ruby-dbus)
Requires(post): %fillup_prereq

Recommends:	(libyui-qt-graph if libyui-qt)

Obsoletes:      yast2-storage

%description
This package contains the files for YaST2 that handle access to disk
devices during installation and on an installed system.
This YaST2 module uses libstorage-ng.

%prep
%setup -q

%check
rake test:unit

%build

%install
%yast_install
%yast_metainfo

%post
%{fillup_only -ans storage %{name}.common}
%ifarch s390 s390x
%{fillup_only -ans storage %{name}.s390}
%else
%{fillup_only -ans storage %{name}.default}
%endif

%files
%license COPYING
%doc README.md
%{yast_clientdir}
%{yast_desktopdir}
%{yast_libdir}
%{yast_ybindir}
%{_fillupdir}/*%{name}*
# agents-scr
%{yast_scrconfdir}
%{_datadir}/icons/hicolor/*/apps/yast-disk.*
%{_datadir}/metainfo/org.opensuse.yast.Disk.metainfo.xml

%changelog<|MERGE_RESOLUTION|>--- conflicted
+++ resolved
@@ -16,11 +16,7 @@
 #
 
 Name:           yast2-storage-ng
-<<<<<<< HEAD
-Version:        5.0.25
-=======
-Version:        4.7.3
->>>>>>> 9d21d1b4
+Version:        5.0.26
 Release:        0
 Summary:        YaST2 - Storage Configuration
 License:        GPL-2.0-only OR GPL-3.0-only
