#
# spec file for package yast2-storage-ng
#
# Copyright (c) 2018 SUSE LLC.
#
# All modifications and additions to the file contributed by third parties
# remain the property of their copyright owners, unless otherwise agreed
# upon. The license for this file, and modifications and additions to the
# file, is the same license as for the pristine package itself (unless the
# license for the pristine package is not an Open Source License, in which
# case the license is the MIT License). An "Open Source License" is a
# license that conforms to the Open Source Definition (Version 1.9)
# published by the Open Source Initiative.

# Please submit bugfixes or comments via http://bugs.opensuse.org/
#

Name:		yast2-storage-ng
<<<<<<< HEAD
Version:	4.1.7
=======
Version:        4.0.207
>>>>>>> 1a89992b
Release:	0

BuildRoot:	%{_tmppath}/%{name}-%{version}-build
Source:		%{name}-%{version}.tar.bz2

# CWM::Dialog#abort_handler
Requires:	yast2 >= 4.0.73
# for AbortException and handle direct abort
Requires:	yast2-ruby-bindings >= 4.0.6
# Storage::StrayBlkDevice (in the SLE15-SP1 branch)
Requires:	libstorage-ng-ruby >= 4.1.5
# communicate with udisks
Requires:	rubygem(ruby-dbus)
# Y2Packager::Repository
Requires:	yast2-packager >= 3.3.7
# findutils for xargs
Requires:	findutils

BuildRequires:	update-desktop-files
# Storage::StrayBlkDevice (in the SLE15-SP1 branch)
BuildRequires:	libstorage-ng-ruby >= 4.1.5
BuildRequires:	yast2-ruby-bindings
BuildRequires:	yast2-devtools
# yast2-xml dependency is added by yast2 but ignored in the
# openSUSE:Factory project config
BuildRequires:  yast2-xml
# CWM::Dialog#abort_handler
BuildRequires:	yast2 >= 4.0.73
# for AbortException and handle direct abort
BuildRequires:	yast2-ruby-bindings >= 4.0.6
BuildRequires:	rubygem(yast-rake)
BuildRequires:	rubygem(rspec)
# speed up the tests in SLE15-SP1+ or TW
%if 0%{?sle_version} >= 150100 || 0%{?suse_version} > 1500
BuildRequires:	rubygem(parallel_tests)
%endif
# communicate with udisks
BuildRequires:	rubygem(ruby-dbus)
PreReq:         %fillup_prereq

Obsoletes:	yast2-storage

Group:		System/YaST
License:	GPL-2.0 or GPL-3.0
Summary:	YaST2 - Storage Configuration

%description
This package contains the files for YaST2 that handle access to disk
devices during installation and on an installed system.
This YaST2 module uses libstorage-ng.

%prep
%setup -n %{name}-%{version}

%check
rake test:unit

%install
rake install DESTDIR="%{buildroot}"

%post
%ifarch s390 s390x
%{fillup_only -ans storage %{name}.s390}
%else
%{fillup_only -ans storage %{name}.default}
%endif

%files
%defattr(-,root,root)
%{yast_dir}/clients/*.rb
%{yast_dir}/lib
%{yast_desktopdir}/*.desktop
%{yast_fillupdir}/*
%{yast_ybindir}/*

# agents-scr
%{yast_scrconfdir}/*.scr

%doc COPYING
%doc README.md
%doc CONTRIBUTING.md

%build<|MERGE_RESOLUTION|>--- conflicted
+++ resolved
@@ -16,11 +16,7 @@
 #
 
 Name:		yast2-storage-ng
-<<<<<<< HEAD
-Version:	4.1.7
-=======
-Version:        4.0.207
->>>>>>> 1a89992b
+Version:	4.1.8
 Release:	0
 
 BuildRoot:	%{_tmppath}/%{name}-%{version}-build
