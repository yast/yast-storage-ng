--- conflicted
+++ resolved
@@ -16,11 +16,7 @@
 #
 
 Name:		yast2-storage-ng
-<<<<<<< HEAD
-Version:	4.1.54
-=======
-Version:        4.0.218
->>>>>>> de67b474
+Version:	4.1.55
 Release:	0
 
 BuildRoot:	%{_tmppath}/%{name}-%{version}-build
