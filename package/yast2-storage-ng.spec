--- conflicted
+++ resolved
@@ -16,11 +16,7 @@
 #
 
 Name:           yast2-storage-ng
-<<<<<<< HEAD
-Version:        4.3.45
-=======
-Version:        4.2.115
->>>>>>> 0ee8e716
+Version:        4.3.46
 Release:        0
 Summary:        YaST2 - Storage Configuration
 License:        GPL-2.0-only OR GPL-3.0-only
