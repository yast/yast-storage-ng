#
# spec file for package yast2-storage-ng
#
# Copyright (c) 2020 SUSE LINUX GmbH, Nuernberg, Germany.
#
# All modifications and additions to the file contributed by third parties
# remain the property of their copyright owners, unless otherwise agreed
# upon. The license for this file, and modifications and additions to the
# file, is the same license as for the pristine package itself (unless the
# license for the pristine package is not an Open Source License, in which
# case the license is the MIT License). An "Open Source License" is a
# license that conforms to the Open Source Definition (Version 1.9)
# published by the Open Source Initiative.

# Please submit bugfixes or comments via https://bugs.opensuse.org/
#

Name:           yast2-storage-ng
<<<<<<< HEAD
Version:        4.6.5
=======
Version:        4.5.21
>>>>>>> 4af0e598
Release:        0
Summary:        YaST2 - Storage Configuration
License:        GPL-2.0-only OR GPL-3.0-only
Group:          System/YaST
Url:            https://github.com/yast/yast-storage-ng

Source:         %{name}-%{version}.tar.bz2

# New Md size calculation
BuildRequires:	libstorage-ng-ruby >= 4.4.76
BuildRequires:  update-desktop-files
# Replace PackageSystem with Package
BuildRequires:  yast2 >= 4.4.38
BuildRequires:  yast2-devtools >= 4.2.2
# yast/rspec/helpers.rb
BuildRequires:  yast2-ruby-bindings >= 4.4.7
# yast2-xml dependency is added by yast2 but ignored in the
# openSUSE:Factory project config
BuildRequires:  yast2-xml
BuildRequires:  rubygem(%{rb_default_ruby_abi}:rspec)
# communicate with udisks
BuildRequires:  rubygem(%{rb_default_ruby_abi}:ruby-dbus)
BuildRequires:  rubygem(%{rb_default_ruby_abi}:yast-rake)
# speed up the tests in SLE15-SP1+ or TW
%if 0%{?sle_version} >= 150100 || 0%{?suse_version} > 1500
BuildRequires:  rubygem(%{rb_default_ruby_abi}:parallel_tests)
%endif

# findutils for xargs
Requires:       findutils
# New Md size calculation
Requires:       libstorage-ng-ruby >= 4.4.76
# Replace PackageSystem with Package
Requires:       yast2 >= 4.4.38
# Y2Packager::Repository
Requires:       yast2-packager >= 3.3.7
# for AbortException and handle direct abort
Requires:       yast2-ruby-bindings >= 4.0.6
# OpenItems for (nested) tables
Requires:       yast2-ycp-ui-bindings >= 4.3.4
# communicate with udisks
Requires:       rubygem(%{rb_default_ruby_abi}:ruby-dbus)
Requires(post): %fillup_prereq

Recommends:	(libyui-qt-graph if libyui-qt)

Obsoletes:      yast2-storage

%description
This package contains the files for YaST2 that handle access to disk
devices during installation and on an installed system.
This YaST2 module uses libstorage-ng.

%prep
%setup -q

%check
rake test:unit

%build

%install
%yast_install
%yast_metainfo

%post
%{fillup_only -ans storage %{name}.common}
%ifarch s390 s390x
%{fillup_only -ans storage %{name}.s390}
%else
%{fillup_only -ans storage %{name}.default}
%endif

%files
%license COPYING
%doc README.md
%{yast_clientdir}
%{yast_desktopdir}
%{yast_libdir}
%{yast_ybindir}
%{_fillupdir}/*%{name}*
# agents-scr
%{yast_scrconfdir}
%{_datadir}/icons/hicolor/*/apps/yast-disk.*
%{_datadir}/metainfo/org.opensuse.yast.Disk.metainfo.xml

%changelog<|MERGE_RESOLUTION|>--- conflicted
+++ resolved
@@ -16,11 +16,7 @@
 #
 
 Name:           yast2-storage-ng
-<<<<<<< HEAD
-Version:        4.6.5
-=======
-Version:        4.5.21
->>>>>>> 4af0e598
+Version:        4.6.6
 Release:        0
 Summary:        YaST2 - Storage Configuration
 License:        GPL-2.0-only OR GPL-3.0-only
