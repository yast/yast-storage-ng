#
# spec file for package yast2-storage-ng
#
# Copyright (c) 2015 SUSE LLC.
#
# All modifications and additions to the file contributed by third parties
# remain the property of their copyright owners, unless otherwise agreed
# upon. The license for this file, and modifications and additions to the
# file, is the same license as for the pristine package itself (unless the
# license for the pristine package is not an Open Source License, in which
# case the license is the MIT License). An "Open Source License" is a
# license that conforms to the Open Source Definition (Version 1.9)
# published by the Open Source Initiative.

# Please submit bugfixes or comments via http://bugs.opensuse.org/
#

Name:		yast2-storage-ng
<<<<<<< HEAD
Version:        0.1.22
=======
Version:        0.1.28
>>>>>>> beb051e2
Release:	0
BuildArch:	noarch

BuildRoot:	%{_tmppath}/%{name}-%{version}-build
Source:		%{name}-%{version}.tar.bz2

# EventDispatcher#event_handler is required
Requires:	yast2 >= 3.2.37 
Requires:	yast2-ruby-bindings
Requires:	libstorage-ng-ruby

BuildRequires:	update-desktop-files
BuildRequires:	libstorage-ng-ruby
BuildRequires:	yast2-ruby-bindings
BuildRequires:	yast2-devtools
# EventDispatcher#event_handler is required
BuildRequires:	yast2 >= 3.2.37
BuildRequires:	rubygem(yast-rake)
BuildRequires:	rubygem(rspec)

Group:		System/YaST
License:	GPL-2.0 or GPL-3.0
Summary:	YaST2 - Example module using libstorage-ng

%description
A YaST2 example module using libstorage-ng.

%prep
%setup -n %{name}-%{version}

%check
rake test:unit

%install
rake install DESTDIR="%{buildroot}"

%files
%defattr(-,root,root)
%{yast_dir}/clients/*.rb
%{yast_dir}/lib

# agents-scr
%{yast_scrconfdir}/*.scr

%doc COPYING
%doc README.md

%build<|MERGE_RESOLUTION|>--- conflicted
+++ resolved
@@ -16,11 +16,7 @@
 #
 
 Name:		yast2-storage-ng
-<<<<<<< HEAD
-Version:        0.1.22
-=======
-Version:        0.1.28
->>>>>>> beb051e2
+Version:        0.1.29
 Release:	0
 BuildArch:	noarch
 
