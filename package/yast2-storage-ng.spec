#
# spec file for package yast2-storage-ng
#
# Copyright (c) 2020 SUSE LINUX GmbH, Nuernberg, Germany.
#
# All modifications and additions to the file contributed by third parties
# remain the property of their copyright owners, unless otherwise agreed
# upon. The license for this file, and modifications and additions to the
# file, is the same license as for the pristine package itself (unless the
# license for the pristine package is not an Open Source License, in which
# case the license is the MIT License). An "Open Source License" is a
# license that conforms to the Open Source Definition (Version 1.9)
# published by the Open Source Initiative.

# Please submit bugfixes or comments via https://bugs.opensuse.org/
#

<<<<<<< HEAD
Name:           yast2-storage-ng
Version:        4.2.106
Release:        0
Summary:        YaST2 - Storage Configuration
License:        GPL-2.0-only OR GPL-3.0-only
Group:          System/YaST
Url:            https://github.com/yast/yast-storage-ng

Source:         %{name}-%{version}.tar.bz2

# RAID1C{3,4}
BuildRequires:	libstorage-ng-ruby >= 4.2.61
BuildRequires:  update-desktop-files
# CWM::DynamicProgressBar
BuildRequires:  yast2 >= 4.2.63
BuildRequires:  yast2-devtools >= 4.2.2
=======
Name:		yast2-storage-ng
Version:        4.1.95
Release:	0

BuildRoot:	%{_tmppath}/%{name}-%{version}-build
Source:		%{name}-%{version}.tar.bz2

# CWM::Dialog#next_handler (4.1 branch) and improved CWM::Dialog
Requires:	yast2 >= 4.1.11
>>>>>>> 4a558a7c
# for AbortException and handle direct abort
BuildRequires:  yast2-ruby-bindings >= 4.0.6
# yast2-xml dependency is added by yast2 but ignored in the
# openSUSE:Factory project config
BuildRequires:  yast2-xml
BuildRequires:  rubygem(%{rb_default_ruby_abi}:rspec)
# communicate with udisks
BuildRequires:  rubygem(%{rb_default_ruby_abi}:ruby-dbus)
BuildRequires:  rubygem(%{rb_default_ruby_abi}:yast-rake)
# speed up the tests in SLE15-SP1+ or TW
%if 0%{?sle_version} >= 150100 || 0%{?suse_version} > 1500
BuildRequires:  rubygem(%{rb_default_ruby_abi}:parallel_tests)
%endif

# findutils for xargs
Requires:       findutils
# RAID1C{3,4}
Requires:       libstorage-ng-ruby >= 4.2.61
# CWM::DynamicProgressBar
Requires:       yast2 >= 4.2.63
# Y2Packager::Repository
Requires:       yast2-packager >= 3.3.7
# for AbortException and handle direct abort
Requires:       yast2-ruby-bindings >= 4.0.6
# for sortKey
Requires:       yast2-ycp-ui-bindings >= 4.2.7
# communicate with udisks
Requires:       rubygem(%{rb_default_ruby_abi}:ruby-dbus)
Requires(post): %fillup_prereq

Obsoletes:      yast2-storage

%description
This package contains the files for YaST2 that handle access to disk
devices during installation and on an installed system.
This YaST2 module uses libstorage-ng.

%prep
%setup -q

%check
rake test:unit

%build

%install
%yast_install
%yast_metainfo

%post
%{fillup_only -ans storage %{name}.common}
%ifarch s390 s390x
%{fillup_only -ans storage %{name}.s390}
%else
%{fillup_only -ans storage %{name}.default}
%endif

%files
%{yast_clientdir}
%{yast_libdir}
%{yast_desktopdir}
%{yast_metainfodir}
%{yast_fillupdir}
%{yast_ybindir}
# agents-scr
%{yast_scrconfdir}
%{yast_icondir}
%license COPYING
%doc README.md
%doc CONTRIBUTING.md

%changelog<|MERGE_RESOLUTION|>--- conflicted
+++ resolved
@@ -15,9 +15,8 @@
 # Please submit bugfixes or comments via https://bugs.opensuse.org/
 #
 
-<<<<<<< HEAD
 Name:           yast2-storage-ng
-Version:        4.2.106
+Version:        4.2.107
 Release:        0
 Summary:        YaST2 - Storage Configuration
 License:        GPL-2.0-only OR GPL-3.0-only
@@ -32,17 +31,6 @@
 # CWM::DynamicProgressBar
 BuildRequires:  yast2 >= 4.2.63
 BuildRequires:  yast2-devtools >= 4.2.2
-=======
-Name:		yast2-storage-ng
-Version:        4.1.95
-Release:	0
-
-BuildRoot:	%{_tmppath}/%{name}-%{version}-build
-Source:		%{name}-%{version}.tar.bz2
-
-# CWM::Dialog#next_handler (4.1 branch) and improved CWM::Dialog
-Requires:	yast2 >= 4.1.11
->>>>>>> 4a558a7c
 # for AbortException and handle direct abort
 BuildRequires:  yast2-ruby-bindings >= 4.0.6
 # yast2-xml dependency is added by yast2 but ignored in the
