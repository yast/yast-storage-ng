--- conflicted
+++ resolved
@@ -16,11 +16,7 @@
 #
 
 Name:           yast2-storage-ng
-<<<<<<< HEAD
-Version:        4.6.4
-=======
-Version:        4.5.20
->>>>>>> 1e893370
+Version:        4.6.5
 Release:        0
 Summary:        YaST2 - Storage Configuration
 License:        GPL-2.0-only OR GPL-3.0-only
