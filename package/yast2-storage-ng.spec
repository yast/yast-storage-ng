#
# spec file for package yast2-storage-ng
#
# Copyright (c) 2018 SUSE LLC.
#
# All modifications and additions to the file contributed by third parties
# remain the property of their copyright owners, unless otherwise agreed
# upon. The license for this file, and modifications and additions to the
# file, is the same license as for the pristine package itself (unless the
# license for the pristine package is not an Open Source License, in which
# case the license is the MIT License). An "Open Source License" is a
# license that conforms to the Open Source Definition (Version 1.9)
# published by the Open Source Initiative.

# Please submit bugfixes or comments via http://bugs.opensuse.org/
#

Name:		yast2-storage-ng
<<<<<<< HEAD
Version:        4.0.173
=======
Version:        4.0.174
>>>>>>> 19e65a8d
Release:	0

BuildRoot:	%{_tmppath}/%{name}-%{version}-build
Source:		%{name}-%{version}.tar.bz2

# Yast::Report.yesno_popup
Requires:	yast2 >= 4.0.61
# for AbortException and handle direct abort
Requires:	yast2-ruby-bindings >= 4.0.6
# function light_probe
Requires:	libstorage-ng-ruby >= 3.3.254
# communicate with udisks
Requires:	rubygem(ruby-dbus)

BuildRequires:	update-desktop-files
# function light_probe
BuildRequires:	libstorage-ng-ruby >= 3.3.254
BuildRequires:	yast2-ruby-bindings
BuildRequires:	yast2-devtools
# yast2-xml dependency is added by yast2 but ignored in the
# openSUSE:Factory project config
BuildRequires:  yast2-xml
# Yast::Report.yesno_popup
BuildRequires:	yast2 >= 4.0.61
# for AbortException and handle direct abort
BuildRequires:	yast2-ruby-bindings >= 4.0.6
BuildRequires:	rubygem(yast-rake)
BuildRequires:	rubygem(rspec)
PreReq:         %fillup_prereq

Obsoletes:	yast2-storage

Group:		System/YaST
License:	GPL-2.0 or GPL-3.0
Summary:	YaST2 - Storage Configuration

%description
This package contains the files for YaST2 that handle access to disk
devices during installation and on an installed system.
This YaST2 module uses libstorage-ng.

%prep
%setup -n %{name}-%{version}

%check
rake test:unit

%install
rake install DESTDIR="%{buildroot}"

%post
%ifarch s390 s390x
%{fillup_only -ans storage %{name}.s390}
%else
%{fillup_only -ans storage %{name}.default}
%endif

%files
%defattr(-,root,root)
%{yast_dir}/clients/*.rb
%{yast_dir}/lib
%{yast_desktopdir}/*.desktop
%{yast_fillupdir}/*

# agents-scr
%{yast_scrconfdir}/*.scr

%doc COPYING
%doc README.md
%doc CONTRIBUTING.md

%build<|MERGE_RESOLUTION|>--- conflicted
+++ resolved
@@ -16,11 +16,7 @@
 #
 
 Name:		yast2-storage-ng
-<<<<<<< HEAD
-Version:        4.0.173
-=======
-Version:        4.0.174
->>>>>>> 19e65a8d
+Version:        4.0.175
 Release:	0
 
 BuildRoot:	%{_tmppath}/%{name}-%{version}-build
