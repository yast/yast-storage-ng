#
# spec file for package yast2-storage-ng
#
# Copyright (c) 2018 SUSE LLC.
#
# All modifications and additions to the file contributed by third parties
# remain the property of their copyright owners, unless otherwise agreed
# upon. The license for this file, and modifications and additions to the
# file, is the same license as for the pristine package itself (unless the
# license for the pristine package is not an Open Source License, in which
# case the license is the MIT License). An "Open Source License" is a
# license that conforms to the Open Source Definition (Version 1.9)
# published by the Open Source Initiative.

# Please submit bugfixes or comments via http://bugs.opensuse.org/
#

Name:		yast2-storage-ng
<<<<<<< HEAD
Version:	4.1.31
=======
Version:        4.0.215
>>>>>>> 937b5054
Release:	0

BuildRoot:	%{_tmppath}/%{name}-%{version}-build
Source:		%{name}-%{version}.tar.bz2

# CWM::Dialog#next_handler (4.1 branch) and improved CWM::Dialog
Requires:	yast2 >= 4.1.11
# for AbortException and handle direct abort
Requires:	yast2-ruby-bindings >= 4.0.6
# Storage::Luks#uuid
Requires:	libstorage-ng-ruby >= 4.1.54
# communicate with udisks
Requires:	rubygem(ruby-dbus)
# Y2Packager::Repository
Requires:	yast2-packager >= 3.3.7
# findutils for xargs
Requires:	findutils

BuildRequires:	update-desktop-files
# Storage::Luks#uuid
BuildRequires:	libstorage-ng-ruby >= 4.1.54
BuildRequires:	yast2-ruby-bindings
BuildRequires:	yast2-devtools
# yast2-xml dependency is added by yast2 but ignored in the
# openSUSE:Factory project config
BuildRequires:  yast2-xml
# CWM::Dialog#next_handler (4.1 branch) and improved CWM::Dialog
BuildRequires:	yast2 >= 4.1.11
# for AbortException and handle direct abort
BuildRequires:	yast2-ruby-bindings >= 4.0.6
BuildRequires:	rubygem(yast-rake)
BuildRequires:	rubygem(rspec)
# speed up the tests in SLE15-SP1+ or TW
%if 0%{?sle_version} >= 150100 || 0%{?suse_version} > 1500
BuildRequires:	rubygem(parallel_tests)
%endif
# communicate with udisks
BuildRequires:	rubygem(ruby-dbus)
PreReq:         %fillup_prereq

Obsoletes:	yast2-storage

Group:		System/YaST
License:	GPL-2.0-only or GPL-3.0-only
Summary:	YaST2 - Storage Configuration

%description
This package contains the files for YaST2 that handle access to disk
devices during installation and on an installed system.
This YaST2 module uses libstorage-ng.

%prep
%setup -n %{name}-%{version}

%check
rake test:unit

%install
rake install DESTDIR="%{buildroot}"

# Remove the license from the /usr/share/doc/packages directory,
# it is also included in the /usr/share/licenses directory by using
# the %license tag.
rm -f $RPM_BUILD_ROOT/%{yast_docdir}/COPYING

%post
%ifarch s390 s390x
%{fillup_only -ans storage %{name}.s390}
%else
%{fillup_only -ans storage %{name}.default}
%endif

%files
%defattr(-,root,root)
%{yast_dir}/clients/*.rb
%{yast_dir}/lib
%{yast_desktopdir}/*.desktop
%{yast_fillupdir}/*
%{yast_ybindir}/*

# agents-scr
%{yast_scrconfdir}/*.scr

%license COPYING
%doc README.md
%doc CONTRIBUTING.md

%build<|MERGE_RESOLUTION|>--- conflicted
+++ resolved
@@ -16,11 +16,7 @@
 #
 
 Name:		yast2-storage-ng
-<<<<<<< HEAD
-Version:	4.1.31
-=======
-Version:        4.0.215
->>>>>>> 937b5054
+Version:	4.1.32
 Release:	0
 
 BuildRoot:	%{_tmppath}/%{name}-%{version}-build
