#
# spec file for package yast2-storage-ng
#
# Copyright (c) 2019 SUSE LLC.
#
# All modifications and additions to the file contributed by third parties
# remain the property of their copyright owners, unless otherwise agreed
# upon. The license for this file, and modifications and additions to the
# file, is the same license as for the pristine package itself (unless the
# license for the pristine package is not an Open Source License, in which
# case the license is the MIT License). An "Open Source License" is a
# license that conforms to the Open Source Definition (Version 1.9)
# published by the Open Source Initiative.

# Please submit bugfixes or comments via http://bugs.opensuse.org/
#

Name:		yast2-storage-ng
<<<<<<< HEAD
Version:	4.2.5
=======
Version:	4.1.83
>>>>>>> a4c2f3bd
Release:	0

BuildRoot:	%{_tmppath}/%{name}-%{version}-build
Source:		%{name}-%{version}.tar.bz2

# CWM::Dialog#next_handler (4.1 branch) and improved CWM::Dialog
Requires:	yast2 >= 4.1.11
# for AbortException and handle direct abort
Requires:	yast2-ruby-bindings >= 4.0.6
# Bcache#remove_bcache_cset
Requires:	libstorage-ng-ruby >= 4.1.89
# communicate with udisks
Requires:	rubygem(ruby-dbus)
# Y2Packager::Repository
Requires:	yast2-packager >= 3.3.7
# findutils for xargs
Requires:	findutils

BuildRequires:	update-desktop-files
# Bcache#remove_bcache_cset
BuildRequires:	libstorage-ng-ruby >= 4.1.89
BuildRequires:	yast2-ruby-bindings
BuildRequires:	yast2-devtools
# yast2-xml dependency is added by yast2 but ignored in the
# openSUSE:Factory project config
BuildRequires:  yast2-xml
# CWM::Dialog#next_handler (4.1 branch) and improved CWM::Dialog
BuildRequires:	yast2 >= 4.1.11
# for AbortException and handle direct abort
BuildRequires:	yast2-ruby-bindings >= 4.0.6
BuildRequires:	rubygem(yast-rake)
BuildRequires:	rubygem(rspec)
# speed up the tests in SLE15-SP1+ or TW
%if 0%{?sle_version} >= 150100 || 0%{?suse_version} > 1500
BuildRequires:	rubygem(parallel_tests)
%endif
# communicate with udisks
BuildRequires:	rubygem(ruby-dbus)
PreReq:         %fillup_prereq

Obsoletes:	yast2-storage

Group:		System/YaST
License:	GPL-2.0-only or GPL-3.0-only
Summary:	YaST2 - Storage Configuration

%description
This package contains the files for YaST2 that handle access to disk
devices during installation and on an installed system.
This YaST2 module uses libstorage-ng.

%prep
%setup -n %{name}-%{version}

%check
rake test:unit

%install
rake install DESTDIR="%{buildroot}"

# Remove the license from the /usr/share/doc/packages directory,
# it is also included in the /usr/share/licenses directory by using
# the %license tag.
rm -f $RPM_BUILD_ROOT/%{yast_docdir}/COPYING

%post
%ifarch s390 s390x
%{fillup_only -ans storage %{name}.s390}
%else
%{fillup_only -ans storage %{name}.default}
%endif

%files
%defattr(-,root,root)
%{yast_dir}/clients/*.rb
%{yast_dir}/lib
%{yast_desktopdir}/*.desktop
%{yast_fillupdir}/*
%{yast_ybindir}/*

# agents-scr
%{yast_scrconfdir}/*.scr

# icons
%{yast_icondir}

%license COPYING
%doc README.md
%doc CONTRIBUTING.md

%build<|MERGE_RESOLUTION|>--- conflicted
+++ resolved
@@ -16,11 +16,7 @@
 #
 
 Name:		yast2-storage-ng
-<<<<<<< HEAD
-Version:	4.2.5
-=======
-Version:	4.1.83
->>>>>>> a4c2f3bd
+Version:	4.2.6
 Release:	0
 
 BuildRoot:	%{_tmppath}/%{name}-%{version}-build
