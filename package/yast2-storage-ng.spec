--- conflicted
+++ resolved
@@ -15,19 +15,13 @@
 # Please submit bugfixes or comments via https://bugs.opensuse.org/
 #
 
-<<<<<<< HEAD
 Name:           yast2-storage-ng
-Version:        4.2.24
+Version:        4.2.25
 Release:        0
 Summary:        YaST2 - Storage Configuration
 License:        GPL-2.0-only OR GPL-3.0-only
 Group:          System/YaST
 Url:            https://github.com/yast/yast-storage-ng
-=======
-Name:		yast2-storage-ng
-Version:        4.1.85
-Release:	0
->>>>>>> 07b7e8d3
 
 Source:         %{name}-%{version}.tar.bz2
 
