#
# spec file for package yast2-storage-ng
#
# Copyright (c) 2015 SUSE LLC.
#
# All modifications and additions to the file contributed by third parties
# remain the property of their copyright owners, unless otherwise agreed
# upon. The license for this file, and modifications and additions to the
# file, is the same license as for the pristine package itself (unless the
# license for the pristine package is not an Open Source License, in which
# case the license is the MIT License). An "Open Source License" is a
# license that conforms to the Open Source Definition (Version 1.9)
# published by the Open Source Initiative.

# Please submit bugfixes or comments via http://bugs.opensuse.org/
#

Name:		yast2-storage-ng
<<<<<<< HEAD
Version:	0.1.18
=======
Version:        0.1.20
>>>>>>> 928fd1f7
Release:	0
BuildArch:	noarch

BuildRoot:	%{_tmppath}/%{name}-%{version}-build
Source:		%{name}-%{version}.tar.bz2

# EventDispatcher#event_handler is required
Requires:	yast2 >= 3.2.37 
Requires:	yast2-ruby-bindings
Requires:	libstorage-ng-ruby

BuildRequires:	update-desktop-files
BuildRequires:	libstorage-ng-ruby
BuildRequires:	yast2-ruby-bindings
BuildRequires:	yast2-devtools
# EventDispatcher#event_handler is required
BuildRequires:	yast2 >= 3.2.37
BuildRequires:	rubygem(yast-rake)
BuildRequires:	rubygem(rspec)

Group:		System/YaST
License:	GPL-2.0 or GPL-3.0
Summary:	YaST2 - Example module using libstorage-ng

%description
A YaST2 example module using libstorage-ng.

%prep
%setup -n %{name}-%{version}

%check
rake test:unit

%install
rake install DESTDIR="%{buildroot}"

%files
%defattr(-,root,root)
%{yast_dir}/clients/*.rb
%{yast_dir}/lib

# agents-scr
%{yast_scrconfdir}/*.scr

%doc COPYING
%doc README.md

%build<|MERGE_RESOLUTION|>--- conflicted
+++ resolved
@@ -16,11 +16,7 @@
 #
 
 Name:		yast2-storage-ng
-<<<<<<< HEAD
-Version:	0.1.18
-=======
 Version:        0.1.20
->>>>>>> 928fd1f7
 Release:	0
 BuildArch:	noarch
 
