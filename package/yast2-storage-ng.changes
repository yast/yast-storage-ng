-------------------------------------------------------------------
<<<<<<< HEAD
Wed Dec 22 17:37:23 UTC 2021 - Ladislav Slezák <lslezak@suse.cz>

- Display LUKS2 configuration checkbox in the installer console
  (related to jsc#SLE-21308)
=======
Fri Dec 31 10:36:11 UTC 2021 - Josef Reidinger <jreidinger@suse.com>

- Adapt for ruby 3.1 (bsc#1193192)
>>>>>>> 2b18bf4a
- 4.4.29

-------------------------------------------------------------------
Wed Dec 22 14:06:54 UTC 2021 - Ancor Gonzalez Sosa <ancor@suse.com>

- Dropped test clients proposal_testing and partitioner_testing in
  favor of a more powerful one called storage_testing (related to
  fate#318196).

-------------------------------------------------------------------
Mon Dec 20 16:25:17 UTC 2021 - Ancor Gonzalez Sosa <ancor@suse.com>

- Partitioner: added a warning if a required mount option, eg.
  _netdev, is missing in a mount point (jsc#SLE-20535).
- 4.4.28

-------------------------------------------------------------------
Wed Dec 15 18:48:46 UTC 2021 - David Diaz <dgonzalez@suse.com>

- Improve probing issues handling by raising exceptions.
- Fix aborting from standalone modules when the user decides
  to not continue (bsc#1193749).
- 4.4.27

-------------------------------------------------------------------
Wed Dec 15 16:28:02 UTC 2021 - Steffen Winterfeldt <snwint@suse.com>

- Partitioner: nest thin logical volumes below their thin pools (related to
  jsc#SLE-15283)
- 4.4.26

-------------------------------------------------------------------
Tue Dec 14 15:12:05 UTC 2021 - Ancor Gonzalez Sosa <ancor@suse.com>

- AutoYaST: fixes for reusing encrypted devices, RAIDs and bcache
  devices (bsc#1193450).
- 4.4.25

-------------------------------------------------------------------
Fri Dec 10 15:29:16 UTC 2021 - Steffen Winterfeldt <snwint@suse.com>

- document UEFI handling (bsc#937067)
- 4.4.24

-------------------------------------------------------------------
Fri Dec 10 10:18:05 UTC 2021 - José Iván López González <jlopez@suse.com>

- Proposal: add support for mount options (related to fate#318196).
- 4.4.23

-------------------------------------------------------------------
Thu Dec  9 13:25:29 UTC 2021 - Steffen Winterfeldt <snwint@suse.com>

- use libstorage-ng to determine whether efibootmgr is available
  (bsc#937067)
- 4.4.22

-------------------------------------------------------------------
Wed Dec  8 10:01:35 UTC 2021 - Josef Reidinger <jreidinger@suse.com>

- Prepare code for ruby3 - adapt openstruct usage (bsc#1193192)
- 4.4.21

-------------------------------------------------------------------
Fri Dec  3 12:21:14 UTC 2021 - José Iván López González <jlopez@suse.com>

- Fix regression for unit tests: mock the generation of Bcache
  issues to avoid setting the architecture for every test (related
  to jsc#SLE-18430).
- 4.4.20

-------------------------------------------------------------------
Thu Dec  2 16:36:41 UTC 2021 - Ancor Gonzalez Sosa <ancor@suse.com>

- Refined the criteria used to check whether a certain mount point
  needs the _netdev mount option (jsc#SLE-20535).
- Now _netdev is only added if needed at the end of the Guided
  Proposal, is not longer suggested as part of the default mount
  options for new mount points.
- 4.4.19

-------------------------------------------------------------------
Thu Dec  2 15:16:17 UTC 2021 - José Iván López González <jlopez@suse.com>

- Improve probing errors handling: when there are several errors,
  only one popup is shown, and Details button shows all the errors
  (jsc#SLE-18430).
- Partitioner: add menu option View/System Issues.
- 4.4.18

-------------------------------------------------------------------
Thu Dec  2 14:44:24 UTC 2021 - Ladislav Slezák <lslezak@suse.cz>

- Unify the Yes/No popup button IDs (bsc#1193326)
- 4.4.17

-------------------------------------------------------------------
Wed Dec  1 14:00:02 UTC 2021 - Josef Reidinger <jreidinger@suse.com>

- Prepare code for ruby3 (bsc#1193192)
- 4.4.16

-------------------------------------------------------------------
Tue Nov 30 13:12:33 UTC 2021 - Ancor Gonzalez Sosa <ancor@suse.com>

- Changed the HWInfoReader API: now it always returns objects of
  a new Y2Storage::HWInfoDisk class (backwards compatible with
  OpenStruct).

-------------------------------------------------------------------
Thu Nov 23 16:00:00 UTC 2021 - Stefan Knorr <sknorr@suse.com>

- Fixed typo in message about encryption (part of jsc#SLE-21308)
- 4.4.15

-------------------------------------------------------------------
Thu Nov 18 16:22:04 UTC 2021 - Ancor Gonzalez Sosa <ancor@suse.com>

- Fixed calculation of partitions needed for booting when AutoYaST
  specifies an alternative crypt_method, like pervasive_luks2
  (related to jsc#SLE-7376 and jsc#SLE-21308).
- 4.4.14

-------------------------------------------------------------------
Thu Nov 18 10:22:49 UTC 2021 - David Diaz <dgonzalez@suse.com>

- Fix duplicate PV error detection with disabled multipath
  (related to bsc#1170216).

-------------------------------------------------------------------
Wed Nov 17 13:31:47 UTC 2021 - Ancor Gonzalez Sosa <ancor@suse.com>

- Partitioner: initial support for regular LUKS2 encryption, if env
  variable YAST_LUKS2_AVAILABLE is set (part of jsc#SLE-21308).

-------------------------------------------------------------------
Thu Nov  4 12:54:16 UTC 2021 - Ancor Gonzalez Sosa <ancor@suse.com>

- Dropped support for legacy format of the proposal settings
  (related to fate#318196).
- 4.4.13

-------------------------------------------------------------------
Wed Nov  3 11:46:26 UTC 2021 - Imobach Gonzalez Sosa <igonzalezsosa@suse.com>

- Set the volume group extent size according to the AutoYaST
  profile (bsc#1192124).
- 4.4.12

-------------------------------------------------------------------
Tue Nov  2 15:46:24 UTC 2021 - Ancor Gonzalez Sosa <ancor@suse.com>

- Change the API to avoid the performance penalty introduced by
  the original check for SD Cards (related to bsc#1187438).

-------------------------------------------------------------------
Thu Oct 21 11:50:04 UTC 2021 - Ancor Gonzalez Sosa <ancor@suse.com>

- Install by default to any available Dell BOSS drive and identify
  such drives more clearly in the Guided Setup (jsc#SLE-17578).
- Try to avoid by default to install into SD Cards if a fixed disk
  is available (bsc#1187438).
- 4.4.11

-------------------------------------------------------------------
Tue Oct 19 11:22:52 UTC 2021 - Ancor Gonzalez Sosa <ancor@suse.com>

- Do not force the same mount_by method in fstab and in crypttab
  (needed for jsc#SLE-20416 and bsc#1181196)
- 4.4.10

-------------------------------------------------------------------
Thu Oct 14 14:19:03 UTC 2021 - David Diaz <dgonzalez@suse.com>

- Fix (un)masking systemd units by using the systemctl --plain
  flag for getting an output without status glyphs (bsc#1191347).
- 4.4.9

-------------------------------------------------------------------
Thu Sep 30 11:21:19 UTC 2021 - José Iván López González <jlopez@suse.com>

- Recommend to install libyui-qt-graph package (bsc#1191109) in
  order to offer the View/Device Graphs menu option.
- 4.4.8

-------------------------------------------------------------------
Thu Aug  5 12:19:04 UTC 2021 - José Iván López González <jlopez@suse.com>

- Improve detection of devices that contain an installation
  repository (bsc#1185694).
- 4.4.7

-------------------------------------------------------------------
Tue Jun 15 10:21:16 UTC 2021 - Imobach Gonzalez Sosa <igonzalezsosa@suse.com>

- Fix the Comment entry in the desktop file so the tooltip
  in the control center is properly translated (bsc#1187270).
- 4.4.6

-------------------------------------------------------------------
Mon Jun  7 09:26:58 UTC 2021 - Steffen Winterfeldt <snwint@suse.com>

- ensure mount options are not doubled (bsc#1186298)
- 4.4.5

-------------------------------------------------------------------
Fri Jun  4 12:12:49 UTC 2021 - Steffen Winterfeldt <snwint@suse.com>

- try harder matching device names (bsc#1186268)
- 4.4.4

-------------------------------------------------------------------
Thu May 20 08:42:54 UTC 2021 - Knut Anderssen <kanderssen@suse.com>

- Make the 'Change Used Devices' menu item translatable
  (bsc#1185060).
- 4.4.3

-------------------------------------------------------------------
Sun May 16 08:11:46 UTC 2021 - Dirk Müller <dmueller@suse.com>

- only list specific files installed in common directories (metainfo,
  icons, fillupdir)

- 4.4.2 (bsc#1186066, bsc#1184786)

-------------------------------------------------------------------
Thu May  6 08:00:23 UTC 2021 - Martin Vidner <mvidner@suse.com>

- Display pathnames correctly in a Right-to-Left context
  (bsc#1128091).
- 4.4.1

-------------------------------------------------------------------
Tue Apr 20 13:51:55 UTC 2021 - Ladislav Slezák <lslezak@suse.cz>

- 4.4.0 (bsc#1185510)

-------------------------------------------------------------------
Tue Mar 30 10:31:55 UTC 2021 - José Iván López González <jlopez@suse.com>

- Avoid to call private methods over self because it raises an
  exception with ruby < 2.7 (related to bsc#1180723).
- 4.3.50

-------------------------------------------------------------------
Wed Mar 17 16:21:09 UTC 2021 - José Iván López González <jlopez@suse.com>

- Round-down the number of physical extends according to the
  stripes of the logical volume (bsc#1180723).
- Add extra validations when creating a striped volume and when
  editing the physical volumes.
- 4.3.49

-------------------------------------------------------------------
Thu Mar 11 00:01:59 UTC 2021 - David Diaz <dgonzalez@suse.com>

- Stop using the question mark icon in the recursive deletion
  confirm dialog (bsc#1183088).
- 4.3.48

-------------------------------------------------------------------
Tue Mar  9 16:40:38 UTC 2021 - José Iván López González <jlopez@suse.com>

- Partitioner: allow to define the file system label (bsc#1183220).
- 4.3.47

-------------------------------------------------------------------
Wed Feb 25 16:26:55 UTC 2021 - Ancor Gonzalez Sosa <ancor@suse.com>

- Improved mechanism to detect whether _netdev is needed for a
  given disk: use its driver as extra criterion (bsc#1176140).
- 4.3.46

-------------------------------------------------------------------
Thu Feb 25 09:20:13 UTC 2021 - Ancor Gonzalez Sosa <ancor@suse.com>

- Partitioner: extended the text of the help to cover the new menu
  and the general navigation (related to bsc#1181590).
- 4.3.45

-------------------------------------------------------------------
Fri Feb 19 13:21:35 UTC 2021 - José Iván López González <jlopez@suse.com>

- Partitioner: ask for recursively unmounting affected devices when
  deleting a device (bsc#1171310).
- 4.3.44

-------------------------------------------------------------------
Thu Feb 11 14:16:57 UTC 2021 - Ancor Gonzalez Sosa <ancor@suse.com>

- Partitioner: in general, collapse branches of the tables only if
  they contain Btrfs snapshots (related to bsc#1181464).
- 4.3.43

-------------------------------------------------------------------
Thu Feb  4 14:17:09 UTC 2021 - Ancor Gonzalez Sosa <ancor@suse.com>

- Partitioner: stop offering LVM pools as possible base devices
  for bcache devices and for multi-device btrfs (bsc#1170044).
- 4.3.42

-------------------------------------------------------------------
Thu Jan 28 17:07:25 UTC 2021 - Ancor Gonzalez Sosa <ancor@suse.com>

- AutoYaST UI: improved visualization of some partition sections
  in the left tree (related to jsc#SLE-11308).
- 4.3.41

-------------------------------------------------------------------
Mon Jan 25 11:52:18 UTC 2021 - José Iván López González <jlopez@suse.com>

- Partitioner: fix typo calling to popup (bsc#1181348).
- 4.3.40

-------------------------------------------------------------------
Fri Jan 22 15:37:00 UTC 2021 - José Iván López González <jlopez@suse.com>

- Partitioner: show used devices for MD BIOS RAID (bsc#1181300).
- 4.3.39

-------------------------------------------------------------------
Thu Jan 21 12:20:34 UTC 2021 - José Iván López González <jlopez@suse.com>

- Partitioner: properly set subvolume limit when creating a new
  subvolume (bsc#1181205).
- 4.3.38

-------------------------------------------------------------------
Thu Jan 14 13:40:54 UTC 2021 - Ancor Gonzalez Sosa <ancor@suse.com>

- Partitioner: removed warning for too small EFI system partition.
- Proposal: reuse pre-existing EFI partition even if it's small
- Related to bsc#1177358, bsc#1170625 and bsc#1119318.
- 4.3.37

-------------------------------------------------------------------
Tue Jan 12 12:59:07 UTC 2021 - Ancor Gonzalez Sosa <ancor@suse.com>

- Added API methods to get the preferred name to reference a block
  device or its filesystem (jsc#SLE-17081, also related to
  bsc#1177926 and bsc#1169874).
- 4.3.36

-------------------------------------------------------------------
Tue Dec 22 13:09:47 UTC 2020 - Ancor Gonzalez Sosa <ancor@suse.com>

- Partitioner: do not allow to modify the path of Btrfs subvolumes
  (bsc#1180182)
- 4.3.35

-------------------------------------------------------------------
Mon Dec 21 12:29:43 UTC 2020 - David Diaz <dgonzalez@suse.com>

- Storage: pre-generates an UUID for every swap device the
  installer plans to create (related to jsc#SLE-17081, bsc#1169874,
  and bsc#1177926).
- 4.3.34

-------------------------------------------------------------------
Fri Dec 18 12:35:39 UTC 2020 - Imobach Gonzalez Sosa <igonzalezsosa@suse.com>

- AutoYaST: setting the 'quotas' element to 'false' disables
  subvolumes quotas, no matter whether the 'referenced_limit'
  was specified or not (related to jsc#SLE-7742).
- 4.3.33

-------------------------------------------------------------------
Thu Dec 17 11:31:34 UTC 2020 - Ancor Gonzalez Sosa <ancor@suse.com>

- Fixed deletion of dependant devicegraph nodes (bsc#1179590)
- 4.3.32

-------------------------------------------------------------------
Tue Dec 15 15:56:44 UTC 2020 - José Iván López González <jlopez@suse.com>

- AutoYaST: added management of tmpfs file systems (jsc#SLE-11308).
- 4.3.31

-------------------------------------------------------------------
Tue Dec 15 13:34:29 UTC 2020 - Ancor Gonzalez Sosa <ancor@suse.com>

- Do not enforce installation of packages that are not strictly
  needed (bsc#1065588).
- Partitioner: improved calculation of which packages need to be
  installed in the running system (bsc#1168077).

-------------------------------------------------------------------
Thu Dec 10 16:45:41 UTC 2020 - Imobach Gonzalez Sosa <igonzalezsosa@suse.com>

- AutoYaST: add support for Btrfs quotas (jsc#SLE-7742).
- 4.3.29

-------------------------------------------------------------------
Thu Dec 10 08:45:09 UTC 2020 - José Iván López González <jlopez@suse.com>

- Partitioner: do not show summary when there are no actions to
  perform (bsc#1179829).
- 4.3.28

-------------------------------------------------------------------
Fri Dec  4 08:57:17 UTC 2020 - José Iván López González <jlopez@suse.com>

- Fix unit tests (related to jsc#SLE-11308).
- 4.3.27

-------------------------------------------------------------------
Thu Dec  3 09:28:34 UTC 2020 - Ancor Gonzalez Sosa <ancor@suse.com>

- Partitioner: added management of tmpfs file systems (related to
  jsc#SLE-11308).
- 4.3.26

-------------------------------------------------------------------
Wed Dec  2 11:49:57 UTC 2020 - José Iván López González <jlopez@suse.com>

- Use Yast::Kernel.propose_hibernation? (related to jsc#SLE-12280).
- 4.3.25

-------------------------------------------------------------------
Thu Nov 26 15:29:54 UTC 2020 - Ancor Gonzalez Sosa <ancor@suse.com>

- Y2Storage wrapper for the new Tmpfs class from libstorage-ng
  (related to jsc#SLE-11308)

-------------------------------------------------------------------
Wed Nov 25 12:13:14 UTC 2020 - José Iván López González <jlopez@suse.com>

- Partitioner: improve support for Btrfs subvolumes, related to
  bsc#996598, bsc#1175139, bsc#1161408, bsc#1004783, bsc#1067505.
- Partitioner: add support for Btrfs quotas (jsc#SLE-7742).
- 4.3.24

-------------------------------------------------------------------
Tue Nov 24 14:07:12 UTC 2020 - Ancor Gonzalez Sosa <ancor@suse.com>

- Partitioner: fixed a crash when 'Do not format' is selected for a
  device that used to be part of a Btrfs (bsc#1179100).
- 4.3.23

-------------------------------------------------------------------
Fri Nov 20 12:53:43 UTC 2020 - Josef Reidinger <jreidinger@suse.com>

- print properly help to avoid accidental opening of module by bash
  completion (bsc#1172340)
- 4.3.22

-------------------------------------------------------------------
Wed Nov 18 16:30:03 UTC 2020 - Stefan Hundhammer <shundhammer@suse.com>

- Improved error handling for mounting /sys/firmware/efi/efivars
  (bsc#1174029):
  - Also check in /proc/filesystems if efivarfs is supported
  - Don't throw exception if a mount fails, just display a warning
- 4.3.21

-------------------------------------------------------------------
Wed Nov 11 14:44:26 UTC 2020 - Martin Vidner <mvidner@suse.com>

- Untranslated error message in 'Edit Btrfs subvolumes'/
  'Add subvolume' (bsc#1130822)
- Detect missing textdomain during unit testing.
- 4.3.20

-------------------------------------------------------------------
Thu Nov  5 10:26:55 UTC 2020 - Stefan Hundhammer <shundhammer@suse.com>

- Disable "Device" menu items for NFS shares
  (related to jsc#PM-73, jsc#SLE-7742, jsc#SLE-15283)
- 4.3.19

-------------------------------------------------------------------
Wed Nov  4 09:21:55 UTC 2020 - Ancor Gonzalez Sosa <ancor@suse.com>

- Proposal: adjusted the size and format of the EFI partition
  (bsc#1177358, bsc#1170625, bsc#1119318).
- 4.3.18

-------------------------------------------------------------------
Fri Oct 30 11:58:50 UTC 2020 - Ancor Gonzalez Sosa <ancor@suse.com>

- Partitioner: revamped user interface (related to jsc#PM-73,
  jsc#SLE-7742, jsc#SLE-15283).
- 4.3.17

-------------------------------------------------------------------
Tue Oct 20 15:36:03 UTC 2020 - Stefan Hundhammer <shundhammer@suse.com>

- Added $LIBSTORAGE_IGNORE_PROBE_ERRORS environment variable
  to ignore storage probing errors (bsc#1177332)
- 4.3.16
-------------------------------------------------------------------
Wed Aug 26 10:08:03 UTC 2020 - Imobach Gonzalez Sosa <igonzalezsosa@suse.com>

- Unify profile element paths (bsc#1175680).
- 4.3.15

-------------------------------------------------------------------
Thu Aug  6 12:00:08 UTC 2020 - Ancor Gonzalez Sosa <ancor@suse.com>

- AutoinstProposal now properly reports the proposal as failed when
  it fails to find the disks (bsc#1174469)
- 4.3.14

-------------------------------------------------------------------
Wed Aug  5 15:06:26 UTC 2020 - Ancor Gonzalez Sosa <ancor@suse.com>

- Proposal: fixed detection of shadowed subvolumes for roles using
  separate LVM volume groups for each filesystem (bsc#1174475).
- 4.3.13

-------------------------------------------------------------------
Fri Jul 17 11:44:48 UTC 2020 - David Diaz <dgonzalez@suse.com>

- Partitioner: fix stripes size reported for thin LVs.
- Partitioner: do not show stripes size when its value is zero.

-------------------------------------------------------------------
Tue Jul  7 10:57:59 UTC 2020 - David Diaz <dgonzalez@suse.com>

- Partitioner: fix and improve the information shown for each
  type of LVM logical volumes.
- Partitioner: makes visible the relationship between an LVM
  snapshot and its original logical volume (related to
  bsc#1120410).
- Partitioner: warn the user before performing certain actions
  on an LVM snapshot.
- 4.3.12

-------------------------------------------------------------------
Fri Jul  3 12:31:39 UTC 2020 - José Iván López González <jlopez@suse.com>

- AutoYaST: delegate to initial guided proposal when no partitions
  are defined in the profile (bsc#1173610).
- AutoYaST: fix enable_snapshots option.
- 4.3.11

-------------------------------------------------------------------
Tue Jun 30 09:18:15 CEST 2020 - aschnell@suse.com

- install nvme-cli if NVMe devices are present (bsc#1172866)
- 4.3.10

-------------------------------------------------------------------
Fri Jun 26 14:02:34 UTC 2020 - Ancor Gonzalez Sosa <ancor@suse.com>

- Ensure consistent removal of LVM snapshots when the origin LV
  is deleted (related to bsc#1120410).
- 4.3.9

-------------------------------------------------------------------
Wed Jun 10 14:26:28 UTC 2020 - David Diaz <dgonzalez@suse.com>

- Partitioner: does not warn the user when the BIOS Boot partition
  is missing in a XEN guest.

-------------------------------------------------------------------
Thu May 19 15:22:56 CEST 2020 - schubi@suse.de

- AutoYaST: Cleanup/improve issue handling (bsc#1171335).
- 4.3.8

-------------------------------------------------------------------
Mon May 18 15:15:02 CEST 2020 - aschnell@suse.com

- added translation for new resize blocking reason (bsc#1172164)
- 4.3.7

-------------------------------------------------------------------
Fri May 15 09:17:09 UTC 2020 - Steffen Winterfeldt <snwint@suse.com>

- ensure crypttab entries use correct mount_by variant (bsc#1165702)
- 4.3.6

-------------------------------------------------------------------
Tue May 12 11:08:12 UTC 2020 - Ancor Gonzalez Sosa <ags@localhost>

- Partitioner: fixed a crash when libstorage-ng fails to report
  the block device of an LVM PV, which is a consequence of a wrong
  multipath setup (bsc#1170216).
- 4.3.5

-------------------------------------------------------------------
Mon May 11 07:48:59 UTC 2020 - Steffen Winterfeldt <snwint@suse.com>

- remove obsolete proposal_settings_editable (bsc#1171423)
- 4.3.4

-------------------------------------------------------------------
Wed Apr 29 08:26:48 UTC 2020 - Steffen Winterfeldt <snwint@suse.com>

- add x-initrd.attach option to crypttab if needed (bsc#1168465)
- 4.3.3

-------------------------------------------------------------------
Thu Apr 23 14:32:38 UTC 2020 - Steffen Winterfeldt <snwint@suse.com>

- update /etc/crypttab status properly (bsc#1118977)
- 4.3.2

-------------------------------------------------------------------
Wed Apr 22 13:29:05 CEST 2020 - aschnell@suse.com

- disallow to edit LVM cache pools (related to bsc#1099744)
- 4.3.1

-------------------------------------------------------------------
Fri Apr 17 15:08:48 UTC 2020 - David Diaz <dgonzalez@suse.com>

- Fix the severity of some boot checks, making them warnings
  instead of errors.

-------------------------------------------------------------------
Fri Apr 17 11:45:31 UTC 2020 - Ancor Gonzalez Sosa <ancor@suse.com>

- Proposal: in the initial attempt, consider only a reasonable
  number of disks (bsc#1154070).
- Proposal: speed up the initial attempt when "allocate_volume_mode"
  is set to "device" in the control file (part of jsc#SLE-7238).
- 4.3.0

-------------------------------------------------------------------
Wed Apr 15 11:10:16 UTC 2020 - Steffen Winterfeldt <snwint@suse.com>

- rework VFAT mount option handling (bsc#1161771)

-------------------------------------------------------------------
Mon Apr 06 09:14:25 CEST 2020 - aschnell@suse.com

- allow to disable LUKS activation (bsc#1162545)
- 4.2.107

-------------------------------------------------------------------
Fri Apr  3 14:18:30 UTC 2020 - Ancor Gonzalez Sosa <ancor@suse.com>

- Partitioner: fixed a crash when some devices are modified both
  before and after reprobing the hardware (bsc#1168325).
- 4.2.106

-------------------------------------------------------------------
Wed Apr  1 12:27:01 UTC 2020 - Ancor Gonzalez Sosa <ancor@suse.com>

- Never add the _netdev option to fstab for the root mount point
  (bsc#1165937).
- 4.2.105

-------------------------------------------------------------------
Fri Mar 27 13:14:08 UTC 2020 - Ancor Gonzalez Sosa <ancor@suse.com>

- Reverted the changes done to support the calculation of udev
  links from yast2-bootloader, since the changes in that module
  were also reverted. See previous entries for versions 4.2.90
  and 4.2.102.
- Related to bsc#1167779, bsc#1166096 and bsc#1151075.
- 4.2.104

-------------------------------------------------------------------
Thu Mar 26 15:18:33 CET 2020 - aschnell@suse.com

- Reanimate saving USED_FS_LIST (bsc#1161533).
- 4.2.103

-------------------------------------------------------------------
Wed Mar 25 07:23:03 UTC 2020 - Ancor Gonzalez Sosa <ancor@suse.com>

- Extend and improve the API to get udev names for a block device
  (needed for bsc#1166096).
- 4.2.102

-------------------------------------------------------------------
Mon Mar 23 17:36:02 UTC 2020 - David Diaz <dgonzalez@suse.com>

- Prevents to put /boot in a bcache (bsc#1165903).
- 4.2.101

-------------------------------------------------------------------
Fri Mar 20 12:25:12 UTC 2020 - Imobach Gonzalez Sosa <igonzalezsosa@suse.com>

- AutoYaST: show an error when no suitable components are found
  for Bcache, Btrfs multi-devices filesystems, and RAID devices
  (bsc#1167053).
- 4.2.100

-------------------------------------------------------------------
Thu Mar 19 11:16:31 UTC 2020 - Ancor Gonzalez Sosa <ancor@suse.com>

- Partitioner: do not allow to clone a partition table to another
  device with a different block size (bsc#1166363)
- 4.2.99

-------------------------------------------------------------------
Wed Mar 18 16:37:28 UTC 2020 - Ancor Gonzalez Sosa <ancor@suse.com>

- Restricted the scenarios in which software-defined RAIDs are
  eligible as target devices for the proposal. Do it only in systems
  with EFI (bsc#1166258).
- 4.2.98

-------------------------------------------------------------------
Fri Mar 13 14:02:15 UTC 2020 - Steffen Winterfeldt <snwint@suse.com>

- write nocow attribute correctly into YAML
- 4.2.97

-------------------------------------------------------------------
Thu Mar 12 11:51:13 UTC 2020 - Imobach Gonzalez Sosa <igonzalezsosa@suse.com>

- AutoYaST: report the user when conflicting attributes are set
  in a partition section (i.e., mount, raid_name, lvm_group,
  btrfs_name, bcache_backing_for and bcache_caching_for)
  (bsc#1165907).
- 4.2.96

-------------------------------------------------------------------
Wed Mar 11 12:53:13 UTC 2020 - Ancor Gonzalez Sosa <ancor@suse.com>

- Usability improvements when asking the user to install packages
  during the probing phase (related to bsc#1140040).
- More flexible API for PackageHandler and related classes
- More libstorage-ng "storage features" now recognized and handled
  if needed: UF_DASD, UF_BITLOCKER, UF_JFS, UF_F2FS, UF_EXFAT.
- Partitioner: better error reporting when the installation of
  needed packages fails.
- 4.2.95

-------------------------------------------------------------------
Mon Mar  9 09:53:50 UTC 2020 - Imobach Gonzalez Sosa <igonzalezsosa@suse.com>

- AutoYaST: show an error when no suitable physical volumes are
  found for a given volume group (bsc#1162043).
- AutoYaST: do not append a suffix to LVM Volume Group names unless it
  is needed (bsc#1115749).
- 4.2.94

-------------------------------------------------------------------
Thu Mar  5 10:23:24 UTC 2020 - José Iván López González <jlopez@suse.com>

- Fix unit tests for the progress dialog added in version 4.2.82
  (related to bsc#1135366).
- 4.2.93

-------------------------------------------------------------------
Tue Mar  3 12:56:34 UTC 2020 - Imobach Gonzalez Sosa <igonzalezsosa@suse.com>

- AutoYaST: export the 'disklabel' attribute for software RAID
  devices.
- AutoYaST: include a 'partitions' section when exporting an
  unpartitioned software RAID which is not used as a filesystem
  (bsc#1159201).
- 4.2.92

-------------------------------------------------------------------
Fri Feb 28 17:05:15 UTC 2020 - José Iván López González <jlopez@suse.com>

- Partitioner: allow to select APQNs when encrypting with pervasive
  encryption (jsc#SLE-7376).
- 4.2.91
-------------------------------------------------------------------
Thu Feb 20 16:02:54 UTC 2020 - José Iván López González <jlopez@suse.com>

- Add API methods to get preferred mount by option and the
  associated device path.
- 4.2.90

-------------------------------------------------------------------
Thu Feb 20 14:37:41 CET 2020 - aschnell@suse.com

- allow to install packages needed for probing
- 4.2.89

-------------------------------------------------------------------
Wed Feb 19 10:49:56 UTC 2020 - Ancor Gonzalez Sosa <ancor@suse.com>

- Proposal: fixed the infinite loop when trying to create a new
  partition out of the candidate devices (related to bsc#1161331
  and bsc#1161678).
- 4.2.88

-------------------------------------------------------------------
Tue Feb 18 15:04:21 UTC 2020 - José Iván López González <jlopez@suse.com>

- Partitioner: do no show button for editing devices when the
  device cannot be used as block device (bsc#1163597).
- Revert changes from 4.2.85.
- 4.2.87

-------------------------------------------------------------------
Tue Feb 18 11:59:05 UTC 2020 - Ancor Gonzalez Sosa <ancor@suse.com>

- Initial Guided Proposal: place the boot-related partitions in
  the device choosen for root, even if it's a software RAID
  (bsc#1161331, bsc#1161678).
- 4.2.86

-------------------------------------------------------------------
Tue Feb 18 10:26:02 UTC 2020 - José Iván López González <jlopez@suse.com>

- Partitioner: do not allow to edit a device when the device cannot
  be used as block device (bsc#1163597).
- 4.2.85

-------------------------------------------------------------------
Wed Feb 12 09:53:44 CET 2020 - aschnell@suse.com

- added texts for RAID1C3 and RAID1C4 as required by
  gh#openSUSE/libstorage-ng#706 (related to jsc#SLE-3877)
- 4.2.84

-------------------------------------------------------------------
Wed Feb  5 12:38:51 UTC 2020 - David Diaz <dgonzalez@suse.com>

- Partitioner: usability improved by remembering the last active
  tab and selected device per page (bsc#1159883).
- 4.2.83

-------------------------------------------------------------------
Tue Feb  4 12:09:51 UTC 2020 - José Iván López González <jlopez@suse.com>

- Partitioner: add a new progress dialog instead of simply closing
  when applying the changes in a running system (bsc#1135366).
- 4.2.82

-------------------------------------------------------------------
Fri Jan 31 16:49:28 UTC 2020 - Ancor Gonzalez Sosa <ancor@suse.com>

- Partitioner: the button to delete all partitions does no longer
  fail for devices containing logical partitions (bsc#1162290).
- 4.2.81

-------------------------------------------------------------------
Tue Jan 29 10:00:18 UTC 2020 - Christopher Hofmann <cwh@suse.com>

- Added package requirement for UF_PLAIN_ENCRYPTION (bsc#1160773)
- 4.2.80

-------------------------------------------------------------------
Tue Jan 28 20:20:50 CET 2020 - aschnell@suse.com

- also mask swap units in mask-systemd-units (bsc#1152545)
- 4.2.79

-------------------------------------------------------------------
Fri Jan 24 14:08:28 CET 2020 - aschnell@suse.com

- reduce min height of dialogs (bsc#1161651)
- drop noatime, acl and xattr options in "Fstab Options" dialog
  (bsc#1135723)
- change mount by method to combobox in "Fstab Options" dialog
  (bsc#1135723)
- 4.2.78

-------------------------------------------------------------------
Thu Jan 23 15:56:36 UTC 2020 - Ancor Gonzalez Sosa <ancor@suse.com>

- Avoided crash when libstorage-ng provides a non-UTF string as
  partition id (bsc#1161442).
- 4.2.77

-------------------------------------------------------------------
Tue Jan 21 12:11:46 UTC 2020 - aschnell@suse.com

- added warning before resizing block devices which were probed
  empty (related to bsc#1159318)
- 4.2.76

-------------------------------------------------------------------
Tue Jan 21 11:34:31 UTC 2020 - Ancor Gonzalez Sosa <ancor@suse.com>

- Guided Setup: enforced a consistent width for both password
  fields (bsc#1161202)
- 4.2.75

-------------------------------------------------------------------
Fri Jan 17 14:54:37 UTC 2020 - David Diaz <dgonzalez@suse.com>

- Partitioner: make it possible to directly work with devices
  from the overview/system page (related to fate#318196).
- 4.2.74

-------------------------------------------------------------------
Thu Jan 16 11:48:39 UTC 2020 - José Iván López González <jlopez@suse.com>

- Improve integration with yast2-nfs-client.
- Related bugs: bsc#1006815, bsc#1151426.
- 4.2.73

-------------------------------------------------------------------
Wed Jan 15 22:07:30 CET 2020 - aschnell@suse.com

- treat partitions with BitLocker as Windows (related to
  bsc#1159318)
- 4.2.72

-------------------------------------------------------------------
Tue Jan 14 20:52:30 CET 2020 - aschnell@suse.com

- use udevadm in /usr/bin instead of /sbin (bsc#1160890)
- use absolute paths in mask-systemd-units
- 4.2.71

-------------------------------------------------------------------
Tue Jan 14 09:54:08 CET 2020 - aschnell@suse.com

- do not allow block sizes bigger than the system page size when
  creating xfs (bsc#1111668)
- check inode size depending on block size when creating xfs
- 4.2.70

-------------------------------------------------------------------
Thu Jan 09 12:45:00 CET 2020 - aschnell@suse.com

- disallow to mount BitLocker (related to bsc#1159318)
- 4.2.69

-------------------------------------------------------------------
Tue Jan  7 09:10:11 UTC 2020 - José Iván López González <jlopez@suse.com>

- Use partition id names defined by libstorage-ng.
- 4.2.68

-------------------------------------------------------------------
Mon Dec 23 08:29:03 CET 2019 - aschnell@suse.com

- Improved sorting by device name and size in tables (bsc#1140018)
- 4.2.67

-------------------------------------------------------------------
Fri Dec 20 16:20:29 UTC 2019 - Ancor Gonzalez Sosa <ancor@suse.com>

- Fixed an error when applying fallback_max_size_lvm in some corner
  cases (bsc#1075990).
- 4.2.66

-------------------------------------------------------------------
Thu Dec 19 14:22:49 UTC 2019 - Imobach Gonzalez Sosa <igonzalezsosa@suse.com>

- AutoYaST: use the multipath device when the 'device' element
  points to one of its wires (bsc#1159081).
- 4.2.65

-------------------------------------------------------------------
Tue Dec 17 12:48:40 UTC 2019 - Josef Reidinger <jreidinger@suse.com>

- Wrap long details message when error happens (bsc#1085468)
- 4.2.64

-------------------------------------------------------------------
Fri Dec 13 16:37:32 UTC 2019 - Ancor Gonzalez Sosa <ancor@suse.com>

- Improved support for Raspberry Pi in the Guided Proposal: now it
  also works without preexisting firmware partition (jsc#SLE-7298)
- 4.2.63

-------------------------------------------------------------------
Wed Dec 11 15:19:00 UTC 2019 - José Iván López González <jlopez@suse.com>

- Show device name when activating a LUKS device (related to
  bsc#1125774).
- 4.2.62

-------------------------------------------------------------------
Tue Dec 10 15:32:05 UTC 2019 - José Iván López González <jlopez@suse.com>

- Generate encryption names according to the mount point of the
  encryption device (bsc#1125774).
- 4.2.61

-------------------------------------------------------------------
Wed Dec  4 12:17:37 UTC 2019 - José Iván López González <jlopez@suse.com>

- Improve detection of Windows systems (related to bsc#1135341).
- 4.2.60

-------------------------------------------------------------------
Wed Nov 27 13:53:57 UTC 2019 - Christopher Hofmann <cwh@suse.com>

- Set passno to 2 for the ESP (bsc#1135523)
- 4.2.59

-------------------------------------------------------------------
Mon Nov 25 12:21:07 UTC 2019 - José Iván López González <jlopez@suse.com>

- Detect root mount point probed as inactive (e.g., as result of a
  snapshot rollback without rebooting the system).
- Related to bsc#1124581.
- 4.2.58

-------------------------------------------------------------------
Thu Nov 21 16:10:22 UTC 2019 - Ancor Gonzalez Sosa <ancor@suse.com>

- Fixed a wrong check that was preventing the installation of some
  needed packages (bsc#1151148).
- 4.2.57

-------------------------------------------------------------------
Thu Nov 14 16:23:39 UTC 2019 - Ancor Gonzalez Sosa <ancor@suse.com>

- Propagate the noauto, nofail and _netdev options from fstab
  to crypttab (needed for jsc#SLE-7687).
- Add the _netdev option to fstab for mount points on top of a
  network-based device like iSCSI or FCoE (jsc#SLE-7687).
- 4.2.56

-------------------------------------------------------------------
Tue Nov 12 11:27:38 UTC 2019 - Imobach Gonzalez Sosa <igonzalezsosa@suse.com>

- AutoYaST: allow to inject settings for the guided proposal
  (related to boo#1156539).
- 4.2.55

-------------------------------------------------------------------
Wed Nov  6 11:49:35 UTC 2019 - Imobach Gonzalez Sosa <igonzalezsosa@suse.com>

- AutoYaST: do not repeat filesystem related information when
  cloning multidevice Btrfs filesystems (bsc#1148578).
- AutoYaST: do not export the enable_snapshots element for drives
  which do not contain the root filesystem.
- 4.2.54

-------------------------------------------------------------------
Wed Oct 30 09:55:48 UTC 2019 - Imobach Gonzalez Sosa <igonzalezsosa@suse.com>

- AutoYaST: add support to set the encryption method (related to
  jsc#SLE-7376).
- 4.2.53

-------------------------------------------------------------------
Mon Oct 28 14:22:24 CET 2019 - aschnell@suse.com

- fix creation of secure key for new partitions (bsc#1154267)
- 4.2.52

-------------------------------------------------------------------
Wed Oct 23 11:51:58 UTC 2019 - Imobach Gonzalez Sosa <igonzalezsosa@suse.com>

- AutoYaST: consider CT_DMMULTIPATH an alias of CT_DISK (related
  to bsc#1130988).
- 4.2.51

-------------------------------------------------------------------
Fri Oct 18 21:01:14 UTC 2019 - Imobach Gonzalez Sosa <igonzalezsosa@suse.com>

- Fix translation of some encryption related widgets (bsc#1154364).
- 4.2.50

-------------------------------------------------------------------
Fri Oct 18 15:20:01 UTC 2019 - Imobach Gonzalez Sosa <igonzalezsosa@suse.com>

- Avoid false warning about booting from LUKS2 in s390
  (related to jsc#SLE-7376).

-------------------------------------------------------------------
Wed Oct 16 14:09:42 UTC 2019 - Ancor Gonzalez Sosa <ancor@suse.com>

- If a given device cannot be mounted by the method configured as
  default, try to find the most stable alternative instead of just
  using the device kernel name (bsc#1151075).
- Improved support for volatile encryption (related to
  jsc#SLE-7376).
- Partitioner: more accurate mount_by options in Fstab Options.
- 4.2.49

-------------------------------------------------------------------
Wed Oct 16 11:40:56 UTC 2019 - Imobach Gonzalez Sosa <igonzalezsosa@suse.com>

- Set sector size to 4k for encrypted devices which underlying
  device is, at least, 4k too (jsc#SLE-7376).
- 4.2.48

-------------------------------------------------------------------
Fri Oct 11 14:26:23 CEST 2019 - aschnell@suse.com

- Added translation for new enum value RB_PASSWORD_REQUIRED
  (bsc#1153871).
- 4.2.47

-------------------------------------------------------------------
Fri Oct  4 11:07:07 UTC 2019 - Ancor Gonzalez Sosa <ancor@suse.com>

- AutoYaST: do not include the uuid field in the <partition>
  sections when cloning a system (bsc#1148477, bsc#1152535).
- 4.2.46

-------------------------------------------------------------------
Thu Oct  3 16:58:02 UTC 2019 - Ancor Gonzalez Sosa <ancor@suse.com>

- AutoYaST: do not fail if the uuid is specified for a new
  filesystem (bsc#1148477, bsc#1152535).
- AutoYaST: partitions and logical volumes to be reused can now be
  found by uuid (bsc#1148477, bsc#1152535).

-------------------------------------------------------------------
Wed Oct  2 13:35:42 UTC 2019 - David Diaz <dgonzalez@suse.com>

- Partitioner: fix the type column value for Ext3/4 filesystems
  with an external journal (bsc#1145841).
- Do not crash when importing mount points from a multi-device
  filesystem.
- 4.2.45

-------------------------------------------------------------------
Wed Oct  2 08:46:10 UTC 2019 - Ancor Gonzalez Sosa <ancor@suse.com>

- At the end of installation, copy the pervasive encryption keys
  to the zkey repository of the target system (jsc#SLE-7376).
- 4.2.44

-------------------------------------------------------------------
Tue Oct 01 11:19:20 CEST 2019 - aschnell@suse.com

- implemented detection of pervasive encryption (for jsc#SLE-7376)
- 4.2.43

-------------------------------------------------------------------
Wed Sep 25 08:09:53 UTC 2019 - José Iván López González <jlopez@suse.com>

- Partitioner: allow encrypting swap with protected and secure
  keys (part of jsc#SLE-7376).
- Partitioner: allow importing mount points from encrypted swap
  with protected and secure keys.
- 4.2.42

-------------------------------------------------------------------
Mon Sep 23 11:08:38 UTC 2019 - David Diaz <dgonzalez@suse.com>

- Partitioner: allows encrypting volumes using pervasive
  encryption (jsc#SLE-7376).
- 4.2.41

-------------------------------------------------------------------
Thu Sep 19 07:57:35 UTC 2019 - David Diaz <dgonzalez@suse.com>

- Partitioner: allow creating encrypted swap with random
  password (bsc#1088641).
- Partitioner: allow importing mount points from encrypted swap
  with random password.
- Storage: fix an encryption type inconsistency (bsc#1151079).
- 4.2.40

-------------------------------------------------------------------
Tue Sep 17 14:41:01 UTC 2019 - Steffen Winterfeldt <snwint@suse.com>

- add warning if /boot is on a LUKS2 encrypted partition
- 4.2.39

-------------------------------------------------------------------
Thu Sep  5 15:03:50 UTC 2019 - Ancor Gonzalez Sosa <ancor@suse.com>

- Partitioner: better handling of existing encryptions, including
  the possibility of reusing them (related to jsc#SLE-7376).

-------------------------------------------------------------------
Wed Sep 04 14:46:12 CEST 2019 - aschnell@suse.com

- added translation for new EncryptionType::PLAIN (bsc#1088641)
- 4.2.38

-------------------------------------------------------------------
Fri Aug 30 09:25:52 UTC 2019 - Steffen Winterfeldt <snwint@suse.com>

- bind-mount /run from inst-sys to target system during install (bsc#1136463)
- 4.2.37

-------------------------------------------------------------------
Wed Aug 28 15:13:44 UTC 2019 - Ancor Gonzalez Sosa <ancor@suse.com>

- Partitioner: display encryption type (related to jsc#SLE-7376).
- 4.2.36

-------------------------------------------------------------------
Thu Aug 22 12:58:12 CEST 2019 - schubi@suse.de

- Using rb_default_ruby_abi tag in the spec file in order to
  handle several ruby versions (bsc#1146403).
- 4.2.35

-------------------------------------------------------------------
Wed Aug 21 11:11:06 UTC 2019 - Steffen Winterfeldt <snwint@suse.com>

- log all ng proposal settings
- 4.2.34

-------------------------------------------------------------------
Sat Aug 10 22:00:06 UTC 2019 - David Diaz <dgonzalez@suse.com>

- Initial Guided Proposal: added support to make the proposal
  using all candidates devices, without trying all possible set
  of settings for each individual device first (related to
  jsc#SLE-7238).
- 4.2.33

-------------------------------------------------------------------
Thu Aug  8 10:37:33 UTC 2019 - José Iván López González <jlopez@suse.com>

- AutoYaST: allow to create a Bcache without a caching device.
- AutoYaST: allow to create a Bcache over a LVM Logical Volume.
- bsc#1139783
- 4.2.32

-------------------------------------------------------------------
Wed Aug  7 09:29:06 UTC 2019 - Steffen Winterfeldt <snwint@suse.com>

- fix NilClass issue when calculating proposal on RAID (bsc#1139808)
- 4.2.31

-------------------------------------------------------------------
Mon Jul 29 21:52:18 CEST 2019 - aschnell@suse.com

- Fixed exception when removing devices from btrfs (bsc#1142669)
- Sort selected devices in LVM VG and btrfs dialog by name
- 4.2.30

-------------------------------------------------------------------
Thu Jul 18 15:11:15 UTC 2019 - Ancor Gonzalez Sosa <ancor@suse.com>

- Fixed some errors calculating the initial proposal, before the
  user has executed the Guided Setup (related to jsc#SLE-7238).
- 4.2.29

-------------------------------------------------------------------
Mon Jul 15 13:32:36 UTC 2019 - Stefan Hundhammer <shundhammer@suse.com>

- Complain if user attempts to put /boot on a thin LVM or a BCache
  (bsc#1134130)
- 4.2.28

-------------------------------------------------------------------
Fri Jul 12 12:24:36 UTC 2019 - David Diaz <dgonzalez@suse.com>

- Guided Setup: added support for the new control file option
  "allocate_volume_mode". When set to "device", this option allows
  the user to specify a device per each volume (part of
  jsc#SLE-7238).
- 4.2.27

-------------------------------------------------------------------
Wed Jul 10 11:31:18 UTC 2019 - José Iván López González <jlopez@suse.com>

- Add execute permissions to test files (bsc#1141006).

-------------------------------------------------------------------
Tue Jul  9 14:15:16 UTC 2019 - José Iván López González <jlopez@suse.com>

- For Z Systems, the option to enlarge swap for suspend is always
  disabled by default, independently of its value in the control
  file (part of jsc#SLE-6926).
- 4.2.26

-------------------------------------------------------------------
Tue Jul  9 13:20:26 UTC 2019 - Stefan Hundhammer <shundhammer@suse.com>

- AutoYaST: Fixed typo in filesystem type that caused a crash
  (bsc#1136272)
- 4.2.25

-------------------------------------------------------------------
Mon Jul  8 11:52:43 UTC 2019 - José Iván López González <jlopez@suse.com>

- AutoYaST: do not delete related partitions if they are not
  specifically requested (related to bsc#1096760).
- 4.2.24

-------------------------------------------------------------------
Fri Jul  5 14:04:00 UTC 2019 - José Iván López González <jlopez@suse.com>

- Proposal: add control file option to make configurable to resize
  and delete partitions (part of jsc#SLE-7238).
- 4.2.23

-------------------------------------------------------------------
Mon Jul  1 11:12:13 UTC 2019 - José Iván López González <jlopez@suse.com>

- Partitioner: fix importing mount points from a multi-device
  Btrfs filesystem (bsc#1137997).
- 4.2.22

-------------------------------------------------------------------
Mon Jul  1 10:28:48 UTC 2019 - Josef Reidinger <jreidinger@suse.com>

- adopt new rubocop to be able to use the latest ruby features
  (bsc#1139270)
- 4.2.21

-------------------------------------------------------------------
Tue Jun 18 10:56:58 UTC 2019 - ancor@suse.com

- Proposal: initial support for several separate LVM volume groups
  (part of jsc#SLE-7238).
- 4.2.20

-------------------------------------------------------------------
Mon Jun 10 11:54:40 UTC 2019 - José Iván López González <jlopez@suse.com>

- AutoYaST: add support for multi-device Btrfs filesystems.
- Part of jsc#SLE-3877.
- 4.2.19

-------------------------------------------------------------------
Fri May 31 12:40:29 UTC 2019 - Stasiek Michalski <hellcp@mailbox.org>

- Add metainfo (fate#319035)
- Revamp spec
- Replace GenericName with Comment
-4.2.18

-------------------------------------------------------------------
Fri May 17 14:59:50 UTC 2019 - ancor@suse.com

- AutoYaST: do not ask for a reusable filesystem when it's not
  really needed (bsc#1134330).
- 4.2.17

-------------------------------------------------------------------
Thu May 16 10:38:16 UTC 2019 - José Iván López González <jlopez@suse.com>

- Partitioner: allow to resize devices used by a multi-device
  Btrfs filesystem (part of jsc#SLE-3877).
- 4.2.16

-------------------------------------------------------------------
Mon May 13 14:08:14 UTC 2019 - Steffen Winterfeldt <snwint@suse.com>

- guided proposal frees space from existing multidevice btrfs properly
  (bsc#1096760); the same for raid using partitions
- 4.2.15

-------------------------------------------------------------------
Fri May 10 12:31:21 UTC 2019 - Ancor Gonzalez Sosa <ancor@suse.com>

- Partitioner: button to delete Btrfs filesystems.
- Partitioner: prevent edition of block devices that are part of
  a multi-device Btrfs.
- Part of jsc#SLE-3877.
- 4.2.14

-------------------------------------------------------------------
Wed May  8 11:59:39 UTC 2019 - José Iván López González <jlopez@suse.com>

- Partitioner: added option for creating Btrfs filesystems (single-
  and multidevice).
- Partitioner: added option for editing devices used by a Btrfs.
- Part of jsc#SLE-3877.
- 4.2.13

-------------------------------------------------------------------
Thu May  2 09:49:02 UTC 2019 - David Diaz <dgonzalez@suse.com>

- Partitioner: fix the Btrfs filesystem icon used in "Type" column.
- Partitioner: improve the value for the "Type" column when a volume
  group does not have name.
- Partitioner: fix the device name for a multidevice filesystem.
- Partitioner: do not show label nor mount point for devices used by
  a multidevice filesystem.
- Part of jsc#SLE-3877.
- 4.2.12

-------------------------------------------------------------------
Thu May  2 09:21:50 UTC 2019 - ancor@suse.com

- Partitioner: fixes in the navigation tree (bsc#1133686).
- 4.2.11

-------------------------------------------------------------------
Tue Apr 30 12:30:12 UTC 2019 - David Diaz <dgonzalez@suse.com>

- Partitioner: unify the "Type" and "FS Type" columns.
- Partitioner: show multidevice filesystems in the system section.
- Part of jsd#SLE-3877.
- 4.2.10

-------------------------------------------------------------------
Tue Apr 30 07:46:10 UTC 2019 - José Iván López González <jlopez@suse.com>

- Partitioner: added option for editing Btrfs filesystems.
- Part of jsd#SLE-3877.
- 4.2.9

-------------------------------------------------------------------
Wed Apr 24 13:42:09 UTC 2019 - José Iván López González <jlopez@suse.com>

- Partitioner: BTRFS section was adapted to show both: multidevice
  and non-multidevice BTRFS filesystems.
- Partitioner: added page for each BTRFS filesystem.
- Part of jsd#SLE-3877.
- 4.2.8

-------------------------------------------------------------------
Mon Apr 22 22:56:55 UTC 2019 - David Diaz <dgonzalez@suse.com>

- Partitioner: by default, initialize the tree with sections
  expanded and devices collapsed.
- Partitioner: improves the user experience preserving, between
  every redraw, the tree items as the were: expanded or collapsed.
- Lightly related to fate#318196.
- 4.2.7

-------------------------------------------------------------------
Mon Apr 15 15:46:04 UTC 2019 - ancor@suse.com

- Partitioner: fixed translation issues related to bcache
  (bsc#1126822).
- 4.2.6

-------------------------------------------------------------------
Wed Apr 10 11:04:44 UTC 2019 - José Iván López González <jlopez@suse.com>

- AutoYaST: new format for importing/exporting NFS drives.
- Related to bsc#1130256.
- 4.2.5

-------------------------------------------------------------------
Wed Apr 10 07:55:26 UTC 2019 - David Diaz <dgonzalez@suse.com>

- Partitioner: when editing a block device, clean-up useless
  LVM PV metadata from it (bsc#1129663)
- 4.2.4

-------------------------------------------------------------------
Wed Apr  3 08:09:10 UTC 2019 - José Iván López González <jlopez@suse.com>

- Fix NFS root detection when installing with AutoYaST
  (needed for bsc#1130256).
- 4.2.3

-------------------------------------------------------------------
Wed Apr  3 07:12:34 UTC 2019 - David Diaz <dgonzalez@suse.com>

- Fix initial proposal to make a clean copy of initial settings
  before switching to another candidate device (bsc#1130392).
- Related to bsc#1102026 and bsc#1090383.
- 4.2.2

-------------------------------------------------------------------
Tue Apr  2 15:37:22 UTC 2019 - José Iván López González <jlopez@suse.com>

- Add support for installing over NFS with AutoYaST (bsc#1130256).
- 4.2.1

-------------------------------------------------------------------
Tue Apr  2 13:55:19 UTC 2019 - ancor@suse.com

- Fixed unit tests to also work in ARM architecture (bsc#1130957).

-------------------------------------------------------------------
Wed Mar 27 10:07:31 UTC 2019 - José Iván López González <jlopez@suse.com>

- Do not add mount options that are default (bsc#1122867).
- Short partition ids.
- Move windows system detection to ExistingFilesystem class.
- 4.2.0

-------------------------------------------------------------------
Tue Mar 26 12:56:35 UTC 2019 - snwint@suse.com

- propose boot loader partitions only on system disk (bsc#1094927)

-------------------------------------------------------------------
Tue Mar 26 11:51:34 UTC 2019 - José Iván López González <jlopez@suse.com>

- Improve unit tests: mocking architecture for Bcache is not needed
  anymore (fix regression tests for bsc#1129787).
- 4.1.77

-------------------------------------------------------------------
Mon Mar 25 14:20:54 UTC 2019 - José Iván López González <jlopez@suse.com>

- Fix boot disk detection (bsc#1129787).
- 4.1.76

-------------------------------------------------------------------
Mon Mar 18 09:30:02 UTC 2019 - Imobach Gonzalez Sosa <igonzalezsosa@suse.com>

- Fix bcache and AutoYaST related tests (related to fate#325346).
- 4.1.75

-------------------------------------------------------------------
Wed Mar 13 17:18:19 UTC 2019 - José Iván López González <jlopez@suse.com>

- Show new icons for the options of the Configure menu button
  (related to bsc#1122174).
- 4.1.74

-------------------------------------------------------------------
Wed Mar 13 16:45:16 CET 2019 - schubi@suse.de

- Unifying name Bcache/bcache to bcache (fate#325346).
- 4.1.73

-------------------------------------------------------------------
Tue Mar 12 17:30:49 UTC 2019 - Imobach Gonzalez Sosa <igonzalezsosa@suse.com>

- Add support for Bcache to AutoYaST (fate#325346).
- Fix reuse of RAID partitions for LVM volume groups and bcache
  devices.
- 4.1.72

-------------------------------------------------------------------
Mon Mar 11 22:19:33 UTC 2019 - David Díaz <dgonzalez@suse.com>

- Only exports the partition_type attribute when it belongs to a
  partition table with support for extended partitions
  (bsc#1115751).

-------------------------------------------------------------------
Wed Mar  6 16:28:26 UTC 2019 - Stefan Hundhammer <shundhammer@suse.com>

- Prevent crash if resizing a newly formatted filesystem (bsc#1124146)
- 4.1.71

-------------------------------------------------------------------
Wed Mar  6 11:21:49 UTC 2019 - Ladislav Slezák <lslezak@suse.cz>

- Fixed "can't modify frozen String" crashes (related to
  bsc#1125006)
- Fixed missing translation (bsc#1127181)
- 4.1.70

-------------------------------------------------------------------
Mon Mar  4 16:31:25 UTC 2019 - David Díaz <dgonzalez@suse.com>

- Translates the filesystem roles properly (bsc#1127756).
- 4.1.69

-------------------------------------------------------------------
Thu Feb 28 15:33:19 UTC 2019 - David Díaz <dgonzalez@suse.com>

- Do not crash when using an old MD RAID schema and the
  partition_nr attribute is missing. Instead, do not allow to
  continue because a missing value issue (bsc#1126059).
- 4.1.68

-------------------------------------------------------------------
Wed Feb 27 09:57:10 UTC 2019 - David Díaz <dgonzalez@suse.com>

- Do not export the partition_type attribute when it belongs to a
  GPT partition table (bsc#1115751).

-------------------------------------------------------------------
Fri Feb 22 15:11:37 UTC 2019 - José Iván López González <jlopez@suse.com>

- Partitioner: improve "Import Mount Points" feature.
  Now, a fstab entry cannot be imported when the filesystem type
  is not supported. Moreover, the "mount by" type is assigned
  according to the fstab entry and the label of the previous
  filesystem is preserved (bsc#1103391).
- 4.1.67

-------------------------------------------------------------------
Wed Feb 20 16:39:13 UTC 2019 - Stefan Hundhammer <shundhammer@suse.com>

- Suggest /boot/efi as the mount point for EFI System Partitions
  (bsc#1088120)
- 4.1.66

-------------------------------------------------------------------
Wed Feb 20 11:55:30 UTC 2019 - jreidinger@suse.com

- filesystem label is kept when using existing partitioning
  (bsc#1087229)
- 4.1.65

-------------------------------------------------------------------
Wed Feb 20 09:35:48 UTC 2019 - José Iván López González <jlopez@suse.com>

- Partitioner: add new tab in Bcache section to show all caching
  set devices (part of fate#325346).
- 4.1.64

-------------------------------------------------------------------
Tue Feb 19 14:40:11 UTC 2019 - ancor@suse.com

- Partitioner: new option "Provide Crypt Passwords" (bsc#1113515).
- 4.1.63

-------------------------------------------------------------------
Tue Feb 19 14:15:16 UTC 2019 - jlopez@suse.com

- Partitioner: allow to edit bcache devices (part of fate#325346).
- 4.1.62

-------------------------------------------------------------------
Tue Feb 19 13:39:49 UTC 2019 - Stefan Hundhammer <shundhammer@suse.com>

- Added help texts for guided setup (bsc#1121801)
- 4.1.61

-------------------------------------------------------------------
Mon Feb 18 14:54:15 CET 2019 - aschnell@suse.com

- AutoYaST: handle device_order for MD RAIDs during installation
  (bsc#1083542)
- 4.1.60

-------------------------------------------------------------------
Thu Feb 14 17:03:05 UTC 2019 - Stefan Hundhammer <shundhammer@suse.com>

- Force mocking arch to x86_64 for unit tests that depend on bcache
  (part of jsc#SLE-4329)
- 4.1.59

-------------------------------------------------------------------
Thu Feb 14 12:49:25 UTC 2019 - Stefan Hundhammer <shundhammer@suse.com>

- Limit bcache support to x86_64 arch (jsc#SLE-4329)
- 4.1.58

-------------------------------------------------------------------
Thu Feb 14 12:19:58 UTC 2019 - Ancor Gonzalez Sosa <ancor@suse.com>

- Guided Setup: improved the disk selection user interface to
  properly support scenarios with many disks (bsc#1123688).
- 4.1.57

-------------------------------------------------------------------
Thu Feb 14 10:49:47 CET 2019 - aschnell@suse.com

- AutoYaST: save device_order for MD RAIDs (bsc#1083542)
- 4.1.56

-------------------------------------------------------------------
Fri Feb  8 11:43:53 UTC 2019 - ancor@suse.com

- AutoYaST: fix broken support for retaining existing MD RAIDs in
  some scenarios (bsc#1120979,  bsc#1121720).
- 4.1.55

-------------------------------------------------------------------
Thu Feb  7 15:53:28 UTC 2019 - jlopez@suse.com

- Partitioner: allow to create bcache devices without a caching
  set (part of fate#325346).
- 4.1.54

-------------------------------------------------------------------
Wed Feb  6 11:54:41 UTC 2019 - Ancor Gonzalez Sosa <ancor@suse.com>

- Partitioner: when running standalone (in an installed system)
  abort gracefully if probing fails (bsc#1123837).
- 4.1.53

-------------------------------------------------------------------
Mon Feb  4 15:55:56 UTC 2019 - jlopez@suse.com

- Remove setters for bcache attributes that cannot be permanent
  saved (writeback_percent and sequential_cutoff).
- Part of fate#325346.
- 4.1.52

-------------------------------------------------------------------
Mon Feb  4 15:54:13 UTC 2019 - Stefan Hundhammer <shundhammer@suse.com>

- Limit ESP to min size on aarch64 (bsc#1119318)
- 4.1.51

-------------------------------------------------------------------
Thu Jan 31 12:35:36 UTC 2019 - jlopez@suse.com

- Partitioner: properly show Flash-only Bcache devices.
- Part of fate#325346.
- 4.1.50

-------------------------------------------------------------------
Thu Jan 31 12:23:49 CET 2019 - aschnell@suse.com

- do not show hint for details button if button does not exist
  (bsc#1115807)
- 4.1.49

-------------------------------------------------------------------
Thu Jan 24 16:44:15 UTC 2019 - ancor@suse.com

- Partitioning proposal: improved the calculation about how much
  each Windows partition must be resized (bsc#1121286).
- 4.1.48

-------------------------------------------------------------------
Wed Jan 23 10:14:20 UTC 2019 - Ancor Gonzalez Sosa <ancor@suse.com>

- Make the storage proposal (i.e. the Guided Setup) easier to
  debug (bsc#1057436).
- 4.1.47

-------------------------------------------------------------------
Wed Jan 23 10:11:58 CET 2019 - aschnell@suse.com

- do not include nil in package list of used storage features
  for FC devices (bsc#1122781)
- 4.1.46

-------------------------------------------------------------------
Thu Jan 17 13:46:54 UTC 2019 - ancor@suse.com

- Specific error pop-up for exceptions raised while calculating the
  storage actions (mitigation of bsc#1120070).
- 4.1.45

-------------------------------------------------------------------
Thu Jan 10 14:59:32 UTC 2019 - jlopez@suse.com

- Allow to cancel Guided Setup (bsc#1121442).
- Link to storage client from installation summary (bsc#1099485).
- 4.1.44

-------------------------------------------------------------------
Tue Dec 18 12:43:21 CET 2018 - schubi@suse.de

- Do not touch eMMC boot partitions (mmcblk*boot*) (bsc#1119316)
- 4.1.43

-------------------------------------------------------------------
Tue Dec 18 12:02:57 CET 2018 - aschnell@suse.com

- do not use removed function IconPath anymore (bsc#1119699)
- 4.1.42

-------------------------------------------------------------------
Tue Dec 11 10:36:52 UTC 2018 - jlopez@suse.com

- Hardening execution of system commands (part of bsc#1118291).
- 4.1.41

-------------------------------------------------------------------
Wed Dec  5 17:01:14 UTC 2018 - Stasiek Michalski <hellcp@mailbox.org>

- Ship only primary icons with module to avoid conflicts (boo#1118521)
- 4.1.40

-------------------------------------------------------------------
Tue Dec  4 15:07:42 UTC 2018 - jlopez@suse.com

- Partitioner: does not allow to create BTRFS subvolumes with
  unsafe characters in its path (related to bsc#1059972).
- 4.1.39

-------------------------------------------------------------------
Fri Nov 30 14:35:44 UTC 2018 - ancor@suse.com

- Support for Raspberry Pi in Guided Proposal: it suggests to keep
  the firmware partition and mount it as /boot/vc (fate#323484).
- 4.1.38

-------------------------------------------------------------------
Tue Nov 27 05:34:41 UTC 2018 - Noah Davis <noahadvs@gmail.com>

- Provide icon with module (boo#1109310)
- 4.1.37

-------------------------------------------------------------------
Thu Nov 22 15:56:50 UTC 2018 - jlopez@suse.com

- Partitioner: add support for UDF filesystem (fate#326877).
- 4.1.36

-------------------------------------------------------------------
Fri Nov 16 16:08:38 UTC 2018 - Ancor Gonzalez Sosa <ancor@suse.com>

- The Guided Proposal tries to preserve partitions of type IRST
  (Intel Rapid Start Technology) when possible (bsc#1099187,
  fate#325885).
- Made the Guided Proposal algorithm more clear, so it's easier to
  debug (bsc#1057436).
- 4.1.35

-------------------------------------------------------------------
Fri Nov 16 14:59:05 UTC 2018 - jlopez@suse.com

- Initial proposal tries all possible attempts over each candidate
  device before switching to another device.
- Related to bsc#1102026 and bsc#1090383.
- 4.1.34

-------------------------------------------------------------------
Fri Nov 16 14:56:26 UTC 2018 - snwint@suse.com

- adjust boot requirements to handle RAID cases (fate#326573)
- 4.1.33

-------------------------------------------------------------------
Wed Nov 14 15:15:04 CET 2018 - schubi@suse.de

- SkipListValue.size_k returns the correct value (bsc#1115507).
- 4.1.32

-------------------------------------------------------------------
Thu Nov  8 16:44:24 UTC 2018 - ancor@suse.com

- Internal code reorganization at Proposal::SpaceMaker
  (preparations for fate#325885 and fate#323484).

-------------------------------------------------------------------
Wed Nov  7 12:28:40 UTC 2018 - jlopez@suse.com

- Crypttab entry allows to find a crypttab device by its UUID.
- Devicegraph#find_by_any_name is able to find a LUKS device by
  using its name at crypttab file.
- Related to bsc#1094963.
- 4.1.31

-------------------------------------------------------------------
Wed Nov  7 10:08:49 UTC 2018 - dgonzalez@suse.com

- Improve the proposal to be able to work with existing MD RAIDs
  (fate#326573).
- 4.1.30

-------------------------------------------------------------------
Wed Oct 31 13:34:48 UTC 2018 - Stefan Hundhammer <shundhammer@suse.com>

- Format the new multi-line compound actions correctly (bsc#1085134)
- 4.1.29

-------------------------------------------------------------------
Tue Oct 30 13:38:10 UTC 2018 - snwint@suse.com

- do not include 'Partition' in partition type names

-------------------------------------------------------------------
Fri Oct 26 11:37:48 UTC 2018 - snwint@suse.com

- allow creation of partitions starting before 1 MiB in expert
  partitioner

-------------------------------------------------------------------
Sat Oct 20 22:10:48 WEST 2018 - igonzalezsosa@suse.com

- Fixes and improvements to AutoYaST partitioning:
  - Improve support to reuse a disk as a PV (bsc#1107298).
  - Resize and then create new devices (bsc#1112545).
  - Warn the user when trying to reuse a non-existent filesystem.
  - Fix support of old format to specify several software RAIDs
    (bsc#1112546).
  - Proper support for Xen virtual partitions (bsc#1105350).
  - Export enable_snapshots element properly (related to
    bsc#1073544).
  - Allow to format a whole disk and use it as a filesystem.
  - Add support for partitioned software RAIDs (fate#326573).
  - Allow to use a whole disk as a software RAID member (related
    to fate#326573).
- 4.1.28

-------------------------------------------------------------------
Fri Oct 19 11:59:10 UTC 2018 - jreidinger@suse.com

- Add support for selecting cache mode during bcache creation
  (fate#325346)
- 4.1.27

-------------------------------------------------------------------
Thu Oct 18 14:04:59 UTC 2018 - ancor@suse.com

- Improved UI responsiveness by caching the value of some internal
  methods (bsc#1112402):
  * StorageClassWrapper.downcasted_new
  * StorageEnv#active?
  * DiskDevice#types_for_is
- Improved compatibility with RSpec 3.8 by caching the objects
  used to wrap libstorage-ng enum values.
- 4.1.26

-------------------------------------------------------------------
Tue Oct 16 12:58:10 UTC 2018 - jreidinger@suse.com

- Improve filtering of possible backing devices for bcache and
  limit deletion of bcache to only safe cases (fate#325346)
- 4.1.25

-------------------------------------------------------------------
Thu Oct 11 15:03:26 UTC 2018 - ancor@suse.com

- Improved the warning messages about missing BIOS Boot partition,
  both in the Partitioner and in AutoYaST (bsc#1087275).
- Improved other AutoYaST warning messages related to the
  partitions needed for booting.
- 4.1.24

-------------------------------------------------------------------
Fri Oct  5 09:43:38 UTC 2018 - jreidinger@suse.com

- Implement creating and deleting bcache devices (fate#325346)
- 4.1.23

-------------------------------------------------------------------
Tue Oct  2 13:44:40 UTC 2018 - schubi@suse.de

- Fixed flickering testcase. Maybe produced by the fix of
  bsc#1108831.
- 4.1.22

-------------------------------------------------------------------
Tue Oct  2 13:43:16 UTC 2018 - ancor@suse.com

- Partitioner: make it possible to directly format a disk (with
  no partitions).
- Partitioner: reorganized the user interface by grouping options
  to ensure all the new possibilities (like formatting a whole
  disk or creating partitions on an MD RAID) fit into text mode
  80x24 (part of fate#318196 and of fate#326573).
- 4.1.21

-------------------------------------------------------------------
Thu Sep 27 15:13:31 CEST 2018 - schubi@suse.de

- AutoYaST proposal: Do not crash if existing boot partition
  cannot be used without formatting it. (bsc#1108831)
- 4.1.20

-------------------------------------------------------------------
Fri Sep 20 13:19:58 UTC 2018 - jlopez@suse.com

- Partitioner: ask for unmounting when deleting a device.
- Partitioner: ask for unmounting when resizing a device.
- Part of fate#318196
- 4.1.19

-------------------------------------------------------------------
Tue Sep 20 13:00:29 UTC 2018 - jlopez@suse.com

- AutoYaST: Allow to use whole disk as PV by indicating a partition
  with number 0 (bsc#1107298).

-------------------------------------------------------------------
Wed Sep 19 21:23:54 UTC 2018 - lorenz@math.tu-berlin.de

- When trying to reuse a partition, AutoYaST will consider only
  those partitions from the right disk (bsc#1106774).

-------------------------------------------------------------------
Wed Sep 19 14:28:22 UTC 2018 - dgonzalez@suse.com

- Do not crash when a partition content info cannot be
  detected (bsc#1101979).
- 4.1.18

-------------------------------------------------------------------
Wed Sep 19 11:43:13 UTC 2018 - jreidinger@suse.com

- Add read-only support for Bcache (fate#325346)
- 4.1.17

-------------------------------------------------------------------
Wed Sep 19 11:25:25 UTC 2018 - ancor@suse.com

- Partitioner: allow to manage partitions in software MD RAIDs
  (fate#318196, bsc#1094933 and bsc#1092417).
- 4.1.16

-------------------------------------------------------------------
Fri Sep  7 15:24:41 UTC 2018 - ancor@suse.com

- Partitioner: do not offer partitions of other RAIDs as available
  devices to create MD RAID arrays (fate#318196).
- 4.1.15

-------------------------------------------------------------------
Wed Sep  5 14:41:15 UTC 2018 - ancor@suse.com

- Partitioner: allow to add full disks and multipath devices (with
  no partition table) to MD RAID arrays (fate#318196).
- Partitioner: improved checks and workflow for "Create New
  Partition Table"
- More informative message when a device is in use.
- 4.1.14

-------------------------------------------------------------------
Tue Sep  4 11:45:19 UTC 2018 - jreidinger@suse.com

- Add asterisk to mount points that is not active and also write it
  to description (FATE#318196)
- 4.1.13

-------------------------------------------------------------------
Thu Aug 30 07:41:35 UTC 2018 - jlopez@suse.com

- Improved wording when moving partitions (bsc#1099599).
- 4.1.12

-------------------------------------------------------------------
Wed Aug 29 14:30:59 UTC 2018 - jreidinger@suse.com

- Add support for Intel Rapid Start technology partitions
  (FATE#325885)
- 4.1.11

-------------------------------------------------------------------
Tue Aug 28 13:27:53 UTC 2018 - ancor@suse.com

- Fixed a wrong unit test.
- 4.1.10

-------------------------------------------------------------------
Fri Aug 24 12:43:32 UTC 2018 - mvidner@suse.com

- RAID attributes: include "Active: Yes/No" (bsc#1090010)

-------------------------------------------------------------------
Wed Aug 22 21:45:06 UTC 2018 - knut.anderssen@suse.com

- Partitioner: Hide the "what to do" selector for windows
  partitions if there are no windows partitions (bsc#1055646)
- 4.1.9

-------------------------------------------------------------------
Wed Aug 22 16:56:53 CEST 2018 - schubi@suse.de

- Switched license in spec file from SPDX2 to SPDX3 format.

-------------------------------------------------------------------
Wed Aug 22 13:01:37 CEST 2018 - schubi@suse.de

- Changed dir of COPYING file.

-------------------------------------------------------------------
Tue Aug 21 15:12:28 UTC 2018 - shundhammer@suse.com

- Fixed crash in the Kubic proposal when insufficient disk space
  (bsc#1099762)
- 4.1.8

-------------------------------------------------------------------
Fri Aug 17 08:47:53 UTC 2018 - ancor@suse.com

- AutoYaST: recognize Xen virtual partitions in the profile when
  importing and installing (bsc#1085134).
- 4.1.7

-------------------------------------------------------------------
Tue Aug 14 13:58:03 UTC 2018 - igonzalezsosa@suse.com

- AutoYaST: set the 'mount by' option when reusing partitions
  (bsc#1104774).
- 4.1.6

-------------------------------------------------------------------
Tue Aug 14 11:57:28 UTC 2018 - knut.anderssen@suse.com

- Partitioner: Permit going back when the partition dialog is
  skipped (bsc#1075443)
- 4.1.5

-------------------------------------------------------------------
Mon Aug 13 14:44:32 UTC 2018 - ancor@suse.com

- Partitioner: fixed some strings that contained mistakes about
  format and/or internationalization.

-------------------------------------------------------------------
Fri Aug 10 11:56:40 UTC 2018 - ancor@suse.com

- Fixed the warning about overwriting a manually edited partition
  layout. Now it works even after going back and forth in the
  installer steps (bsc#1055756).
- 4.1.4

-------------------------------------------------------------------
Thu Aug  9 15:43:17 UTC 2018 - ancor@suse.com

- Partitioner: display Xen virtual partitions and allow to format
  and mount them (bsc#1085134).

-------------------------------------------------------------------
Tue Jul 31 15:03:42 UTC 2018 - schubi@suse.de

- Warning if overwriting manually edited settings (bsc#1055756)
- 4.1.3

-------------------------------------------------------------------
Tue Jul 31 13:44:39 UTC 2018 - igonzalezsosa@suse.com

- AutoYaST: export volume group name (lvm_group) when a MD RAID
  device is used as a physical volume (bsc#1103113).
- 4.1.2

-------------------------------------------------------------------
Thu Jul 26 11:16:27 UTC 2018 - snwint@suse.com

- make bsc#1098594 regression test work on s390
- 4.1.1

-------------------------------------------------------------------
Wed Jul 25 21:41:48 CEST 2018 - aschnell@suse.com

- use "Partition Table" instead of "Disk Label" in expert
  partitioner (bsc#1070570)
- 4.1.0

-------------------------------------------------------------------
Mon Jul 23 13:55:03 UTC 2018 - snwint@suse.com

- document XEN guest setup for testing (bsc#1085134)
- 4.0.199

-------------------------------------------------------------------
Wed Jul 18 19:00:11 UTC 2018 - ancor@suse.com

- Partitioner: when creating a partition, use only regions of
  the selected type: primary, logical or extended (bsc#1097634).
- 4.0.198

-------------------------------------------------------------------
Wed Jul 18 11:38:39 UTC 2018 - ancor@suse.com

- AutoYaST: export BIOS RAID devices correctly (bsc#1098594).
- 4.0.197

-------------------------------------------------------------------
Mon Jul 16 16:26:28 UTC 2018 - ancor@suse.com

- AutoYaST: do not crash when reusing partitions on non-disk
  devices like DASD or BIOS RAID (bsc#1098594).
- 4.0.196

-------------------------------------------------------------------
Thu Jun 28 16:04:56 CEST 2018 - schubi@suse.de

- Added additional searchkeys to desktop file (fate#321043).
- 4.0.195

-------------------------------------------------------------------
Fri Jun 22 12:23:51 CEST 2018 - aschnell@suse.com

- mask systemd mount and swap units while expert partitioner is
  running (bsc#1073633)
- 4.0.194

-------------------------------------------------------------------
Tue Jun 19 15:25:36 UTC 2018 - jlopez@suse.com

- Partitioner: add checkbox to format system volumes when importing
  mount points (bsc#1078359 and bsc#1094924).
- 4.0.193

-------------------------------------------------------------------
Fri Jun 15 14:12:53 UTC 2018 - ancor@suse.com

- Partitioner: honor default subvolumes when importing the root
  mount point (related to bsc#1078359, bsc#1083851 and fate#318196)
- Partitioner: honor default snapshots configuration when importing
  the root mount point (bsc#966637)

-------------------------------------------------------------------
Thu Jun 14 12:25:37 UTC 2018 - lslezak@suse.cz

- Fixed crash in the error callback when the text contained
  non-ASCII characters in the translated message (bsc#1096758)
- 4.0.192

-------------------------------------------------------------------
Wed Jun 13 13:56:14 UTC 2018 - snwint@suse.com

- allow for numbers > 32 bit in region dialog (bsc#1065258)
- 4.0.191

-------------------------------------------------------------------
Tue Jun 12 16:18:40 UTC 2018 - igonzalezsosa@suse.com

- Fix 'Arbitrary Option Value' translation (bsc#1081605).
- 4.0.190

-------------------------------------------------------------------
Tue Jun 12 13:11:07 UTC 2018 - lslezak@suse.cz

- Use parallel_tests to speed up running the unit tests
  (bsc#1094875), active only in SLE15-SP1/Leap-15.1

-------------------------------------------------------------------
Tue Jun 12 08:40:48 UTC 2018 - ancor@suse.com

- Better auto-generated names for encryption devices:
  * Based on the udev id of the encrypted devices instead of its
    kernel name (bsc#760213).
  * Adapted when partition numbers change, if doable (bsc#1094157).
  * Prevent collision with other DeviceMapper names (bsc#1094157).
- Do not write LUKS password of the proposal into YaST logs.
- Do not crash when registering a zero-sized device into the logs.
- 4.0.189

-------------------------------------------------------------------
Mon Jun 11 13:26:54 UTC 2018 - igonzalezsosa@suse.com

- AutoYaST: fix handling of empty Btrfs subvolume prefixes
  (bsc#1096240).
- 4.0.188

-------------------------------------------------------------------
Thu Jun  7 16:13:18 UTC 2018 - jlopez@suse.com

- Added method to update encryption names according to a crypttab
  file (needed for bsc#1094963).
- 4.0.187

-------------------------------------------------------------------
Tue Jun  5 13:39:26 UTC 2018 - jlopez@suse.com

- Partitioner: fixed error when creating new BTRFS subvolumes in
  an installed system (bsc#1067510).
- 4.0.186

-------------------------------------------------------------------
Tue Jun  5 10:24:23 UTC 2018 - shundhammer@suse.com

- Partitioner: Handle limitations for volume labels (bsc#1084867)
- 4.0.185

-------------------------------------------------------------------
Mon Jun  4 15:13:54 UTC 2018 - jlopez@suse.com

- Partitioner: allow to move partitions (part of fate#318196).
- 4.0.184

-------------------------------------------------------------------
Thu May 17 13:49:57 UTC 2018 - ancor@suse.com

- Added to the installer a detailed description about the origin of
  the partitioning layout, as discussed in bsc#1089274.
- 4.0.183

-------------------------------------------------------------------
Thu May 17 13:32:37 UTC 2018 - jlopez@suse.com

- Allow to consider MD RAIDs as BIOS RAIDs by using the env
  variable LIBSTORAGE_MDPART (bsc#1092417).

-------------------------------------------------------------------
Thu May 17 08:53:17 UTC 2018 - jlopez@suse.com

- Fixed tests to avoid to require files provided by
  yast-installation package (needed for bsc#1091047).

-------------------------------------------------------------------
Wed May 16 14:10:01 UTC 2018 - jlopez@suse.com

- Fixed detection of candidate disks for installation
  (bsc#1091047).
- 4.0.182

-------------------------------------------------------------------
Wed May 16 13:12:11 UTC 2018 - snwint@suse.com

- don't reuse prep partitions larger than 8 MiB (bsc#1090019)
- 4.0.181

-------------------------------------------------------------------
Wed May 16 10:59:27 UTC 2018 - igonzalezsosa@suse.com

- Partitioner: fix several translation issues (bsc#1081837 and
  bsc#1081601).

-------------------------------------------------------------------
Mon May 14 16:43:05 UTC 2018 - ancor@suse.com

- Expose the active flag of the MountPoint class (needed for the
  definitive fix for bsc#1064437 in modern distributions).
- 4.0.180

-------------------------------------------------------------------
Fri May 11 14:05:49 UTC 2018 - igonzalezsosa@suse.com

- Partitioner: check whether required packages are installed
  before committing changes to disk (bsc#1089508).
- 4.0.179

-------------------------------------------------------------------
Fri May 11 10:31:10 UTC 2018 - jlopez@suse.com

- Partitioner: fix buttons to abort and to go back
  (part of fate#318196 and related to bsc#1075443).
- Partitioner: fixed detection of reprobed system to avoid
  unnecessary proposal re-calculation.

-------------------------------------------------------------------
Fri May 11 10:08:24 UTC 2018 - jlopez@suse.com

- Partitioner: allow to select only valid parity algorithms when
  creating a new MD RAID (bsc#1090182).

-------------------------------------------------------------------
Fri May 11 07:36:18 UTC 2018 - ancor@suse.com

- Partitioner: "Configure..." button allowing to execute the
  YaST clients for iSCI, FCoE, DASD, zFCP and XPRAM (bsc#1090753).

-------------------------------------------------------------------
Wed May  9 08:21:50 UTC 2018 - igonzalezsosa@suse.com

- AutoYaST: do not crash when size is set to 'auto' for a partition
  without a mount point (bsc#1092414).
- 4.0.178

-------------------------------------------------------------------
Tue May  8 15:34:19 UTC 2018 - shundhammer@suse.com

- Add note to YAML files for devices not supported in YAML
  (part of fate#318196)
- 4.0.177

-------------------------------------------------------------------
Mon May  7 16:39:49 UTC 2018 - shundhammer@suse.com

- Dump devicegraphs and actions in better strategic places
  (part of fate#318196)
- Make sure not to write LUKS passwords to YAML dump files
- 4.0.176

-------------------------------------------------------------------
Fri May 04 18:06:41 CEST 2018 - aschnell@suse.com

- provide function to disable MD auto assembly (bsc#1090690)
- provide function to inhibit udisks from doing mounts
- use these two functions when running expert partitioner
- 4.0.175

-------------------------------------------------------------------
Fri May  4 14:46:31 UTC 2018 - jlopez@suse.com

- Partitioner: added option to import mount points (part of
  fate#318196 and bsc#1083851).
- 4.0.174

-------------------------------------------------------------------
Fri May  4 10:46:31 UTC 2018 - igonzalezsosa@suse.com

- AutoYaST: handle <subvolumes_prefix/> and <subvolumes> empty
  values properly (bsc#1076337, bsc#1090095 and bsc#1091669).
- 4.0.173

-------------------------------------------------------------------
Thu May  3 15:46:27 UTC 2018 - ancor@suse.com

- Set fs_passno to 2 for ext2/3/4 filesystems assigned to non-root
  mount points (bsc#1078703).
- 4.0.172

-------------------------------------------------------------------
Thu May  3 15:12:09 UTC 2018 - shundhammer@suse.com

- Don't require rspec/mocks (not present in inst-sys)
  (part of fate#318196)
- 4.0.171

-------------------------------------------------------------------
Wed May  2 12:55:09 UTC 2018 - shundhammer@suse.com

- Dump devicegraph and actions to separate human readable files
  (part of fate#318196)
- 4.0.170

-------------------------------------------------------------------
Fri Apr 27 15:23:05 UTC 2018 - ancor@suse.com

- Partitioner: fixed checks when the root filesystem is NFS
  (bsc#1090752).
- 4.0.169

-------------------------------------------------------------------
Fri Apr 27 12:57:25 UTC 2018 - jreidinger@suse.com

- add method to check if system has any disk device (bsc#1090753)
- 4.0.168

-------------------------------------------------------------------
Fri Apr 27 11:15:20 UTC 2018 - ancor@suse.com

- Set fs_passno to 1 for ext2/3/4 root filesystems (bsc#1078703).
- 4.0.167

-------------------------------------------------------------------
Fri Apr 27 05:57:25 UTC 2018 - jreidinger@suse.com

- fix libstorage logging that do not expect printf expansion
  (bsc#1091062)
- 4.0.166

-------------------------------------------------------------------
Thu Apr 26 10:59:42 UTC 2018 - ancor@suse.com

- Ensure the installer adds reused devices to /etc/crypttab and/or
  /etc/mdadm.conf if needed for booting (bsc#1071350).
- 4.0.165

-------------------------------------------------------------------
Wed Apr 25 16:07:46 UTC 2018 - jlopez@suse.com

- Partitioner: fix bug after confirming changes in a running system
  (related to bsc#1086892).
- 4.0.164

-------------------------------------------------------------------
Tue Apr 24 09:15:14 UTC 2018 - jlopez@suse.com

- Partitioner: do not validate setup just after rescanning
  (related to bsc#1086892).
- 4.0.163

-------------------------------------------------------------------
Mon Apr 23 13:10:15 UTC 2018 - ancor@suse.com

- Partitioner: use the correct default value for 'Enable Snapshots'
  when the 'Operating System' role is chosen for a new device
  (bsc#1084491).
- 4.0.162

-------------------------------------------------------------------
Mon Apr 23 10:27:04 UTC 2018 - jlopez@suse.com

- Make the package to be architecture dependant to correctly check
  the current architecture (bsc#1081198).
- 4.0.161

-------------------------------------------------------------------
Fri Apr 20 20:27:15 UTC 2018 - igonzalezsosa@suse.com

- AutoYaST: properly handle empty proposals (bsc#1090390).
- 4.0.160

-------------------------------------------------------------------
Fri Apr 20 09:39:44 UTC 2018 - ancor@suse.com

- Implemented the use_available LVM strategy for the proposal
  (part of fate#318196).
- Make use_available the new default LVM strategy, so the system
  behavior is closer to the old yast-storage.
- Speed improvements in the use_needed LVM strategy.
- 4.0.159

-------------------------------------------------------------------
Fri Apr 20 08:49:29 UTC 2018 - jlopez@suse.com

- Partitioner: add missing warning and summary of changes when
  running in an installed system (part of fate#318196 and related
  to bsc#1086892).
- 4.0.158

-------------------------------------------------------------------
Thu Apr 19 13:52:34 UTC 2018 - igonzalezsosa@suse.com

- Fix some translations issues in the Expert Partitioner
  (bsc#1081571).

-------------------------------------------------------------------
Wed Apr 18 10:37:17 UTC 2018 - ancor@suse.com

- Updated libstorage-ng dependency to ensure slots on extended
  partitions are handled correctly and added regression unit test
  about it (bsc#1088483).
- Significant speed improvements in the proposal code.

-------------------------------------------------------------------
Tue Apr 17 12:01:08 UTC 2018 - shundhammer@suse.com

- Added missing help texts in the partitioner (bsc#1079591)
- 4.0.157

-------------------------------------------------------------------
Fri Apr 13 12:33:25 UTC 2018 - jlopez@suse.com

- Added support for settings 'expert_partitioner_warning' and
  'proposal_settings_editable' (bsc#1087486).
- Fix bug going back in Partitioner: only re-calculate proposal
  when the system was re-probed (bsc#1088960).
- 4.0.156

-------------------------------------------------------------------
Fri Apr 13 12:31:04 UTC 2018 - igonzalezsosa@suse.com

- AutoYaST: support partition_type when set to "primary"
 (bsc#1081506).
- 4.0.155

-------------------------------------------------------------------
Fri Apr 13 10:56:19 UTC 2018 - ancor@suse.com

- More informative message displayed when the proposal failed with
  some given settings, so it doesn't sound like a definitive error
  (related to bsc#1089274).
- 4.0.154

-------------------------------------------------------------------
Tue Apr 10 16:24:16 UTC 2018 - jlopez@suse.com

- Partitioner: fix creation of default BTRFS subvolume
  (bsc#1087918 and bsc#1087763).
- 4.0.153

-------------------------------------------------------------------
Tue Apr 10 16:21:04 UTC 2018 - ancor@suse.com

- Partitioner: make possible for the embedded yast2-nfs-client to
  access the vfstype field of fstab, so it can detect and correct
  legacy NFS entries (bsc#1088426).
- 4.0.152

-------------------------------------------------------------------
Tue Apr 10 10:59:32 UTC 2018 - jlopez@suse.com

- Update dependency with libstorage-ng (ensure lock system).
- Part of fate#318196.
- 4.0.151

-------------------------------------------------------------------
Mon Apr  9 19:44:44 UTC 2018 - ancor@suse.com

- Fixed the disable_order property of control.xml. Now it affects
  all the configurable aspects of the volume, as documented
  (related to bsc#1078495).
- 4.0.150

-------------------------------------------------------------------
Mon Apr  9 10:14:12 UTC 2018 - jlopez@suse.com

- Add system lock to avoid several processes using the storage
  stack when a process is already using it with read-write access.
- Part of fate#318196.
- 4.0.149

-------------------------------------------------------------------
Mon Apr  9 09:14:12 UTC 2018 - ancor@suse.com

- Force UTF-8 encoding for (most) strings coming from libstorage-ng
  (bsc#1088067).
- 4.0.148

-------------------------------------------------------------------
Thu Apr  5 15:30:57 UTC 2018 - shundhammer@suse.com

- Better error handling if no storage proposal is possible
  (bsc#1064677)
- 4.0.147

-------------------------------------------------------------------
Tue Apr  3 13:26:50 UTC 2018 - jlopez@suse.com

- Recover method #exists_in_probed? (bsc#1087818).
- 4.0.146

-------------------------------------------------------------------
Tue Apr  3 11:40:35 UTC 2018 - igonzalezsosa@suse.com

- Partitioner: do not crash when a striped logical volume is
  selected (bsc#1087702).

-------------------------------------------------------------------
Tue Apr  3 08:23:14 UTC 2018 - ancor@suse.com

- Fixed an error searching devices by name introduced by the recent
  sanitization related to bsc#1083672.
- 4.0.145

-------------------------------------------------------------------
Mon Apr  2 11:53:31 UTC 2018 - jlopez@suse.com

- Partitioner: add check for minimum size when using snapshots
  (bsc#1085131).
- 4.0.144

-------------------------------------------------------------------
Mon Apr  2 11:04:31 UTC 2018 - ancor@suse.com

- If a duplicate PV is found, show an specific error message with
  instructions (bsc#1082542).
- 4.0.143

-------------------------------------------------------------------
Mon Apr  2 09:53:31 UTC 2018 - jlopez@suse.com

- Use correct probe mode in unit tests (fate#318196).

-------------------------------------------------------------------
Mon Mar 26 14:54:45 UTC 2018 - ancor@suse.com

- Honor the LIBSTORAGE_MULTIPATH_AUTOSTART environment variable
  (part of fate#318196 and part of the fix for bsc#1082542).
- 4.0.142

-------------------------------------------------------------------
Mon Mar 26 12:43:53 UTC 2018 - jlopez@suse.com

- Sanitize devicegraph after probing when there are LVM volume
  groups with missing physical volumes (bsc#1083672).
- 4.0.141

-------------------------------------------------------------------
Mon Mar 26 09:41:25 UTC 2018 - shundhammer@suse.com

- Partitioner: Report detailed reasons why resizing is not possible
  (fate#318196)
- 4.0.140

-------------------------------------------------------------------
Mon Mar 26 09:02:11 UTC 2018 - ancor@suse.com

- Partitioner: fixed an error that was causing filesystems to be
  deleted in some combination of actions (part of fate#318196).

-------------------------------------------------------------------
Fri Mar 23 06:33:21 UTC 2018 - igonzalezsosa@suse.com

- AutoYaST: add support for LVM thin pools (bsc#1086596).
- AutoYaST: add support for stripes/stripesize elements.
- 4.0.139

-------------------------------------------------------------------
Mon Mar 19 07:47:13 UTC 2018 - jlopez@suse.com

- Fix issues with zero-size devices (bsc#1083887).
- Proposal: do not use zero-size devices.
- Partitioner: completely hide zero-size devices.
- 4.0.138

-------------------------------------------------------------------
Fri Mar 16 16:44:51 UTC 2018 - ancor@suse.com

- Added methods to deal with /etc/fstab specs (part of bsc#1071454)
- 4.0.137

-------------------------------------------------------------------
Fri Mar 16 10:06:25 UTC 2018 - igonzalezsosa@suse.com

- AutoYaST: fixed space distribution on LVM volume groups when
  using percentages (bsc#1079369).
- AutoYaST: do not ignore free spaces smaller than 30MiB
  (bsc#1085627).
- 4.0.136

-------------------------------------------------------------------
Thu Mar 15 16:29:56 UTC 2018 - jreidinger@suse.com

- Warn if user creates too big PReP partition which firmware can
  have problem to load (bsc#1081979)
- 4.0.135

-------------------------------------------------------------------
Thu Mar 15 15:37:51 UTC 2018 - shundhammer@suse.com

- Partitioner: Check if resize is possible based on filesystem type
  (fate#318196)
- 4.0.134

-------------------------------------------------------------------
Thu Mar 15 09:57:41 UTC 2018 - jlopez@suse.com

- Partitioner: do not allow to remove implicit partitions.
- Partitioner: allow to remove any disk device (not only disks).
- Part of fate#318196.
- 4.0.133

-------------------------------------------------------------------
Tue Mar 13 15:04:59 UTC 2018 - shundhammer@suse.com

- Post a warning if reusing an existing system mount point without
  formatting during installation in the partitioner (bsc#1080073)
- 4.0.132

-------------------------------------------------------------------
Mon Mar 12 11:35:55 UTC 2018 - igonzalezsosa@suse.com

- Add a new btrfs_read_only property to force the root filesystem
  to be read-only (bsc#1079000)
- Honor the subvolumes list for the root filesystem (bsc#1077866)
- 4.0.131

-------------------------------------------------------------------
Mon Mar 12 08:50:40 UTC 2018 - jlopez@suse.com

- Partitioner: always allow to edit the partition id (bsc#1077868).
- 4.0.130

-------------------------------------------------------------------
Fri Mar  9 09:36:27 UTC 2018 - ancor@suse.com

- Shadowed subvolumes that are ignored in the first proposal
  attempt are not longer omitted in subsequent ones (#bsc#1084213
  and bsc#1084261).
- 4.0.129

-------------------------------------------------------------------
Thu Mar  8 14:35:20 UTC 2018 - jlopez@suse.com

- Make proposal to work with implicit partition tables (s390).
- Part of fate#318196.
- 4.0.128

-------------------------------------------------------------------
Wed Mar  7 16:41:09 UTC 2018 - shundhammer@suse.com

- Make sure subvolumes use the same mount_by as their parent btrfs
  (bsc#1080408)
- 4.0.127

-------------------------------------------------------------------
Wed Mar  7 15:01:47 UTC 2018 - ancor@suse.com

- Better control on whether a separate /boot/zipl is needed in
  S/390 systems, both in the Guided Setup and the Partitioner.
- Do not longer report FBA DASDs to be unsupported devices for
  booting (they are indeed supported).
- Part of bsc#1070265.
- 4.0.126

-------------------------------------------------------------------
Wed Mar  7 11:39:52 UTC 2018 - snwint@suse.com

- fix translations in blk_device_resize.rb (bsc#1081598)
- 4.0.125

-------------------------------------------------------------------
Mon Mar  5 15:47:29 UTC 2018 - jlopez@suse.com

- Guided proposal uses preferred partition table type when
  possible (e.g., all partitions are deleted).
- Part of fate#318196.
- 4.0.124

-------------------------------------------------------------------
Mon Mar  5 15:18:00 UTC 2018 - jreidinger@suse.com

- Add specialized warning when /boot/efi is on software RAID
  (bsc#1081578)
- 4.0.123

-------------------------------------------------------------------
Mon Mar  5 12:42:49 UTC 2018 - igonzalezsosa@suse.com

- AutoYaST: do not stop installation when there is not enough
  space for automatically added boot devices (bsc#1082999).

-------------------------------------------------------------------
Fri Mar  2 13:52:37 UTC 2018 - igonzalezsosa@suse.com

- AutoYaST: support to export LVM volume group and MD RAIDs
  (bsc#1081331).

-------------------------------------------------------------------
Fri Mar  2 11:59:29 UTC 2018 - ancor@suse.com

- New PReP partitions proposed by the Guided Setup are now always
  primary (bsc#1082468).
- 4.0.122

-------------------------------------------------------------------
Fri Mar  2 10:28:49 UTC 2018 - snwint@suse.com

- ensure proper hierarchy when creating btrfs subvolumes (bsc#1078732)
- 4.0.121

-------------------------------------------------------------------
Thu Mar  1 15:20:35 UTC 2018 - shundhammer@suse.com

- Use default swap priority, not 42 (bsc#1066077)
- 4.0.120

-------------------------------------------------------------------
Thu Mar  1 14:48:34 UTC 2018 - jreidinger@suse.com

- Do not crash for separate /boot which does not exists yet
  (bsc#1078774
- 4.0.119

-------------------------------------------------------------------
Thu Mar  1 08:17:01 UTC 2018 - jlopez@suse.com

- Partitioner: allow to clone a disk (part of fate#318196).
- 4.0.118

-------------------------------------------------------------------
Wed Feb 28 15:39:15 UTC 2018 - ancor@suse.com

- More reliable parsing for the hwinfo output (bsc#1082536).
- Better documentation and tests for activate callbacks.
- 4.0.117

-------------------------------------------------------------------
Wed Feb 28 14:26:21 CET 2018 - aschnell@suse.com

- adapted to new activate callbacks in libstorage-ng (see
  bsc#1082542)
- 4.0.116

-------------------------------------------------------------------
Tue Feb 27 09:47:17 UTC 2018 - igonzalezsosa@suse.com

- Keep encryption when adding a device to a LVM volume group
  (bsc#1077750).
- 4.0.115

-------------------------------------------------------------------
Tue Feb 27 01:22:48 UTC 2018 - ancor@suse.com

- Improved handling of libstorage-ng errors (bsc#1070459,
  bsc#1079228, bsc#1079817, bsc#1063059, bsc#1080554, bsc#1076776,
  bsc#1070459 and some others).
- 4.0.114

-------------------------------------------------------------------
Mon Feb 26 16:11:12 UTC 2018 - shundhammer@suse.com

- Use format(), not Ruby variable expansion for translated messages
  (bsc#1081454)
- 4.0.113

-------------------------------------------------------------------
Mon Feb 26 14:54:59 UTC 2018 - ancor@suse.com

- Partitioner: ensure a valid password is provided when encrypting
  a device (bsc#1065079).
- Increase to 8 characters the minimum size to consider an
  encryption password to be valid (same limit than yast2-storage).
- 4.0.112

-------------------------------------------------------------------
Fri Feb 23 14:57:51 UTC 2018 - jreidinger@suse.com

- Do not allow to encrypt too small partition (bsc#1065071)
- Check size for separate /boot
- 4.0.111

-------------------------------------------------------------------
Fri Feb 23 14:50:46 UTC 2018 - jlopez@suse.com

- Partitioner: prevent to modify devices used in LVM or MD RAID
  (bsc#1079827).
- 4.0.110

-------------------------------------------------------------------
Fri Feb 23 14:11:10 UTC 2018 - ancor@suse.com

- Better handling of errors during hardware probing (bsc#1070459,
  bsc#1079228, bsc#1079817, bsc#1063059, bsc#1080554, bsc#1076776,
  bsc#1070459 and some others).
- 4.0.109

-------------------------------------------------------------------
Fri Feb 23 13:42:46 UTC 2018 - jlopez@suse.com

- Avoid to write files in tests (SCR.Write) (fate#323457).

-------------------------------------------------------------------
Thu Feb 22 19:28:22 CET 2018 - aschnell@suse.com

- adapted to callback improvements in libstorage-ng (bsc#1070459
  and many others)
- 4.0.108

-------------------------------------------------------------------
Thu Feb 22 17:12:46 UTC 2018 - shundhammer@suse.com

- Added missing textdomain calls (bsc#1081454)
- 4.0.107

-------------------------------------------------------------------
Thu Feb 22 16:59:52 UTC 2018 - igonzalezsosa@suse.com

- AutoYaST: fix support to create multiple volume groups
  (bsc#1081633).
- 4.0.106

-------------------------------------------------------------------
Thu Feb 22 12:51:48 UTC 2018 - shundhammer@suse.com

- Added missing ptable type conversion (fate#323457)
- 4.0.105

-------------------------------------------------------------------
Thu Feb 22 12:02:57 UTC 2018 - shundhammer@suse.com

- Changed default partition table from MSDOS to GPT (fate#323457)
- 4.0.104

-------------------------------------------------------------------
Thu Feb 22 11:41:45 UTC 2018 - snwint@suse.com

- ensure partition name changes during the proposal process are taken
  properly into account (bsc#1078691)
- 4.0.103

-------------------------------------------------------------------
Tue Feb 21 14:35:16 UTC 2018 - jlopez@suse.com

- Use sysconfig storage file to read the default value for mount_by
   (bsc#1081198).
- Partitioner: allow to configure default value for mount_by.
- 4.0.102

-------------------------------------------------------------------
Wed Feb 21 12:29:02 UTC 2018 - ancor@suse.com

- Do not take into account unformatted DASDs as a possible target
  for installation (bsc#1071798).
- Partitioner: do not show unformatted DASDs, since they cannot
  be partitioned or used in any other way.

-------------------------------------------------------------------
Wed Feb 21 08:46:02 UTC 2018 - igonzalezsosa@suse.com

- AutoYaST: guess which filesystem type should be used for a given
  partition/logical volume when it is not specified in the profile
  (bsc#1075203).

-------------------------------------------------------------------
Tue Feb 20 16:43:31 UTC 2018 - shundhammer@suse.com

- Special handling for mount options for / and /boot/*
  in the partitioner (bsc#1080731)
- 4.0.101

-------------------------------------------------------------------
Tue Feb 20 09:43:12 UTC 2018 - ancor@suse.com

- Partitioner: bring back traditional list of mount points for both
  installation and installed system (bsc#1076167 and bsc#1081200).
- Partitioner: bring back traditional behavior of the "Operating
  System" and "Data" roles during installation (bsc#1078975 and
  bsc#1073854).
- 4.0.100

-------------------------------------------------------------------
Mon Feb 19 18:08:01 UTC 2018 - shundhammer@suse.com

- Special handling for mount options for / and /boot/*
  (bsc#1080731, bsc#1061867, bsc#1077859)
- 4.0.99

-------------------------------------------------------------------
Mon Feb 19 14:19:30 UTC 2018 - jreidinger@suse.com

- Ensure that there is always selected item in table, if it is not
  empty (bsc#1076318)
- 4.0.98

-------------------------------------------------------------------
Thu Feb 15 16:16:19 UTC 2018 - ancor@suse.com

- Adjusted the suggested and minimum sizes of all the booting
  partitions, both in the storage proposal and in the Partitioner
  validations (bsc#1076851 and fate#318196).
- 4.0.97

-------------------------------------------------------------------
Thu Feb 15 13:01:41 UTC 2018 - igonzalezsosa@suse.com

- Fix hwinfo parsing to support more than one device_file property
  (bsc#1080999)
- 4.0.96

-------------------------------------------------------------------
Thu Feb 15 12:33:23 UTC 2018 - jreidinger@suse.com

- Split detection of problematic boot scenarios into errors and
  warnings. With warnings user can continue, but not with errors.
  (bsc#1074475)
- 4.0.95

-------------------------------------------------------------------
Wed Feb 14 09:39:42 UTC 2018 - jlopez@suse.com

- PowerPC: do not require /boot partition for non-PowerNV
  (bsc#1070139).
- Partitioner: do not enforce partition id for /boot/efi
  (bsc#1078707).
- 4.0.94

-------------------------------------------------------------------
Mon Feb 12 14:17:15 UTC 2018 - snwint@suse.com

- add format options dialog (bsc#1077868)
- 4.0.93

-------------------------------------------------------------------
Mon Feb 12 13:13:35 UTC 2018 - ancor@suse.com

- More reasonable location in the disk for the partitions proposed
  to make the system bootable (bsc#1073680 and bsc#1076851).

-------------------------------------------------------------------
Fri Feb  9 19:05:17 UTC 2018 - jlopez@suse.com

- Partitioner: fix issues using transactions (bsc#1079880 and
  bsc#1079573).
- 4.0.92

-------------------------------------------------------------------
Fri Feb  9 00:51:22 UTC 2018 - ancor@suse.com

- Enable multipathd in the target system at the end of installation
  if there are multipath devices (bsc#1076183).
- Updated required version of libstorage-ng-ruby (bsc#1079541).
- 4.0.91

-------------------------------------------------------------------
Thu Feb  8 16:48:20 UTC 2018 - jlopez@suse.com

- Add class MountPoint (needed for bsc#1076305 and bsc#1066763).
- 4.0.90

-------------------------------------------------------------------
Thu Feb  8 15:42:52 UTC 2018 - ancor@suse.com

- Partitioner: fixed creation of partition tables (bsc#1078721).
- 4.0.89

-------------------------------------------------------------------
Thu Feb  8 10:47:53 UTC 2018 - ancor@suse.com

- Partitioner: fixed 'Installation Summary' section (part of
  fate#318196).
- 4.0.88

-------------------------------------------------------------------
Thu Feb  8 10:15:18 UTC 2018 - igonzalezsosa@suse.com

- AutoYaST: support additional names in the drive/device element
  (bsc#1077277).
- 4.0.87

-------------------------------------------------------------------
Wed Feb  7 16:47:58 UTC 2018 - shundhammer@suse.com

- Disabled empty pages in partitioner for the time being
  (bsc#1078849)
- 4.0.86

-------------------------------------------------------------------
Wed Feb  7 10:57:26 UTC 2018 - igonzalezsosa@suse.com

- AutoYaST: support reuse of already existing partitions as LVM
  physical volumes or MD RAIDs (bsc#1077277).
- 4.0.85

-------------------------------------------------------------------
Wed Feb  7 00:18:34 UTC 2018 - ancor@suse.com

- Partitioner: fixed 'Device Graph' section (part of fate#318196).
- 4.0.84

-------------------------------------------------------------------
Mon Feb  5 15:26:35 UTC 2018 - ancor@suse.com

- Added a new 'disk' client, alias for 'partitioner' (bsc#1078900).
- 4.0.83

-------------------------------------------------------------------
Wed Jan 31 16:06:25 UTC 2018 - shundhammer@suse.com

- Handle arbitrary mount options for /etc/fstab properly
  (bsc#1066076)
- 4.0.82

-------------------------------------------------------------------
Wed Jan 31 14:53:57 UTC 2018 - jlopez@suse.com

- Partitioner: list all LVM thin volumes to delete when an LVM thin
  pool is going to be deleted.
- Partitioner: show warning when an LVM thin pool is overcommitted
  after resizing.
- Part of fate#318196.
- 4.0.81

-------------------------------------------------------------------
Wed Jan 31 11:53:57 UTC 2018 - igonzalezsosa@suse.com

- AutoYaST: try to shrink new partitions/logical volumes
  proportionally when there is not enough space (bsc#1078418).
- 4.0.80

-------------------------------------------------------------------
Wed Jan 31 09:25:07 UTC 2018 - ancor@suse.com

- Partitioner: initial support for NFS (part of fate#318196)
- Partitioner: removed useless tmpfs option
- 4.0.79

-------------------------------------------------------------------
Tue Jan 30 12:00:27 UTC 2018 - jlopez@suse.com

- Partitioner: allow to create LVM thin pools and volumes.
- Fix transactions of devicegraphs.
- Part of fate#318196.
- 4.0.78

-------------------------------------------------------------------
Tue Jan 30 11:24:28 UTC 2018 - jlopez@suse.com

- Partitioner: improve error message when trying to remove an used
  physical volume.

-------------------------------------------------------------------
Thu Jan 25 16:00:29 UTC 2018 - shundhammer@suse.com

- Add default mount options for /etc/fstab for ext2/3/4 and vfat
  (bsc#1066076)
- 4.0.77

-------------------------------------------------------------------
Wed Jan 24 12:28:19 UTC 2018 - igonzalezsosa@suse.com

- Properly detect snapshots subvolumes (bsc#1076321 and
  bsc#1076335).
- 4.0.76

-------------------------------------------------------------------
Tue Jan 23 13:44:43 UTC 2018 - jlopez@suse.com

- Partitioner: allow to resize LVM volume groups.
- Part of fate#318196.
- 4.0.75

-------------------------------------------------------------------
Tue Jan 23 13:01:39 UTC 2018 - ancor@suse.com

- Partitioner: consider all sizes entered by the user as base of 2
  despite the units not being consistent with the International
  System. Thus, 1KB (which in the IS actually means 1000 bytes)
  becomes equivalent to 1KiB (which is 1024 bytes).

-------------------------------------------------------------------
Tue Jan 23 10:09:51 UTC 2018 - snwint@suse.com

- fix proposal dialog error when there are no disks (bsc#1057430)

-------------------------------------------------------------------
Mon Jan 22 19:33:46 UTC 2018 - jlopez@suse.com

- Avoid partitioning checks error when using old settings format.
- Needed for bsc#1059160, bsc#1055747 and bsc#1063957.

-------------------------------------------------------------------
Mon Jan 22 15:55:46 UTC 2018 - ancor@suse.com

- Partitioner: button to resize LVM logical volumes now works as
  expected (part of fate#31896).
- 4.0.74

-------------------------------------------------------------------
Mon Jan 22 13:11:32 UTC 2018 - igonzalezsosa@suse.com

- Consider all free spaces when deciding which partitions
  distribution is better (bsc#1077051).

-------------------------------------------------------------------
Thu Jan 19 12:10:29 UTC 2018 - jlopez@suse.com

- Fix TODOs labels in partitioner (bsc#1058652).
- 4.0.73

-------------------------------------------------------------------
Fri Jan 19 11:31:14 UTC 2018 - jreidinger@suse.com

- Fix subtracting arrays of devices (fixes multipath wires
  detection for bsc#1076766)
- 4.0.72

-------------------------------------------------------------------
Fri Jan 19 09:50:54 UTC 2018 - ancor@suse.com

- Partitioner: when creating partitions they are now aligned to
  hardware requirements (indispensable for DASD) and when possible
  also for optimal performance (bsc#1069860 and bsc#1072011).
- Partitioner: adjusted alignment logic during resizing to match
  the new logic used during creation.
- Partitioner: skip validation of disabled widgets in the dialog
  to select the size of a new partition.
- Partitioner: fixed a crash and one inconsistency in the dialog
  to resize an existing partition.
- 4.0.71

-------------------------------------------------------------------
Fri Jan 19 09:41:52 UTC 2018 - ancor@suse.com

- Correctly open the expert partitioner when called from the
  Kubic/CaaSP summary screen (bsc#1076732)
- 4.0.70

-------------------------------------------------------------------
Mon Jan 15 14:22:32 UTC 2018 - jlopez@suse.com

- Added sanity checks for partitioning setup.
- Partitioner: setup issues are shown to the user before continue.
  Mandatory product volumes are required according to control file.
- Part of fate#31896 and fix for bsc#1059160, bsc#1055747 and
  bsc#1063957.
- 4.0.69

-------------------------------------------------------------------
Mon Jan 15 12:51:01 UTC 2018 - ancor@suse.com

- Some code reorganization regarding alignment and resizing.
- Added to several places in the API the possibilty of using other
  alignment types, in addition to the optimal one.
- Added a (temporary) workaround to a possible bug in libstorage-ng
  regarding alignment.

-------------------------------------------------------------------
Tue Jan  9 15:36:15 UTC 2018 - lslezak@suse.cz

- Added Mountable#persistent? (needed for bsc#1073696)
- 4.0.68

-------------------------------------------------------------------
Mon Jan  8 22:16:30 UTC 2018 - ancor@suse.com

- Added Devicegraph#find_by_any_name (needed for bsc#1073254)
- 4.0.67

-------------------------------------------------------------------
Mon Jan  8 12:46:38 UTC 2018 - ancor@suse.com

- Do not try to reuse UUID and label from unformatted swap
  partitions (bsc#1071515).
- 4.0.66

-------------------------------------------------------------------
Mon Jan  8 11:52:30 UTC 2018 - igonzalezsosa@suse.com

- Force the subvolume name to be relative (related to bsc#1073548)
- 4.0.65

-------------------------------------------------------------------
Mon Jan  8 11:37:06 UTC 2018 - ancor@suse.com

- Fixed error when calculating the proposal on top of a BIOS RAID
  (bsc#1067349)

-------------------------------------------------------------------
Fri Dec 22 15:40:13 UTC 2017 - igonzalezsosa@suse.com

- AutoYaST: export the enable_snapshots element (bsc#1073544)

-------------------------------------------------------------------
Fri Dec 22 15:17:35 UTC 2017 - snwint@suse.com

- rewrite SpaceMaker::resize_and_delete! to be more human-readable
- 4.0.64

-------------------------------------------------------------------
Fri Dec 22 14:40:04 UTC 2017 - snwint@suse.com

- fix unnecessary Windows partition deletion (bsc #1066386)
- 4.0.63

-------------------------------------------------------------------
Fri Dec 22 12:35:29 UTC 2017 - snwint@suse.com

- fix logic in GuidedProposal::calculate_proposal (bsc#1058027)
- 4.0.62

-------------------------------------------------------------------
Fri Dec 22 10:26:05 UTC 2017 - igonzalezsosa@suse.com

- Do not crash when showing an unhandled partition id
  (bsc#1068087)

-------------------------------------------------------------------
Wed Dec 20 15:33:49 UTC 2017 - ancor@suse.com

- Partitioner: support for deleting an LVM volume group.
- Correct handling of orphan physical volume devices.
- Fix for bsc#106956 and part of fate#31896.
- 4.0.61

-------------------------------------------------------------------
Wed Dec 20 12:04:42 CET 2017 - aschnell@suse.com

- added obsoletes (bsc#1073645)
- 4.0.60

-------------------------------------------------------------------
Tue Dec 19 17:12:27 UTC 2017 - ancor@suse.com

- Added BlkDevice.find_by_any_name (needed for bsc#1073254)
- 4.0.59

-------------------------------------------------------------------
Tue Dec 19 14:05:33 UTC 2017 - jreidinger@suse.com

- Add DeviceGraph#find_by_name call (needed for bsc#1072908)
- 4.0.58

-------------------------------------------------------------------
Mon Dec 18 12:59:02 UTC 2017 - igonzalezsosa@suse.com

- AutoYaST: Improve disklabel element handling (bsc#1073307).
- 4.0.57

-------------------------------------------------------------------
Thu Dec 14 12:01:48 UTC 2017 - ancor@suse.com

- Fixed a recently added unit test to not rely on libstorage-ng
  sorting. Related to bsc#1049901 and part of fate#31896.
- 4.0.56

-------------------------------------------------------------------
Mon Dec 11 15:40:36 UTC 2017 - jlopez@suse.com

- Partitioner: add buttons to Hard Disks section for creating new
  partitions and editing devices.
- Part of fate#318196.
- 4.0.55

-------------------------------------------------------------------
Mon Dec 11 15:32:28 UTC 2017 - ancor@suse.com

- Improved how the proposal handles disks that are in use but don't
  have a partition table (directly formatted disks, disks that are
  direct members of an LVM or RAID, etc.).
  Preliminary fix for bsc#1071949 and bsc#1067670.
- 4.0.54

-------------------------------------------------------------------
Mon Dec 11 12:56:35 UTC 2017 - jlopez@suse.com

- Improve detection of efi and swap partitions.
- bsc#1071775 and bsc#1065234
- 4.0.53

-------------------------------------------------------------------
Fri Dec  8 17:34:17 CET 2017 - locilka@suse.com

- Fixed dependencies (yast2 >= 4.0.24) (fate#318196)
- 4.0.52

-------------------------------------------------------------------
Tue Dec  5 14:32:26 UTC 2017 - igonzalezsosa@suse.com

- AutoYaST: assign the correct partition_id to /boot/efi
  (bsc#1071167)
- 4.0.51

-------------------------------------------------------------------
Tue Dec  5 06:46:00 UTC 2017 - ancor@suse.com

- Don't trust any longer the order of any collection coming from
  libstorage-ng (related to bsc#1049901 and part of fate#31896).
- 4.0.50

-------------------------------------------------------------------
Mon Dec  4 09:02:09 UTC 2017 - jlopez@suse.com

- Partitoner: added support for resizing partitions (bsc#1057586).
- Part of fate#318196.
- 4.0.49

-------------------------------------------------------------------
Mon Dec  4 08:55:17 UTC 2017 - igonzalezsosa@suse.com

- AutoYaST does not ignore the 'enable_snapshots' setting even
  if the list of partitions is missing (bsc#1070790).
- 4.0.48

-------------------------------------------------------------------
Fri Dec  1 16:58:14 UTC 2017 - ancor@suse.com

- Rely on the new improved mechanism of libstorage-ng to sort
  devices by name. Preparation for bsc#1049901 and part of
  fate#31896.
- 4.0.47

-------------------------------------------------------------------
Fri Dec  1 15:34:11 UTC 2017 - igonzalezsosa@suse.com

- Fix boot partition detection (bsc#1070621).
- 4.0.46

-------------------------------------------------------------------
Fri Dec  1 12:27:34 UTC 2017 - igonzalezsosa@suse.com

- AutoYaST honors 'use' and 'initialize' elements even if the
  list of partitions is missing (related to bsc#1065061).
- 4.0.45

-------------------------------------------------------------------
Thu Nov 30 16:14:49 UTC 2017 - ancor@suse.com

- Partitioner: added buttons to sort the devices being added to
  an MD RAID (part of fate#318196).
- 4.0.44

-------------------------------------------------------------------
Thu Nov 30 16:13:18 UTC 2017 - igonzalezsosa@suse.com

- Do not ignore start_multipath setting (bsc#1070343).
- 4.0.43

-------------------------------------------------------------------
Wed Nov 29 13:54:41 UTC 2017 - snwint@suse.com

- adjust list of partition ids in expert partitioner (bsc#1060993,
  fate#314888)
- 4.0.42

-------------------------------------------------------------------
Tue Nov 28 13:35:34 UTC 2017 - igonzalezsosa@suse.com

- AutoYaST: honor size=max for logical volumes (bsc#1070131).
- 4.0.41

-------------------------------------------------------------------
Mon Nov 27 17:49:38 UTC 2017 - jlopez@suse.com

- Allow to work with BIOS RAIDs as regular disks (bsc#1067349).
- Allow to create partition table over directly formatted devices.
- 4.0.40

-------------------------------------------------------------------
Mon Nov 27 17:08:52 UTC 2017 - snwint@suse.com

- make PartitionTables::partition_id_supported? available
- 4.0.39

-------------------------------------------------------------------
Fri Nov 24 13:25:34 UTC 2017 - ancor@suse.com

- Fixed a problem when confirming the very same partitioning schema
  several times (bug#1069671).
- 4.0.38

-------------------------------------------------------------------
Fri Nov 24 12:23:03 UTC 2017 - igonzalezsosa@suse.com

- AutoYaST: safer handling of partition ids (bsc#1067207).
- 4.0.37

-------------------------------------------------------------------
Thu Nov 23 15:27:23 UTC 2017 - igonzalezsosa@suse.com

- AutoYaST: add support to resize partitions and logical volumes
  (bsc#1069505).
- AutoYaST: fix detection of root partition when using LVM
  (bsc#1069647).
- 4.0.36

-------------------------------------------------------------------
Thu Nov 23 13:05:31 UTC 2017 - ancor@suse.com

- Ensure that disks considered for (auto)installation are always
  sorted in a stable and consistent way based on its device name.
  Preparation for bsc#1049901 and part of fate#31896.
- 4.0.35

-------------------------------------------------------------------
Wed Nov 22 19:19:27 UTC 2017 - jlopez@suse.com

- Partitioner: added support for resizing MD RAIDs.
- Part of fate#318196.
- 4.0.34

-------------------------------------------------------------------
Wed Nov 22 17:11:41 UTC 2017 - shundhammer@suse.com

- No RAID chunk size below 64 kiB for most types of RAID
  (bsc#1065381)
- 4.0.33

-------------------------------------------------------------------
Mon Nov 20 15:40:58 UTC 2017 - shundhammer@suse.com

- Added "Create New Partition Table" in partitioner
- Part of fate#318196.
- 4.0.32

-------------------------------------------------------------------
Thu Nov 16 10:31:04 UTC 2017 - jlopez@suse.com

- Improve logging: add wrapper param for guard method and dump xml
  representation of the devicegraph to the logs.
- Part of fate#318196.
- 4.0.31

-------------------------------------------------------------------
Wed Nov 15 15:55:51 UTC 2017 - ancor@suse.com

- When proposing a partitions layout for installation, prefer
  getting big installations and arranging the partitions by their
  weights over creating adjacent partitions. Part of fate#318196.
- 4.0.30

-------------------------------------------------------------------
Tue Nov 14 15:41:21 UTC 2017 - jlopez@suse.com

- Partitioner: added support for creating volume groups.
- Part of fate#318196.
- 4.0.29

-------------------------------------------------------------------
Wed Nov  8 16:03:31 UTC 2017 - snwint@suse.com

- safer handling of partition ids (bsc#1060993
- 4.0.28

-------------------------------------------------------------------
Wed Nov  8 14:45:22 UTC 2017 - igonzalezsosa@suse.com

- AutoYaST: filter out old '@' entries when importing the list of
  subvolumes (bsc#1061253)
- 4.0.27

-------------------------------------------------------------------
Wed Nov  8 10:07:09 UTC 2017 - ancor@suse.com

- Added support in the UI of the guided setup for the new format
  of <volumes> in the control file.
- Part of fate#318196.
- 4.0.26

-------------------------------------------------------------------
Wed Nov  8 05:54:04 UTC 2017 - igonzalezsosa@suse.com

- AutoYaST: fix space distribution when partition table does not
  exist (bsc#1065061)
- AutoYaST: set partition tables type according to the profile
- 4.0.25

-------------------------------------------------------------------
Tue Nov  7 13:48:43 UTC 2017 - jlopez@suse.com

- Fix name of planned logical volumes.
- Take into account real RAM size to plan volumes.
- Add scenario tests using new partitioning settings.
- Part of fate#318196.
- 4.0.24

-------------------------------------------------------------------
Tue Nov  7 13:18:35 UTC 2017 - igonzalezsosa@suse.com

- AutoYaST: adjust the list of allowed keys in skip lists
  (bsc#1065668)
- 4.0.23

-------------------------------------------------------------------
Tue Nov  7 09:38:19 UTC 2017 - igonzalezsosa@suse.com

- AutoYaST: add support for udev links in the <device/> element
  (bsc#1066320)
- 4.0.22

-------------------------------------------------------------------
Fri Nov  3 15:11:42 UTC 2017 - igonzalezsosa@suse.com

- AutoYaST: do not remove partitions that are supposed to be reused
  (bsc#1066398).
- 4.0.21

-------------------------------------------------------------------
Fri Nov  3 15:04:24 UTC 2017 - jlopez@suse.com

- Partitioner: support for deleting md raids.
- Part of fate#318196.
- 4.0.20

-------------------------------------------------------------------
Fri Nov 03 14:27:02 CET 2017 - aschnell@suse.com

- do not query end of region if region is empty (bsc#1066290)
- 4.0.19

-------------------------------------------------------------------
Thu Nov  2 17:58:28 UTC 2017 - igonzalezsosa@suse.com

- AutoYaST: query hardware information on skip lists (bsc#1065668).
- AutoYaST: support multi-valued keys on skip lists.
- AutoYaST: do not crash when no suitable disk for installation
  is found.
- 4.0.18

-------------------------------------------------------------------
Wed Nov  1 09:11:23 UTC 2017 - jlopez@suse.com

- Partitioner: support for deleting logical volumes.
- Part of fate#318196.
- 4.0.17

-------------------------------------------------------------------
Wed Nov  1 08:23:17 UTC 2017 - igonzalezsosa@suse.com

- AutoYaST: do not crash when an unknown key is used in a
  skip list (bsc#1065670).
- 4.0.16

-------------------------------------------------------------------
Tue Oct 31 12:14:18 UTC 2017 - igonzalezsosa@suse.com

- AutoYaST: fix reuse of partitions (bsc#1060637).
- AutoYaST: improve error handling when trying to reuse a partition
  fails.
- AutoYaST: when a problem is detected while creating a proposal,
  register in which section it was found.
- AutoYaST: register an issue when a proposal does not contain
  a root (/) partition.
- 4.0.15

-------------------------------------------------------------------
Mon Oct 30 13:32:02 UTC 2017 - ancor@suse.com

- Added an option in the installer to run the expert partitioner
  with the current storage layout as starting point.
- Possible fix for bsc#1055644 and part of fate#318196.
- 4.0.14

-------------------------------------------------------------------
Fri Oct 27 11:33:55 UTC 2017 - jsrain@suse.cz

- Limit maximal proposed size of EFI partition (bsc#1062775)
- 4.0.13

-------------------------------------------------------------------
Thu Oct 26 15:30:53 UTC 2017 - ancor@suse.com

- Partitioner: small adjustments in the verifications performed
  before running some wizards.

-------------------------------------------------------------------
Wed Oct 25 17:28:48 UTC 2017 - jlopez@suse.com

- Partitioner: allow to work with multipath devices.
- bsc#1058373 and bsc#1028853.
- Part of fate#318196.
- 4.0.12

-------------------------------------------------------------------
Wed Oct 25 13:12:37 UTC 2017 - igonzalezsosa@suse.com

- Add support to clone subvolumes when using AutoYaST (bsc#1064875)
- 4.0.11

-------------------------------------------------------------------
Wed Oct 25 12:32:58 CEST 2017 - snwint@suse.de

- adjust control.xml documentation
- 4.0.10

-------------------------------------------------------------------
Mon Oct 23 17:53:27 UTC 2017 - jlopez@suse.com

- Partitioner: show only option to create vg when there are no vgs.
- Part of fate#318196.
- 4.0.9

-------------------------------------------------------------------
Mon Oct 23 17:14:01 CEST 2017 - snwint@suse.de

- have volumes in control.xml proposed by default (fate#318196)
- 4.0.8

-------------------------------------------------------------------
Fri Oct 20 17:28:16 UTC 2017 - jlopez@suse.com

- Partitioner: support for creating logical volumes.
- Part of fate#318196.
- 4.0.7

-------------------------------------------------------------------
Thu Oct 19 14:27:49 UTC 2017 - igonzalezsosa@suse.com

- AutoYaST: add basic support for error handling
- AutoYaST: handle 'size: auto' correctly
- 4.0.6

-------------------------------------------------------------------
Thu Oct 19 13:05:35 UTC 2017 - jsrain@suse.cz

- During installation, mount efivarfs in /mnt/sys/firmware/efivars
  if present in inst-sys (bsc#1063063)
- 4.0.5

-------------------------------------------------------------------
Tue Oct 17 16:45:21 CEST 2017 - shundhammer@suse.de

- Terminate extra space distribution loop if nothing could be
  distributed anymore (bsc#1063392)
- 4.0.4

-------------------------------------------------------------------
Tue Oct 17 11:25:03 UTC 2017 - snwint@suse.com

- finalize control.xml description (fate#318196)
- 4.0.3

-------------------------------------------------------------------
Mon Oct 16 10:02:24 UTC 2017 - jlopez@suse.com

- Add strategies to try an initial valid proposal, even changing
  settings when necessary.
- Part of fate#318196.
- 4.0.2

-------------------------------------------------------------------
Tue Oct 10 11:11:59 UTC 2017 - jlopez@suse.com

- Adapt proposal to work with new format of proposal settings.
- Part of fate#318196.
- 4.0.1

-------------------------------------------------------------------
Mon Oct  9 12:29:13 UTC 2017 - igonzalezsosa@suse.com

- AutoYaST: proper handling of the 'use' element allowing to
  delete a set of partitions (bsc#1061042)
- AutoYaST: support for mkfs_options, fstopt and mount_by elements
  (bsc#1061289)
- 4.0.0

-------------------------------------------------------------------
Fri Oct  6 07:11:35 UTC 2017 - jlopez@suse.com

- Added support for reading new format of proposal settings.
- Part of fate#318196.
- 3.3.27

-------------------------------------------------------------------
Thu Oct  5 14:38:22 UTC 2017 - ancor@suse.com

- Partitioner: don't return to the summary screen after each
  operation.
- Partitioner: speedup the refresh time after each operation (by
  not querying the hostname again).
- Both part of fate#318196.
- 3.3.26

-------------------------------------------------------------------
Wed Oct  4 17:28:24 CEST 2017 - shundhammer@suse.de

- Added disk.desktop file for partitioner (bsc#1059528)
- 3.3.25

-------------------------------------------------------------------
Wed Oct  4 12:11:11 UTC 2017 - snwint@suse.com

- separate planning strategies from DevicesPlanner into
  DevicesPlannerStrategies module
- 3.3.24

-------------------------------------------------------------------
Tue Oct  3 07:06:32 UTC 2017 - ancor@suse.com

- Partitioner: buttons to edit the filesystem in RAID and LVM LV.
- Partitioner: correct positioning of some buttons.
- Partitioner: allow to mount several swap devices.
- All part of fate#318196.
- 3.3.23

-------------------------------------------------------------------
Fri Sep 29 15:06:42 UTC 2017 - ancor@suse.com

- Partitioner: option to create an MD RAID (part of fate#318196).
- 3.3.22

-------------------------------------------------------------------
Fri Sep 29 10:54:54 UTC 2017 - jlopez@suse.com

- Fix validation when trying to create a partition with custom
  size (bsc#1060864).
- 3.3.21

-------------------------------------------------------------------
Tue Sep 26 16:47:44 CEST 2017 - shundhammer@suse.de

- Implemented simple proposal for CASP (bsc#1058736)
- 3.3.20

-------------------------------------------------------------------
Mon Sep 25 10:44:42 CEST 2017 - snwint@suse.de

- updated installer hacks document: ssh key import works

-------------------------------------------------------------------
Fri Sep 22 15:20:51 UTC 2017 - jlopez@suse.com

- Avoid to reuse small efi partitions (bsc#1056640).
- 3.3.19

-------------------------------------------------------------------
Thu Sep 21 14:54:28 UTC 2017 - ancor@suse.com

- More backwards-compatible behavior when formatting partitions in
  the expert partitioner.
- Checkbox to enable snapshots for "/" in the expert partitioner.
- Both part of fate#318196
- 3.3.18

-------------------------------------------------------------------
Tue Sep 19 07:26:06 UTC 2017 - ancor@suse.com

- Improved creation and modification of partitions in the Expert
  Partitioner (bsc#1057869, bsc#1057874).
- Added button to define the Btrfs subvolumes directly during
  creation or modification.
- 3.3.17

-------------------------------------------------------------------
Wed Sep 13 14:44:52 UTC 2017 - jreidinger@suse.com

- add all full udev links and helper to list them all
  (useful for fixing bsc#1057604)
- 3.3.16

-------------------------------------------------------------------
Wed Sep 13 14:03:00 UTC 2017 - snwint@suse.com

- don't limit uefi to x86_64 (bsc#1056629)
- 3.3.15

-------------------------------------------------------------------
Tue Sep 12 15:54:47 UTC 2017 - jlopez@suse.com

- Fix proposal to not try to create more than 3 partitions in a
  DASD partition table (bsc#1058052).
- 3.3.14

-------------------------------------------------------------------
Thu Sep  7 14:28:28 UTC 2017 - schubi@suse.de

- AutoYaST: Temporary workaround to avoid crash when size 'auto'
  (which is still not supported) is used (bnc#1056182).
- 3.3.13

-------------------------------------------------------------------
Thu Sep  7 13:45:07 UTC 2017 - jlopez@suse.com

- Fix partitioner bug creating partition with custom size
  (bsc#1057049)
- 3.3.12

-------------------------------------------------------------------
Thu Sep  7 08:34:59 UTC 2017 - ancor@suse.com

- AutoYaST: support for Btrfs snapshots (part of fate#318196).
- 3.3.11

-------------------------------------------------------------------
Wed Sep  6 15:33:27 UTC 2017 - jlopez@suse.com

- Fix bug when formatting with expert partitioner (bsc#1057405).
- 3.3.10

-------------------------------------------------------------------
Wed Sep  6 14:59:46 UTC 2017 - igonzalezsosa@suse.com

- Ignore case when parsing sizes (bsc#1056715 and bsc#1055913).
- 3.3.9

-------------------------------------------------------------------
Tue Sep  5 17:24:37 CEST 2017 - schubi@suse.de

- AutoYaST: Handle sizes without unit correctly. (bnc#1056168)
- 3.3.8

-------------------------------------------------------------------
Tue Sep  5 06:00:08 UTC 2017 - ancor@suse.com

- Create Btrfs in the guided setup if requested to do so (part of
  fate#318196).
- 3.3.7

-------------------------------------------------------------------
Wed Aug 30 15:44:35 UTC 2017 - jlopez@suse.com

- Added overall summary for the expert partitioner.
- Part of fate#318196
- 3.3.6

-------------------------------------------------------------------
Mon Aug 23 19:33:27 UTC 2017 - jlopez@suse.com

- Added methods to save user data into libstorage-ng objects.
- Added subvolume shadowing control to the expert partitioner.
- Added mount point validation to the expert partitioner.
- Removed Planned::BtrfsSubvolume class.
- Part of fate#318196
- 3.3.5

-------------------------------------------------------------------
Mon Aug 21 22:47:04 UTC 2017 - knut.anderssen@suse.com

- Added support for legacy filesystems (fate#323394).
- 3.3.4

-------------------------------------------------------------------
Mon Aug 21 13:40:03 CEST 2017 - snwint@suse.de

- adjust package description in spec file

-------------------------------------------------------------------
Mon Aug 21 10:20:59 UTC 2017 - ancor@suse.com

- When displaying partition ids to the user, use names that are
  more similar to old yast-storage (part of fate#318196).
- 3.3.3

-------------------------------------------------------------------
Fri Aug 18 08:56:36 UTC 2017 - knut.anderssen@suse.com

- ReiserFS is not allowed anymore, it was already removed in SLE 12
  for new installations and was only supported for upgrades.
  (fate#323394)
- 3.3.2

-------------------------------------------------------------------
Wed Aug 16 10:24:07 UTC 2017 - ancor@suse.com

- Added deactivation of virtual devices (multipath, LVM, etc.)
  to the public API.
- Initial management of Btrfs subvolumes in the expert partitioner.
- Both as part of fate#318196
- 3.3.1

-------------------------------------------------------------------
Mon Jul 24 16:17:03 UTC 2017 - jlopez@suse.com

- Removed temporary StorageManager API.
- 0.1.32

-------------------------------------------------------------------
Thu Jul 20 14:54:17 UTC 2017 - ancor@suse.com

- Added pop-up to ask the user about multipath activation.

-------------------------------------------------------------------
Thu Jul 20 10:45:36 UTC 2017 - ancor@suse.com

- Added Btrfs subvolumes support to the AutoYaST customized
  partitioning.

-------------------------------------------------------------------
Tue Jul 18 11:43:26 UTC 2017 - ancor@suse.com

- Adjusted the guided proposal to work properly on scenarios with
  DM RAIDs.

-------------------------------------------------------------------
Mon Jul 17 09:07:39 UTC 2017 - ancor@suse.com

- Adjusted the guided proposal to work properly on scenarios with
  Multipath I/O.

-------------------------------------------------------------------
Wed Jul 12 15:37:16 UTC 2017 - ancor@suse.com

- Replaced the original prototype of the expert partitioner with
  the one coming from yast2-partitioner.
- Added #supported_fstab_options and #default_partition_id methods
  to Y2Storage::Filesystems::Type.
- Removed Y2Storage::DevicesLists and not longer needed modules
  from Y2Storage::Refinements
- 0.1.31

-------------------------------------------------------------------
Tue Jul 11 11:18:06 UTC 2017 - jreidinger@suse.com

- Added PartitionId#to_human_string and PartitionId::formattable?
- 0.1.30

-------------------------------------------------------------------
Thu Jul  6 08:11:59 UTC 2017 - gsouza@suse.com

- Added verifications for disk in network.
- 0.1.29

-------------------------------------------------------------------
Tue Jul  4 14:29:40 UTC 2017 - jlopez@suse.com

- Added new class Y2Storage::Proposal::Base.
- Proper assignment of default values for new proposals.
- 0.1.28

-------------------------------------------------------------------
Tue Jul  4 08:32:12 UTC 2017 - ancor@suse.com

- Added AutoinstProfile::PartitioningSection which allows to export
  the current system (or any other devicegraph) to an AutoYaST
  profile (only plain partitions supported so far).
- 0.1.27

-------------------------------------------------------------------
Mon Jul  3 15:50:43 UTC 2017 - jlopez@suse.com

- Adapt proposal to different situations (disable home, snapshots,
  etc)
- 0.1.26

-------------------------------------------------------------------
Mon Jul  3 13:36:17 UTC 2017 - jreidinger@suse.com

- add LvmVg#basename
- add PartitionTables::Base#delete_all_partitions
- add logger to all devices
- add LvmVg#name
- 0.1.25

-------------------------------------------------------------------
Tue Jun 27 15:05:52 UTC 2017 - igonzalezsosa@suse.com

- Add LVM support for AutoYaST partitioning (bsc#1044697).
- 0.1.24

-------------------------------------------------------------------
Tue Jun 27 09:04:58 UTC 2017 - ancor@suse.com

- More robust Y2Storage::StorageManager#probe

-------------------------------------------------------------------
Mon Jun 26 11:56:23 UTC 2017 - jreidinger@suse.com

- Added Y2Storage::MdParity#to_human_string and
  Y2Storage::MdLevel#to_human_string
- 0.1.23

-------------------------------------------------------------------
Mon Jun 26 08:56:07 UTC 2017 - aschnell@suse.com

- Added Y2Storage::Md wrapper
- 0.1.22

-------------------------------------------------------------------
Mon Jun 19 12:30:46 UTC 2017 - mvidner@suse.com

- Added Y2Storage::DiskSize#human_floor, Y2Storage::Region#size
- 0.1.21

-------------------------------------------------------------------
Mon Jun 19 08:33:19 UTC 2017 - igonzalezsosa@suse.com

- AutoinstProposal is loaded with the rest of the proposal
  classes when 'y2storage' is required.
- 0.1.20

-------------------------------------------------------------------
Mon Jun 19 06:58:54 UTC 2017 - jilopez@localhost

- Adjustments to DASD to ensure the proposal works as expected
  in such devices.
- Added Devicegraph#disk_devices to get all DASDs and disks.
- DASD support added to YAML reader and writer.

-------------------------------------------------------------------
Fri Jun 16 12:47:40 UTC 2017 - igonzalezsosa@suse.com

- Add basic support for AutoYaST customized partitioning
  (only plain partitions are supported)
- 0.1.19

-------------------------------------------------------------------
Thu Jun 15 07:17:28 UTC 2017 - jreidinger@suse.com

- Add new method StorageManager.fake_from_xml for easy loading
  of xml device graphs

-------------------------------------------------------------------
Wed Jun 14 20:21:27 CEST 2017 - aschnell@suse.com

- added probe function to StorageManager
- 0.1.18

-------------------------------------------------------------------
Thu Jun  8 09:36:29 UTC 2017 - ancor@suse.com

- Added new method BlkDevice#to_be_formatted? (needed by
  yast2-partitioner).
- 0.1.17

-------------------------------------------------------------------
Tue Jun  6 17:57:16 CEST 2017 - shundhammer@suse.de

- Don't insist on installing filesystem support packages that
  are not available in any repo (bsc#1039830)
- 0.1.16

-------------------------------------------------------------------
Thu Jun  1 10:27:25 UTC 2017 - ancor@suse.com

- Fixed a bug in LvmLv#stripe_size=

-------------------------------------------------------------------
Mon May 22 10:58:24 UTC 2017 - ancor@suse.com

- Refactored the proposal code in preparation for the AutoYaST
  implementation. Removed PlannedVolume and PlannedVolumesList
  classes in favor of new more specific classes in the Planned
  namespace.
- Fixed the proposal to never propose subvolumes that would be
  shadowed by another proposed device.

-------------------------------------------------------------------
Wed May 17 11:53:56 UTC 2017 - jreidinger@suse.com

- Add to Y2Storage::PartitionTables::Type#to_human_string
- 0.1.15

-------------------------------------------------------------------
Thu May  4 13:21:28 CEST 2017 - schubi@suse.de

- Added SCR agent .etc.mtab again until we have a proper
  alternative for it (still needed in yast2-users).
- 0.1.14

-------------------------------------------------------------------
Thu May  4 09:07:44 UTC 2017 - ancor@suse.com

- Changelog entry to document stuff that was left behind.
  See below.
- Installation proposal now generates Btrfs subvolumes when needed
  (according to control.xml and a fallback list).
- Improved and fully functional Guided Setup.
- Added new fields to ProposalSettings and renamed others (xxx_size
  instead of xxx_disk_size). Similar changes in PlannedVolume.
- New smaller and more convenient API for DiskAnalyzer.
- Many documentation (Yardoc) improvements and fixes.
- Added dummy activate callbacks (for activating a previous LUKS).
- The installer now saves a xml representation of the probed and
  staging devicegraphs before proceeding with the installation.
- New API for accessing the libstorage objects from Ruby:
  * New classes in the Y2Storage namespace offering a wrapper around
    the corresponding libstorage classes and enums: Actiongraph,
    AlignPolicy, BlkDevice, BtrfsSubvolume, Dasd, DasdFormat,
    DasdType, DataTransport, Device, Devicegraph, Disk, Encryption,
    LvmLv, LvmPv, LvmVg, Mountable, Partition, PartitionId,
    PartitionType, Partitionable, Region and ResizeInfo.
  * Mixins StorageClassWrapper and StorageEnumWrapper to define more
    wrappers as needed.
  * Removed EnumMappings.
  * Removed most refinements in Y2Storage, functionality moved to
    the new classes.
  * Marked DevicesList as deprecated.
  * Marked some refinements as deprecated.

-------------------------------------------------------------------
Tue Apr 25 08:50:10 UTC 2017 - jreidinger@suse.com

- add Gpt#pmbr_boot(?/=) methods for protective MBR
- 0.1.13

-------------------------------------------------------------------
Thu Mar 23 08:18:36 UTC 2017 - jilopez@localhost

- Adapted prepdisk client to work in update mode.

-------------------------------------------------------------------
Tue Mar 21 17:11:37 CET 2017 - schubi@suse.de

- Added to_s in ProposalSettings

-------------------------------------------------------------------
Thu Mar  9 12:47:11 UTC 2017 - ancor@suse.com

- Partially adjust the proposal settings according to control.xml.

-------------------------------------------------------------------
Fri Mar  3 12:30:12 UTC 2017 - ancor@suse.com

- Improved the EnumMappings module.
- 0.1.12

-------------------------------------------------------------------
Thu Feb 16 11:37:57 UTC 2017 - ancor@suse.com

- Improvements in the devicegraph query interface: added an
  EncryptionLists class and adapted all the other classes to take
  several encryption-related scenarios into account.
- 0.1.11

-------------------------------------------------------------------
Wed Feb  8 13:19:24 UTC 2017 - ancor@suse.com

- Added a prototype of the "Guided Setup" wizard to configure the
  proposal settings.

-------------------------------------------------------------------
Wed Jan 25 14:35:38 UTC 2017 - ancor@suse.com

- Proper management of completely empty disks (no partition table,
  no file-system and no LVM PV) in the proposal.
- Improved FreeDiskSpace and Disk#free_spaces to correctly handle
  disks without partition table.
- 0.1.10

-------------------------------------------------------------------
Thu Jan 19 10:54:22 CET 2017 - shundhammer@suse.de

- Install storage-related software packages as needed: Migrated
  UsedStorageFeatures to storage-ng and added PackageHandler
- 0.1.9

-------------------------------------------------------------------
Tue Jan 17 12:07:18 UTC 2017 - ancor@suse.com

- Improved StorageManager that complies to the Singleton pattern
  and includes a revision counter for the staging devicegraph.
- 0.1.8

-------------------------------------------------------------------
Mon Jan 16 12:27:03 UTC 2017 - ancor@suse.com

- Added 'fstab_options' key to the YAML representation of the
  devicegraphs used for testing.
- 0.1.7

-------------------------------------------------------------------
Thu Jan  5 15:27:02 UTC 2017 - ancor@suse.com

- Y2Storage::DiskAnalyzer - distinguish disks with no MBR gap
  (0 bytes gap) from cases where the MBR gap is not applicable.
  This fixes the proposal for some LVM scenarios with legacy boot.

-------------------------------------------------------------------
Fri Dec 23 12:44:24 UTC 2016 - ancor@suse.com

- Removed unused ProposalDemo client (kind of obsoleted by
  Dialogs::InstDiskProposal)

-------------------------------------------------------------------
Wed Dec 21 12:01:32 UTC 2016 - ancor@suse.com

- Improvements in the devicegraph query interface
  (DisksLists#with_name_or_partition)
- 0.1.6

-------------------------------------------------------------------
Tue Dec 20 06:39:28 UTC 2016 - ancor@suse.com

- Fixed partitioning proposal to not fail when trying to create
  very small partitions (like bios_boot), to work better with uneven
  spaces (not divisible by the minimal grain) and to reduce the
  gaps between partitions.

-------------------------------------------------------------------
Wed Dec 14 16:01:00 UTC 2016 - ancor@suse.com

- Write more precise information in the logs (DiskSize#to_s)

-------------------------------------------------------------------
Tue Dec 13 11:11:20 UTC 2016 - ancor@suse.com

- Proposal does not try to set the boot flag if not supported
  (for example, GPT partition tables)

-------------------------------------------------------------------
Fri Dec  9 10:30:33 UTC 2016 - aschnell@suse.com

- Adapted to several changes in libstorage-ng

-------------------------------------------------------------------
Fri Nov 25 16:39:13 UTC 2016 - ancor@suse.com

- Improvements in the LVM-based proposal

-------------------------------------------------------------------
Tue Nov 22 15:32:41 UTC 2016 - ancor@suse.com

- Improvements in Refinements::DevicegraphLists

-------------------------------------------------------------------
Tue Nov 22 12:28:39 UTC 2016 - ancor@suse.com

- Convenience method to check for GPT
- Several methods added to most of the DevicesLists classes
- 0.1.5

-------------------------------------------------------------------
Thu Oct 27 12:49:59 UTC 2016 - ancor@suse.com

- Better management of LVM partitions in Proposal::SpaceMaker

-------------------------------------------------------------------
Thu Oct 27 13:46:39 CEST 2016 - aschnell@suse.com

- mount special filesystems in target during installation

-------------------------------------------------------------------
Wed Oct 26 12:26:58 UTC 2016 - ancor@suse.com

- LVM classes added to Refinements::DevicegraphLists

-------------------------------------------------------------------
Wed Oct 12 13:38:38 UTC 2016 - cwh@suse.com

- Use own textdomain (storage-ng instead of storage) (bsc#1004050)
- 0.1.4

-------------------------------------------------------------------
Fri Sep 30 14:05:08 UTC 2016 - ancor@suse.com

- Added new inst_prepdisk client - first version in which the
  installer commits the changes to the target disk(s).
- 0.1.3

-------------------------------------------------------------------
Tue Sep 27 06:00:45 UTC 2016 - ancor@suse.com

- More reusable DiskAnalyzer.
- Use libstorage mechanisms to check for windows partitions.
- Added new minimalistic inst_disk_proposal client.
- 0.1.2

-------------------------------------------------------------------
Mon Aug  1 13:11:13 UTC 2016 - ancor@suse.com

- Namespaces adapted to avoid conflicts with old yast2-storage
  and to follow the new YaST convention.
- 0.1.1

-------------------------------------------------------------------
Thu Feb 25 16:35:57 CET 2016 - aschnell@suse.com

- initial package with yast2-storage-ng, successor of yast2-storage
<|MERGE_RESOLUTION|>--- conflicted
+++ resolved
@@ -1,14 +1,14 @@
 -------------------------------------------------------------------
-<<<<<<< HEAD
-Wed Dec 22 17:37:23 UTC 2021 - Ladislav Slezák <lslezak@suse.cz>
+Mon Jan  3 09:22:05 UTC 2022 - Ladislav Slezák <lslezak@suse.cz>
 
 - Display LUKS2 configuration checkbox in the installer console
   (related to jsc#SLE-21308)
-=======
+- 4.4.30
+
+-------------------------------------------------------------------
 Fri Dec 31 10:36:11 UTC 2021 - Josef Reidinger <jreidinger@suse.com>
 
 - Adapt for ruby 3.1 (bsc#1193192)
->>>>>>> 2b18bf4a
 - 4.4.29
 
 -------------------------------------------------------------------
