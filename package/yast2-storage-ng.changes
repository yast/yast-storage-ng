--- conflicted
+++ resolved
@@ -1,10 +1,11 @@
 -------------------------------------------------------------------
-<<<<<<< HEAD
-Fri Dec  1 13:02:09 UTC 2017 - jlopez@suse.com
+Fri Dec  1 16:02:09 UTC 2017 - jlopez@suse.com
 
 - Partitoner: added support for resizing partitions (bsc#1057586).
 - Part of fate#318196.
-=======
+- 4.0.47
+
+-------------------------------------------------------------------
 Fri Dec  1 15:34:11 UTC 2017 - igonzalezsosa@suse.com
 
 - Fix boot partition detection (bsc#1070621).
@@ -15,7 +16,6 @@
 
 - AutoYaST honors 'use' and 'initialize' elements even if the
   list of partitions is missing (related to bsc#1065061).
->>>>>>> 26d088b9
 - 4.0.45
 
 -------------------------------------------------------------------
