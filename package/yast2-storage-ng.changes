-------------------------------------------------------------------
<<<<<<< HEAD
Fri Oct 27 11:33:55 UTC 2017 - jsrain@suse.cz

- Limit maximal proposed size of EFI partition (bsc#1062775)
=======
Wed Oct 25 17:28:48 UTC 2017 - jlopez@suse.com

- Partitioner: allow to work with multipath devices.
- bsc#1058373 and bsc#1028853.
- Part of fate#318196.
>>>>>>> 537abc98
- 4.0.12

-------------------------------------------------------------------
Wed Oct 25 13:12:37 UTC 2017 - igonzalezsosa@suse.com

- Add support to clone subvolumes when using AutoYaST (bsc#1064875)
- 4.0.11

-------------------------------------------------------------------
Wed Oct 25 12:32:58 CEST 2017 - snwint@suse.de

- adjust control.xml documentation
- 4.0.10

-------------------------------------------------------------------
Mon Oct 23 17:53:27 UTC 2017 - jlopez@suse.com

- Partitioner: show only option to create vg when there are no vgs.
- Part of fate#318196.
- 4.0.9

-------------------------------------------------------------------
Mon Oct 23 17:14:01 CEST 2017 - snwint@suse.de

- have volumes in control.xml proposed by default (fate#318196)
- 4.0.8

-------------------------------------------------------------------
Fri Oct 20 17:28:16 UTC 2017 - jlopez@suse.com

- Partitioner: support for creating logical volumes.
- Part of fate#318196.
- 4.0.7

-------------------------------------------------------------------
Thu Oct 19 14:27:49 UTC 2017 - igonzalezsosa@suse.com

- AutoYaST: add basic support for error handling
- AutoYaST: handle 'size: auto' correctly
- 4.0.6

-------------------------------------------------------------------
Thu Oct 19 13:05:35 UTC 2017 - jsrain@suse.cz

- During installation, mount efivarfs in /mnt/sys/firmware/efivars
  if present in inst-sys (bsc#1063063)
- 4.0.5

-------------------------------------------------------------------
Tue Oct 17 16:45:21 CEST 2017 - shundhammer@suse.de

- Terminate extra space distribution loop if nothing could be
  distributed anymore (bsc#1063392)
- 4.0.4

-------------------------------------------------------------------
Tue Oct 17 11:25:03 UTC 2017 - snwint@suse.com

- finalize control.xml description (fate#318196)
- 4.0.3

-------------------------------------------------------------------
Mon Oct 16 10:02:24 UTC 2017 - jlopez@suse.com

- Add strategies to try an initial valid proposal, even changing
  settings when necessary.
- Part of fate#318196.
- 4.0.2

-------------------------------------------------------------------
Tue Oct 10 11:11:59 UTC 2017 - jlopez@suse.com

- Adapt proposal to work with new format of proposal settings.
- Part of fate#318196.
- 4.0.1

-------------------------------------------------------------------
Mon Oct  9 12:29:13 UTC 2017 - igonzalezsosa@suse.com

- AutoYaST: proper handling of the 'use' element allowing to
  delete a set of partitions (bsc#1061042)
- AutoYaST: support for mkfs_options, fstopt and mount_by elements
  (bsc#1061289)
- 4.0.0

-------------------------------------------------------------------
Fri Oct  6 07:11:35 UTC 2017 - jlopez@suse.com

- Added support for reading new format of proposal settings.
- Part of fate#318196.
- 3.3.27

-------------------------------------------------------------------
Thu Oct  5 14:38:22 UTC 2017 - ancor@suse.com

- Partitioner: don't return to the summary screen after each
  operation.
- Partitioner: speedup the refresh time after each operation (by
  not querying the hostname again).
- Both part of fate#318196.
- 3.3.26

-------------------------------------------------------------------
Wed Oct  4 17:28:24 CEST 2017 - shundhammer@suse.de

- Added disk.desktop file for partitioner (bsc#1059528)
- 3.3.25

-------------------------------------------------------------------
Wed Oct  4 12:11:11 UTC 2017 - snwint@suse.com

- separate planning strategies from DevicesPlanner into
  DevicesPlannerStrategies module
- 3.3.24

-------------------------------------------------------------------
Tue Oct  3 07:06:32 UTC 2017 - ancor@suse.com

- Partitioner: buttons to edit the filesystem in RAID and LVM LV.
- Partitioner: correct positioning of some buttons.
- Partitioner: allow to mount several swap devices.
- All part of fate#318196.
- 3.3.23

-------------------------------------------------------------------
Fri Sep 29 15:06:42 UTC 2017 - ancor@suse.com

- Partitioner: option to create an MD RAID (part of fate#318196).
- 3.3.22

-------------------------------------------------------------------
Fri Sep 29 10:54:54 UTC 2017 - jlopez@suse.com

- Fix validation when trying to create a partition with custom
  size (bsc#1060864).
- 3.3.21

-------------------------------------------------------------------
Tue Sep 26 16:47:44 CEST 2017 - shundhammer@suse.de

- Implemented simple proposal for CASP (bsc#1058736)
- 3.3.20

-------------------------------------------------------------------
Mon Sep 25 10:44:42 CEST 2017 - snwint@suse.de

- updated installer hacks document: ssh key import works

-------------------------------------------------------------------
Fri Sep 22 15:20:51 UTC 2017 - jlopez@suse.com

- Avoid to reuse small efi partitions (bsc#1056640).
- 3.3.19

-------------------------------------------------------------------
Thu Sep 21 14:54:28 UTC 2017 - ancor@suse.com

- More backwards-compatible behavior when formatting partitions in
  the expert partitioner.
- Checkbox to enable snapshots for "/" in the expert partitioner.
- Both part of fate#318196
- 3.3.18

-------------------------------------------------------------------
Tue Sep 19 07:26:06 UTC 2017 - ancor@suse.com

- Improved creation and modification of partitions in the Expert
  Partitioner (bsc#1057869, bsc#1057874).
- Added button to define the Btrfs subvolumes directly during
  creation or modification.
- 3.3.17

-------------------------------------------------------------------
Wed Sep 13 14:44:52 UTC 2017 - jreidinger@suse.com

- add all full udev links and helper to list them all
  (useful for fixing bsc#1057604)
- 3.3.16

-------------------------------------------------------------------
Wed Sep 13 14:03:00 UTC 2017 - snwint@suse.com

- don't limit uefi to x86_64 (bsc#1056629)
- 3.3.15

-------------------------------------------------------------------
Tue Sep 12 15:54:47 UTC 2017 - jlopez@suse.com

- Fix proposal to not try to create more than 3 partitions in a
  DASD partition table (bsc#1058052).
- 3.3.14

-------------------------------------------------------------------
Thu Sep  7 14:28:28 UTC 2017 - schubi@suse.de

- AutoYaST: Temporary workaround to avoid crash when size 'auto'
  (which is still not supported) is used (bnc#1056182).
- 3.3.13

-------------------------------------------------------------------
Thu Sep  7 13:45:07 UTC 2017 - jlopez@suse.com

- Fix partitioner bug creating partition with custom size
  (bsc#1057049)
- 3.3.12

-------------------------------------------------------------------
Thu Sep  7 08:34:59 UTC 2017 - ancor@suse.com

- AutoYaST: support for Btrfs snapshots (part of fate#318196).
- 3.3.11

-------------------------------------------------------------------
Wed Sep  6 15:33:27 UTC 2017 - jlopez@suse.com

- Fix bug when formatting with expert partitioner (bsc#1057405).
- 3.3.10

-------------------------------------------------------------------
Wed Sep  6 14:59:46 UTC 2017 - igonzalezsosa@suse.com

- Ignore case when parsing sizes (bsc#1056715 and bsc#1055913).
- 3.3.9

-------------------------------------------------------------------
Tue Sep  5 17:24:37 CEST 2017 - schubi@suse.de

- AutoYaST: Handle sizes without unit correctly. (bnc#1056168)
- 3.3.8

-------------------------------------------------------------------
Tue Sep  5 06:00:08 UTC 2017 - ancor@suse.com

- Create Btrfs in the guided setup if requested to do so (part of
  fate#318196).
- 3.3.7

-------------------------------------------------------------------
Wed Aug 30 15:44:35 UTC 2017 - jlopez@suse.com

- Added overall summary for the expert partitioner.
- Part of fate#318196
- 3.3.6

-------------------------------------------------------------------
Mon Aug 23 19:33:27 UTC 2017 - jlopez@suse.com

- Added methods to save user data into libstorage-ng objects.
- Added subvolume shadowing control to the expert partitioner.
- Added mount point validation to the expert partitioner.
- Removed Planned::BtrfsSubvolume class.
- Part of fate#318196
- 3.3.5

-------------------------------------------------------------------
Mon Aug 21 22:47:04 UTC 2017 - knut.anderssen@suse.com

- Added support for legacy filesystems (fate#323394).
- 3.3.4

-------------------------------------------------------------------
Mon Aug 21 13:40:03 CEST 2017 - snwint@suse.de

- adjust package description in spec file

-------------------------------------------------------------------
Mon Aug 21 10:20:59 UTC 2017 - ancor@suse.com

- When displaying partition ids to the user, use names that are
  more similar to old yast-storage (part of fate#318196).
- 3.3.3

-------------------------------------------------------------------
Fri Aug 18 08:56:36 UTC 2017 - knut.anderssen@suse.com

- ReiserFS is not allowed anymore, it was already removed in SLE 12
  for new installations and was only supported for upgrades.
  (fate#323394)
- 3.3.2

-------------------------------------------------------------------
Wed Aug 16 10:24:07 UTC 2017 - ancor@suse.com

- Added deactivation of virtual devices (multipath, LVM, etc.)
  to the public API.
- Initial management of Btrfs subvolumes in the expert partitioner.
- Both as part of fate#318196
- 3.3.1

-------------------------------------------------------------------
Mon Jul 24 16:17:03 UTC 2017 - jlopez@suse.com

- Removed temporary StorageManager API.
- 0.1.32

-------------------------------------------------------------------
Thu Jul 20 14:54:17 UTC 2017 - ancor@suse.com

- Added pop-up to ask the user about multipath activation.

-------------------------------------------------------------------
Thu Jul 20 10:45:36 UTC 2017 - ancor@suse.com

- Added Btrfs subvolumes support to the AutoYaST customized
  partitioning.

-------------------------------------------------------------------
Tue Jul 18 11:43:26 UTC 2017 - ancor@suse.com

- Adjusted the guided proposal to work properly on scenarios with
  DM RAIDs.

-------------------------------------------------------------------
Mon Jul 17 09:07:39 UTC 2017 - ancor@suse.com

- Adjusted the guided proposal to work properly on scenarios with
  Multipath I/O.

-------------------------------------------------------------------
Wed Jul 12 15:37:16 UTC 2017 - ancor@suse.com

- Replaced the original prototype of the expert partitioner with
  the one coming from yast2-partitioner.
- Added #supported_fstab_options and #default_partition_id methods
  to Y2Storage::Filesystems::Type.
- Removed Y2Storage::DevicesLists and not longer needed modules
  from Y2Storage::Refinements
- 0.1.31

-------------------------------------------------------------------
Tue Jul 11 11:18:06 UTC 2017 - jreidinger@suse.com

- Added PartitionId#to_human_string and PartitionId::formattable?
- 0.1.30

-------------------------------------------------------------------
Thu Jul  6 08:11:59 UTC 2017 - gsouza@suse.com

- Added verifications for disk in network.
- 0.1.29

-------------------------------------------------------------------
Tue Jul  4 14:29:40 UTC 2017 - jlopez@suse.com

- Added new class Y2Storage::Proposal::Base.
- Proper assignment of default values for new proposals.
- 0.1.28

-------------------------------------------------------------------
Tue Jul  4 08:32:12 UTC 2017 - ancor@suse.com

- Added AutoinstProfile::PartitioningSection which allows to export
  the current system (or any other devicegraph) to an AutoYaST
  profile (only plain partitions supported so far).
- 0.1.27

-------------------------------------------------------------------
Mon Jul  3 15:50:43 UTC 2017 - jlopez@suse.com

- Adapt proposal to different situations (disable home, snapshots,
  etc)
- 0.1.26

-------------------------------------------------------------------
Mon Jul  3 13:36:17 UTC 2017 - jreidinger@suse.com

- add LvmVg#basename
- add PartitionTables::Base#delete_all_partitions
- add logger to all devices
- add LvmVg#name
- 0.1.25

-------------------------------------------------------------------
Tue Jun 27 15:05:52 UTC 2017 - igonzalezsosa@suse.com

- Add LVM support for AutoYaST partitioning (bsc#1044697).
- 0.1.24

-------------------------------------------------------------------
Tue Jun 27 09:04:58 UTC 2017 - ancor@suse.com

- More robust Y2Storage::StorageManager#probe

-------------------------------------------------------------------
Mon Jun 26 11:56:23 UTC 2017 - jreidinger@suse.com

- Added Y2Storage::MdParity#to_human_string and
  Y2Storage::MdLevel#to_human_string
- 0.1.23

-------------------------------------------------------------------
Mon Jun 26 08:56:07 UTC 2017 - aschnell@suse.com

- Added Y2Storage::Md wrapper
- 0.1.22

-------------------------------------------------------------------
Mon Jun 19 12:30:46 UTC 2017 - mvidner@suse.com

- Added Y2Storage::DiskSize#human_floor, Y2Storage::Region#size
- 0.1.21

-------------------------------------------------------------------
Mon Jun 19 08:33:19 UTC 2017 - igonzalezsosa@suse.com

- AutoinstProposal is loaded with the rest of the proposal
  classes when 'y2storage' is required.
- 0.1.20

-------------------------------------------------------------------
Mon Jun 19 06:58:54 UTC 2017 - jilopez@localhost

- Adjustments to DASD to ensure the proposal works as expected
  in such devices.
- Added Devicegraph#disk_devices to get all DASDs and disks.
- DASD support added to YAML reader and writer.

-------------------------------------------------------------------
Fri Jun 16 12:47:40 UTC 2017 - igonzalezsosa@suse.com

- Add basic support for AutoYaST customized partitioning
  (only plain partitions are supported)
- 0.1.19

-------------------------------------------------------------------
Thu Jun 15 07:17:28 UTC 2017 - jreidinger@suse.com

- Add new method StorageManager.fake_from_xml for easy loading
  of xml device graphs

-------------------------------------------------------------------
Wed Jun 14 20:21:27 CEST 2017 - aschnell@suse.com

- added probe function to StorageManager
- 0.1.18

-------------------------------------------------------------------
Thu Jun  8 09:36:29 UTC 2017 - ancor@suse.com

- Added new method BlkDevice#to_be_formatted? (needed by
  yast2-partitioner).
- 0.1.17

-------------------------------------------------------------------
Tue Jun  6 17:57:16 CEST 2017 - shundhammer@suse.de

- Don't insist on installing filesystem support packages that
  are not available in any repo (bsc#1039830)
- 0.1.16

-------------------------------------------------------------------
Thu Jun  1 10:27:25 UTC 2017 - ancor@suse.com

- Fixed a bug in LvmLv#stripe_size=

-------------------------------------------------------------------
Mon May 22 10:58:24 UTC 2017 - ancor@suse.com

- Refactored the proposal code in preparation for the AutoYaST
  implementation. Removed PlannedVolume and PlannedVolumesList
  classes in favor of new more specific classes in the Planned
  namespace.
- Fixed the proposal to never propose subvolumes that would be
  shadowed by another proposed device.

-------------------------------------------------------------------
Wed May 17 11:53:56 UTC 2017 - jreidinger@suse.com

- Add to Y2Storage::PartitionTables::Type#to_human_string
- 0.1.15

-------------------------------------------------------------------
Thu May  4 13:21:28 CEST 2017 - schubi@suse.de

- Added SCR agent .etc.mtab again until we have a proper
  alternative for it (still needed in yast2-users).
- 0.1.14

-------------------------------------------------------------------
Thu May  4 09:07:44 UTC 2017 - ancor@suse.com

- Changelog entry to document stuff that was left behind.
  See below.
- Installation proposal now generates Btrfs subvolumes when needed
  (according to control.xml and a fallback list).
- Improved and fully functional Guided Setup.
- Added new fields to ProposalSettings and renamed others (xxx_size
  instead of xxx_disk_size). Similar changes in PlannedVolume.
- New smaller and more convenient API for DiskAnalyzer.
- Many documentation (Yardoc) improvements and fixes.
- Added dummy activate callbacks (for activating a previous LUKS).
- The installer now saves a xml representation of the probed and
  staging devicegraphs before proceeding with the installation.
- New API for accessing the libstorage objects from Ruby:
  * New classes in the Y2Storage namespace offering a wrapper around
    the corresponding libstorage classes and enums: Actiongraph,
    AlignPolicy, BlkDevice, BtrfsSubvolume, Dasd, DasdFormat,
    DasdType, DataTransport, Device, Devicegraph, Disk, Encryption,
    LvmLv, LvmPv, LvmVg, Mountable, Partition, PartitionId,
    PartitionType, Partitionable, Region and ResizeInfo.
  * Mixins StorageClassWrapper and StorageEnumWrapper to define more
    wrappers as needed.
  * Removed EnumMappings.
  * Removed most refinements in Y2Storage, functionality moved to
    the new classes.
  * Marked DevicesList as deprecated.
  * Marked some refinements as deprecated.

-------------------------------------------------------------------
Tue Apr 25 08:50:10 UTC 2017 - jreidinger@suse.com

- add Gpt#pmbr_boot(?/=) methods for protective MBR
- 0.1.13

-------------------------------------------------------------------
Thu Mar 23 08:18:36 UTC 2017 - jilopez@localhost

- Adapted prepdisk client to work in update mode.

-------------------------------------------------------------------
Tue Mar 21 17:11:37 CET 2017 - schubi@suse.de

- Added to_s in ProposalSettings

-------------------------------------------------------------------
Thu Mar  9 12:47:11 UTC 2017 - ancor@suse.com

- Partially adjust the proposal settings according to control.xml.

-------------------------------------------------------------------
Fri Mar  3 12:30:12 UTC 2017 - ancor@suse.com

- Improved the EnumMappings module.
- 0.1.12

-------------------------------------------------------------------
Thu Feb 16 11:37:57 UTC 2017 - ancor@suse.com

- Improvements in the devicegraph query interface: added an
  EncryptionLists class and adapted all the other classes to take
  several encryption-related scenarios into account.
- 0.1.11

-------------------------------------------------------------------
Wed Feb  8 13:19:24 UTC 2017 - ancor@suse.com

- Added a prototype of the "Guided Setup" wizard to configure the
  proposal settings.

-------------------------------------------------------------------
Wed Jan 25 14:35:38 UTC 2017 - ancor@suse.com

- Proper management of completely empty disks (no partition table,
  no file-system and no LVM PV) in the proposal.
- Improved FreeDiskSpace and Disk#free_spaces to correctly handle
  disks without partition table.
- 0.1.10

-------------------------------------------------------------------
Thu Jan 19 10:54:22 CET 2017 - shundhammer@suse.de

- Install storage-related software packages as needed: Migrated
  UsedStorageFeatures to storage-ng and added PackageHandler
- 0.1.9

-------------------------------------------------------------------
Tue Jan 17 12:07:18 UTC 2017 - ancor@suse.com

- Improved StorageManager that complies to the Singleton pattern
  and includes a revision counter for the staging devicegraph.
- 0.1.8

-------------------------------------------------------------------
Mon Jan 16 12:27:03 UTC 2017 - ancor@suse.com

- Added 'fstab_options' key to the YAML representation of the
  devicegraphs used for testing.
- 0.1.7

-------------------------------------------------------------------
Thu Jan  5 15:27:02 UTC 2017 - ancor@suse.com

- Y2Storage::DiskAnalyzer - distinguish disks with no MBR gap
  (0 bytes gap) from cases where the MBR gap is not applicable.
  This fixes the proposal for some LVM scenarios with legacy boot.

-------------------------------------------------------------------
Fri Dec 23 12:44:24 UTC 2016 - ancor@suse.com

- Removed unused ProposalDemo client (kind of obsoleted by
  Dialogs::InstDiskProposal)

-------------------------------------------------------------------
Wed Dec 21 12:01:32 UTC 2016 - ancor@suse.com

- Improvements in the devicegraph query interface
  (DisksLists#with_name_or_partition)
- 0.1.6

-------------------------------------------------------------------
Tue Dec 20 06:39:28 UTC 2016 - ancor@suse.com

- Fixed partitioning proposal to not fail when trying to create
  very small partitions (like bios_boot), to work better with uneven
  spaces (not divisible by the minimal grain) and to reduce the
  gaps between partitions.

-------------------------------------------------------------------
Wed Dec 14 16:01:00 UTC 2016 - ancor@suse.com

- Write more precise information in the logs (DiskSize#to_s)

-------------------------------------------------------------------
Tue Dec 13 11:11:20 UTC 2016 - ancor@suse.com

- Proposal does not try to set the boot flag if not supported
  (for example, GPT partition tables)

-------------------------------------------------------------------
Fri Dec  9 10:30:33 UTC 2016 - aschnell@suse.com

- Adapted to several changes in libstorage-ng

-------------------------------------------------------------------
Fri Nov 25 16:39:13 UTC 2016 - ancor@suse.com

- Improvements in the LVM-based proposal

-------------------------------------------------------------------
Tue Nov 22 15:32:41 UTC 2016 - ancor@suse.com

- Improvements in Refinements::DevicegraphLists

-------------------------------------------------------------------
Tue Nov 22 12:28:39 UTC 2016 - ancor@suse.com

- Convenience method to check for GPT
- Several methods added to most of the DevicesLists classes
- 0.1.5

-------------------------------------------------------------------
Thu Oct 27 12:49:59 UTC 2016 - ancor@suse.com

- Better management of LVM partitions in Proposal::SpaceMaker

-------------------------------------------------------------------
Thu Oct 27 13:46:39 CEST 2016 - aschnell@suse.com

- mount special filesystems in target during installation

-------------------------------------------------------------------
Wed Oct 26 12:26:58 UTC 2016 - ancor@suse.com

- LVM classes added to Refinements::DevicegraphLists

-------------------------------------------------------------------
Wed Oct 12 13:38:38 UTC 2016 - cwh@suse.com

- Use own textdomain (storage-ng instead of storage) (bsc#1004050)
- 0.1.4

-------------------------------------------------------------------
Fri Sep 30 14:05:08 UTC 2016 - ancor@suse.com

- Added new inst_prepdisk client - first version in which the
  installer commits the changes to the target disk(s).
- 0.1.3

-------------------------------------------------------------------
Tue Sep 27 06:00:45 UTC 2016 - ancor@suse.com

- More reusable DiskAnalyzer.
- Use libstorage mechanisms to check for windows partitions.
- Added new minimalistic inst_disk_proposal client.
- 0.1.2

-------------------------------------------------------------------
Mon Aug  1 13:11:13 UTC 2016 - ancor@suse.com

- Namespaces adapted to avoid conflicts with old yast2-storage
  and to follow the new YaST convention.
- 0.1.1

-------------------------------------------------------------------
Thu Feb 25 16:35:57 CET 2016 - aschnell@suse.com

- initial package with yast2-storage-ng, successor of yast2-storage
<|MERGE_RESOLUTION|>--- conflicted
+++ resolved
@@ -1,15 +1,15 @@
 -------------------------------------------------------------------
-<<<<<<< HEAD
 Fri Oct 27 11:33:55 UTC 2017 - jsrain@suse.cz
 
 - Limit maximal proposed size of EFI partition (bsc#1062775)
-=======
+- 4.0.13
+
+-------------------------------------------------------------------
 Wed Oct 25 17:28:48 UTC 2017 - jlopez@suse.com
 
 - Partitioner: allow to work with multipath devices.
 - bsc#1058373 and bsc#1028853.
 - Part of fate#318196.
->>>>>>> 537abc98
 - 4.0.12
 
 -------------------------------------------------------------------
