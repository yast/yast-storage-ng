--- conflicted
+++ resolved
@@ -1,18 +1,18 @@
 -------------------------------------------------------------------
-<<<<<<< HEAD
 Wed Nov  8 05:54:04 UTC 2017 - igonzalezsosa@suse.com
 
 - AutoYaST: fix space distribution when partition table does not
   exist (bsc#1065061)
 - AutoYaST: set partition tables type according to the profile
-=======
+- 4.0.25
+
+-------------------------------------------------------------------
 Tue Nov  7 13:48:43 UTC 2017 - jlopez@suse.com
 
 - Fix name of planned logical volumes.
 - Take into account real RAM size to plan volumes.
 - Add scenario tests using new partitioning settings.
 - Part of fate#318196.
->>>>>>> 80189585
 - 4.0.24
 
 -------------------------------------------------------------------
