-------------------------------------------------------------------
<<<<<<< HEAD
Tue Aug 14 13:58:03 UTC 2018 - igonzalezsosa@suse.com
=======
Fri Aug 17 08:47:53 UTC 2018 - ancor@suse.com

- AutoYaST: recognize Xen virtual partitions in the profile when
  importing and installing (bsc#1085134).
- 4.0.206

-------------------------------------------------------------------
Tue Aug 14 11:43:19 UTC 2018 - igonzalezsosa@suse.com
>>>>>>> cc23fe97

- AutoYaST: set the 'mount by' option when reusing partitions
  (bsc#1104774).
- 4.1.6

-------------------------------------------------------------------
Tue Aug 14 11:57:28 UTC 2018 - knut.anderssen@suse.com

- Partitioner: Permit going back when the partition dialog is
  skipped (bsc#1075443)
- 4.1.5

-------------------------------------------------------------------
Mon Aug 13 14:44:32 UTC 2018 - ancor@suse.com

- Partitioner: fixed some strings that contained mistakes about
  format and/or internationalization.

-------------------------------------------------------------------
Fri Aug 10 11:56:40 UTC 2018 - ancor@suse.com

- Fixed the warning about overwriting a manually edited partition
  layout. Now it works even after going back and forth in the
  installer steps (bsc#1055756).
- 4.1.4

-------------------------------------------------------------------
Thu Aug  9 15:43:17 UTC 2018 - ancor@suse.com

- Partitioner: display Xen virtual partitions and allow to format
  and mount them (bsc#1085134).

-------------------------------------------------------------------
Tue Jul 31 15:03:42 UTC 2018 - schubi@suse.de

- Warning if overwriting manually edited settings (bsc#1055756)
- 4.1.3

-------------------------------------------------------------------
Tue Jul 31 13:44:39 UTC 2018 - igonzalezsosa@suse.com

- AutoYaST: export volume group name (lvm_group) when a MD RAID
  device is used as a physical volume (bsc#1103113).
- 4.1.2

-------------------------------------------------------------------
Thu Jul 26 11:16:27 UTC 2018 - snwint@suse.com

- make bsc#1098594 regression test work on s390
- 4.1.1

-------------------------------------------------------------------
Wed Jul 25 21:41:48 CEST 2018 - aschnell@suse.com

- use "Partition Table" instead of "Disk Label" in expert
  partitioner (bsc#1070570)
- 4.1.0

-------------------------------------------------------------------
Mon Jul 23 13:55:03 UTC 2018 - snwint@suse.com

- document XEN guest setup for testing (bsc#1085134)
- 4.0.199

-------------------------------------------------------------------
Wed Jul 18 19:00:11 UTC 2018 - ancor@suse.com

- Partitioner: when creating a partition, use only regions of
  the selected type: primary, logical or extended (bsc#1097634).
- 4.0.198

-------------------------------------------------------------------
Wed Jul 18 11:38:39 UTC 2018 - ancor@suse.com

- AutoYaST: export BIOS RAID devices correctly (bsc#1098594).
- 4.0.197

-------------------------------------------------------------------
Mon Jul 16 16:26:28 UTC 2018 - ancor@suse.com

- AutoYaST: do not crash when reusing partitions on non-disk
  devices like DASD or BIOS RAID (bsc#1098594).
- 4.0.196

-------------------------------------------------------------------
Thu Jun 28 16:04:56 CEST 2018 - schubi@suse.de

- Added additional searchkeys to desktop file (fate#321043).
- 4.0.195

-------------------------------------------------------------------
Fri Jun 22 12:23:51 CEST 2018 - aschnell@suse.com

- mask systemd mount and swap units while expert partitioner is
  running (bsc#1073633)
- 4.0.194

-------------------------------------------------------------------
Tue Jun 19 15:25:36 UTC 2018 - jlopez@suse.com

- Partitioner: add checkbox to format system volumes when importing
  mount points (bsc#1078359 and bsc#1094924).
- 4.0.193

-------------------------------------------------------------------
Fri Jun 15 14:12:53 UTC 2018 - ancor@suse.com

- Partitioner: honor default subvolumes when importing the root
  mount point (related to bsc#1078359, bsc#1083851 and fate#318196)
- Partitioner: honor default snapshots configuration when importing
  the root mount point (bsc#966637)

-------------------------------------------------------------------
Thu Jun 14 12:25:37 UTC 2018 - lslezak@suse.cz

- Fixed crash in the error callback when the text contained
  non-ASCII characters in the translated message (bsc#1096758)
- 4.0.192

-------------------------------------------------------------------
Wed Jun 13 13:56:14 UTC 2018 - snwint@suse.com

- allow for numbers > 32 bit in region dialog (bsc#1065258)
- 4.0.191

-------------------------------------------------------------------
Tue Jun 12 16:18:40 UTC 2018 - igonzalezsosa@suse.com

- Fix 'Arbitrary Option Value' translation (bsc#1081605).
- 4.0.190

-------------------------------------------------------------------
Tue Jun 12 13:11:07 UTC 2018 - lslezak@suse.cz

- Use parallel_tests to speed up running the unit tests
  (bsc#1094875), active only in SLE15-SP1/Leap-15.1

-------------------------------------------------------------------
Tue Jun 12 08:40:48 UTC 2018 - ancor@suse.com

- Better auto-generated names for encryption devices:
  * Based on the udev id of the encrypted devices instead of its
    kernel name (bsc#760213).
  * Adapted when partition numbers change, if doable (bsc#1094157).
  * Prevent collision with other DeviceMapper names (bsc#1094157).
- Do not write LUKS password of the proposal into YaST logs.
- Do not crash when registering a zero-sized device into the logs.
- 4.0.189

-------------------------------------------------------------------
Mon Jun 11 13:26:54 UTC 2018 - igonzalezsosa@suse.com

- AutoYaST: fix handling of empty Btrfs subvolume prefixes
  (bsc#1096240).
- 4.0.188

-------------------------------------------------------------------
Thu Jun  7 16:13:18 UTC 2018 - jlopez@suse.com

- Added method to update encryption names according to a crypttab
  file (needed for bsc#1094963).
- 4.0.187

-------------------------------------------------------------------
Tue Jun  5 13:39:26 UTC 2018 - jlopez@suse.com

- Partitioner: fixed error when creating new BTRFS subvolumes in
  an installed system (bsc#1067510).
- 4.0.186

-------------------------------------------------------------------
Tue Jun  5 10:24:23 UTC 2018 - shundhammer@suse.com

- Partitioner: Handle limitations for volume labels (bsc#1084867)
- 4.0.185

-------------------------------------------------------------------
Mon Jun  4 15:13:54 UTC 2018 - jlopez@suse.com

- Partitioner: allow to move partitions (part of fate#318196).
- 4.0.184

-------------------------------------------------------------------
Thu May 17 13:49:57 UTC 2018 - ancor@suse.com

- Added to the installer a detailed description about the origin of
  the partitioning layout, as discussed in bsc#1089274.
- 4.0.183

-------------------------------------------------------------------
Thu May 17 13:32:37 UTC 2018 - jlopez@suse.com

- Allow to consider MD RAIDs as BIOS RAIDs by using the env
  variable LIBSTORAGE_MDPART (bsc#1092417).

-------------------------------------------------------------------
Thu May 17 08:53:17 UTC 2018 - jlopez@suse.com

- Fixed tests to avoid to require files provided by
  yast-installation package (needed for bsc#1091047).

-------------------------------------------------------------------
Wed May 16 14:10:01 UTC 2018 - jlopez@suse.com

- Fixed detection of candidate disks for installation
  (bsc#1091047).
- 4.0.182

-------------------------------------------------------------------
Wed May 16 13:12:11 UTC 2018 - snwint@suse.com

- don't reuse prep partitions larger than 8 MiB (bsc#1090019)
- 4.0.181

-------------------------------------------------------------------
Wed May 16 10:59:27 UTC 2018 - igonzalezsosa@suse.com

- Partitioner: fix several translation issues (bsc#1081837 and
  bsc#1081601).

-------------------------------------------------------------------
Mon May 14 16:43:05 UTC 2018 - ancor@suse.com

- Expose the active flag of the MountPoint class (needed for the
  definitive fix for bsc#1064437 in modern distributions).
- 4.0.180

-------------------------------------------------------------------
Fri May 11 14:05:49 UTC 2018 - igonzalezsosa@suse.com

- Partitioner: check whether required packages are installed
  before committing changes to disk (bsc#1089508).
- 4.0.179

-------------------------------------------------------------------
Fri May 11 10:31:10 UTC 2018 - jlopez@suse.com

- Partitioner: fix buttons to abort and to go back
  (part of fate#318196 and related to bsc#1075443).
- Partitioner: fixed detection of reprobed system to avoid
  unnecessary proposal re-calculation.

-------------------------------------------------------------------
Fri May 11 10:08:24 UTC 2018 - jlopez@suse.com

- Partitioner: allow to select only valid parity algorithms when
  creating a new MD RAID (bsc#1090182).

-------------------------------------------------------------------
Fri May 11 07:36:18 UTC 2018 - ancor@suse.com

- Partitioner: "Configure..." button allowing to execute the
  YaST clients for iSCI, FCoE, DASD, zFCP and XPRAM (bsc#1090753).

-------------------------------------------------------------------
Wed May  9 08:21:50 UTC 2018 - igonzalezsosa@suse.com

- AutoYaST: do not crash when size is set to 'auto' for a partition
  without a mount point (bsc#1092414).
- 4.0.178

-------------------------------------------------------------------
Tue May  8 15:34:19 UTC 2018 - shundhammer@suse.com

- Add note to YAML files for devices not supported in YAML
  (part of fate#318196)
- 4.0.177

-------------------------------------------------------------------
Mon May  7 16:39:49 UTC 2018 - shundhammer@suse.com

- Dump devicegraphs and actions in better strategic places
  (part of fate#318196)
- Make sure not to write LUKS passwords to YAML dump files
- 4.0.176

-------------------------------------------------------------------
Fri May 04 18:06:41 CEST 2018 - aschnell@suse.com

- provide function to disable MD auto assembly (bsc#1090690)
- provide function to inhibit udisks from doing mounts
- use these two functions when running expert partitioner
- 4.0.175

-------------------------------------------------------------------
Fri May  4 14:46:31 UTC 2018 - jlopez@suse.com

- Partitioner: added option to import mount points (part of
  fate#318196 and bsc#1083851).
- 4.0.174

-------------------------------------------------------------------
Fri May  4 10:46:31 UTC 2018 - igonzalezsosa@suse.com

- AutoYaST: handle <subvolumes_prefix/> and <subvolumes> empty
  values properly (bsc#1076337, bsc#1090095 and bsc#1091669).
- 4.0.173

-------------------------------------------------------------------
Thu May  3 15:46:27 UTC 2018 - ancor@suse.com

- Set fs_passno to 2 for ext2/3/4 filesystems assigned to non-root
  mount points (bsc#1078703).
- 4.0.172

-------------------------------------------------------------------
Thu May  3 15:12:09 UTC 2018 - shundhammer@suse.com

- Don't require rspec/mocks (not present in inst-sys)
  (part of fate#318196)
- 4.0.171

-------------------------------------------------------------------
Wed May  2 12:55:09 UTC 2018 - shundhammer@suse.com

- Dump devicegraph and actions to separate human readable files
  (part of fate#318196)
- 4.0.170

-------------------------------------------------------------------
Fri Apr 27 15:23:05 UTC 2018 - ancor@suse.com

- Partitioner: fixed checks when the root filesystem is NFS
  (bsc#1090752).
- 4.0.169

-------------------------------------------------------------------
Fri Apr 27 12:57:25 UTC 2018 - jreidinger@suse.com

- add method to check if system has any disk device (bsc#1090753)
- 4.0.168

-------------------------------------------------------------------
Fri Apr 27 11:15:20 UTC 2018 - ancor@suse.com

- Set fs_passno to 1 for ext2/3/4 root filesystems (bsc#1078703).
- 4.0.167

-------------------------------------------------------------------
Fri Apr 27 05:57:25 UTC 2018 - jreidinger@suse.com

- fix libstorage logging that do not expect printf expansion
  (bsc#1091062)
- 4.0.166

-------------------------------------------------------------------
Thu Apr 26 10:59:42 UTC 2018 - ancor@suse.com

- Ensure the installer adds reused devices to /etc/crypttab and/or
  /etc/mdadm.conf if needed for booting (bsc#1071350).
- 4.0.165

-------------------------------------------------------------------
Wed Apr 25 16:07:46 UTC 2018 - jlopez@suse.com

- Partitioner: fix bug after confirming changes in a running system
  (related to bsc#1086892).
- 4.0.164

-------------------------------------------------------------------
Tue Apr 24 09:15:14 UTC 2018 - jlopez@suse.com

- Partitioner: do not validate setup just after rescanning
  (related to bsc#1086892).
- 4.0.163

-------------------------------------------------------------------
Mon Apr 23 13:10:15 UTC 2018 - ancor@suse.com

- Partitioner: use the correct default value for 'Enable Snapshots'
  when the 'Operating System' role is chosen for a new device
  (bsc#1084491).
- 4.0.162

-------------------------------------------------------------------
Mon Apr 23 10:27:04 UTC 2018 - jlopez@suse.com

- Make the package to be architecture dependant to correctly check
  the current architecture (bsc#1081198).
- 4.0.161

-------------------------------------------------------------------
Fri Apr 20 20:27:15 UTC 2018 - igonzalezsosa@suse.com

- AutoYaST: properly handle empty proposals (bsc#1090390).
- 4.0.160

-------------------------------------------------------------------
Fri Apr 20 09:39:44 UTC 2018 - ancor@suse.com

- Implemented the use_available LVM strategy for the proposal
  (part of fate#318196).
- Make use_available the new default LVM strategy, so the system
  behavior is closer to the old yast-storage.
- Speed improvements in the use_needed LVM strategy.
- 4.0.159

-------------------------------------------------------------------
Fri Apr 20 08:49:29 UTC 2018 - jlopez@suse.com

- Partitioner: add missing warning and summary of changes when
  running in an installed system (part of fate#318196 and related
  to bsc#1086892).
- 4.0.158

-------------------------------------------------------------------
Thu Apr 19 13:52:34 UTC 2018 - igonzalezsosa@suse.com

- Fix some translations issues in the Expert Partitioner
  (bsc#1081571).

-------------------------------------------------------------------
Wed Apr 18 10:37:17 UTC 2018 - ancor@suse.com

- Updated libstorage-ng dependency to ensure slots on extended
  partitions are handled correctly and added regression unit test
  about it (bsc#1088483).
- Significant speed improvements in the proposal code.

-------------------------------------------------------------------
Tue Apr 17 12:01:08 UTC 2018 - shundhammer@suse.com

- Added missing help texts in the partitioner (bsc#1079591) 
- 4.0.157

-------------------------------------------------------------------
Fri Apr 13 12:33:25 UTC 2018 - jlopez@suse.com

- Added support for settings 'expert_partitioner_warning' and
  'proposal_settings_editable' (bsc#1087486).
- Fix bug going back in Partitioner: only re-calculate proposal
  when the system was re-probed (bsc#1088960).
- 4.0.156

-------------------------------------------------------------------
Fri Apr 13 12:31:04 UTC 2018 - igonzalezsosa@suse.com

- AutoYaST: support partition_type when set to "primary"
 (bsc#1081506).
- 4.0.155

-------------------------------------------------------------------
Fri Apr 13 10:56:19 UTC 2018 - ancor@suse.com

- More informative message displayed when the proposal failed with
  some given settings, so it doesn't sound like a definitive error
  (related to bsc#1089274).
- 4.0.154

-------------------------------------------------------------------
Tue Apr 10 16:24:16 UTC 2018 - jlopez@suse.com

- Partitioner: fix creation of default BTRFS subvolume
  (bsc#1087918 and bsc#1087763).
- 4.0.153

-------------------------------------------------------------------
Tue Apr 10 16:21:04 UTC 2018 - ancor@suse.com

- Partitioner: make possible for the embedded yast2-nfs-client to
  access the vfstype field of fstab, so it can detect and correct
  legacy NFS entries (bsc#1088426).
- 4.0.152

-------------------------------------------------------------------
Tue Apr 10 10:59:32 UTC 2018 - jlopez@suse.com

- Update dependency with libstorage-ng (ensure lock system).
- Part of fate#318196.
- 4.0.151

-------------------------------------------------------------------
Mon Apr  9 19:44:44 UTC 2018 - ancor@suse.com

- Fixed the disable_order property of control.xml. Now it affects
  all the configurable aspects of the volume, as documented
  (related to bsc#1078495).
- 4.0.150

-------------------------------------------------------------------
Mon Apr  9 10:14:12 UTC 2018 - jlopez@suse.com

- Add system lock to avoid several processes using the storage
  stack when a process is already using it with read-write access.
- Part of fate#318196.
- 4.0.149

-------------------------------------------------------------------
Mon Apr  9 09:14:12 UTC 2018 - ancor@suse.com

- Force UTF-8 encoding for (most) strings coming from libstorage-ng
  (bsc#1088067).
- 4.0.148

-------------------------------------------------------------------
Thu Apr  5 15:30:57 UTC 2018 - shundhammer@suse.com

- Better error handling if no storage proposal is possible
  (bsc#1064677)
- 4.0.147

-------------------------------------------------------------------
Tue Apr  3 13:26:50 UTC 2018 - jlopez@suse.com

- Recover method #exists_in_probed? (bsc#1087818).
- 4.0.146

-------------------------------------------------------------------
Tue Apr  3 11:40:35 UTC 2018 - igonzalezsosa@suse.com

- Partitioner: do not crash when a striped logical volume is
  selected (bsc#1087702).

-------------------------------------------------------------------
Tue Apr  3 08:23:14 UTC 2018 - ancor@suse.com

- Fixed an error searching devices by name introduced by the recent
  sanitization related to bsc#1083672.
- 4.0.145

-------------------------------------------------------------------
Mon Apr  2 11:53:31 UTC 2018 - jlopez@suse.com

- Partitioner: add check for minimum size when using snapshots
  (bsc#1085131).
- 4.0.144

-------------------------------------------------------------------
Mon Apr  2 11:04:31 UTC 2018 - ancor@suse.com

- If a duplicate PV is found, show an specific error message with
  instructions (bsc#1082542).
- 4.0.143

-------------------------------------------------------------------
Mon Apr  2 09:53:31 UTC 2018 - jlopez@suse.com

- Use correct probe mode in unit tests (fate#318196).

-------------------------------------------------------------------
Mon Mar 26 14:54:45 UTC 2018 - ancor@suse.com

- Honor the LIBSTORAGE_MULTIPATH_AUTOSTART environment variable
  (part of fate#318196 and part of the fix for bsc#1082542).
- 4.0.142

-------------------------------------------------------------------
Mon Mar 26 12:43:53 UTC 2018 - jlopez@suse.com

- Sanitize devicegraph after probing when there are LVM volume
  groups with missing physical volumes (bsc#1083672).
- 4.0.141

-------------------------------------------------------------------
Mon Mar 26 09:41:25 UTC 2018 - shundhammer@suse.com

- Partitioner: Report detailed reasons why resizing is not possible
  (fate#318196)
- 4.0.140

-------------------------------------------------------------------
Mon Mar 26 09:02:11 UTC 2018 - ancor@suse.com

- Partitioner: fixed an error that was causing filesystems to be
  deleted in some combination of actions (part of fate#318196).

-------------------------------------------------------------------
Fri Mar 23 06:33:21 UTC 2018 - igonzalezsosa@suse.com

- AutoYaST: add support for LVM thin pools (bsc#1086596).
- AutoYaST: add support for stripes/stripesize elements.
- 4.0.139

-------------------------------------------------------------------
Mon Mar 19 07:47:13 UTC 2018 - jlopez@suse.com

- Fix issues with zero-size devices (bsc#1083887).
- Proposal: do not use zero-size devices.
- Partitioner: completely hide zero-size devices.
- 4.0.138

-------------------------------------------------------------------
Fri Mar 16 16:44:51 UTC 2018 - ancor@suse.com

- Added methods to deal with /etc/fstab specs (part of bsc#1071454)
- 4.0.137

-------------------------------------------------------------------
Fri Mar 16 10:06:25 UTC 2018 - igonzalezsosa@suse.com

- AutoYaST: fixed space distribution on LVM volume groups when
  using percentages (bsc#1079369).
- AutoYaST: do not ignore free spaces smaller than 30MiB
  (bsc#1085627).
- 4.0.136

-------------------------------------------------------------------
Thu Mar 15 16:29:56 UTC 2018 - jreidinger@suse.com

- Warn if user creates too big PReP partition which firmware can
  have problem to load (bsc#1081979)
- 4.0.135

-------------------------------------------------------------------
Thu Mar 15 15:37:51 UTC 2018 - shundhammer@suse.com

- Partitioner: Check if resize is possible based on filesystem type
  (fate#318196)
- 4.0.134

-------------------------------------------------------------------
Thu Mar 15 09:57:41 UTC 2018 - jlopez@suse.com

- Partitioner: do not allow to remove implicit partitions.
- Partitioner: allow to remove any disk device (not only disks).
- Part of fate#318196.
- 4.0.133

-------------------------------------------------------------------
Tue Mar 13 15:04:59 UTC 2018 - shundhammer@suse.com

- Post a warning if reusing an existing system mount point without
  formatting during installation in the partitioner (bsc#1080073)
- 4.0.132

-------------------------------------------------------------------
Mon Mar 12 11:35:55 UTC 2018 - igonzalezsosa@suse.com

- Add a new btrfs_read_only property to force the root filesystem
  to be read-only (bsc#1079000)
- Honor the subvolumes list for the root filesystem (bsc#1077866)
- 4.0.131

-------------------------------------------------------------------
Mon Mar 12 08:50:40 UTC 2018 - jlopez@suse.com

- Partitioner: always allow to edit the partition id (bsc#1077868).
- 4.0.130

-------------------------------------------------------------------
Fri Mar  9 09:36:27 UTC 2018 - ancor@suse.com

- Shadowed subvolumes that are ignored in the first proposal
  attempt are not longer omitted in subsequent ones (#bsc#1084213
  and bsc#1084261).
- 4.0.129

-------------------------------------------------------------------
Thu Mar  8 14:35:20 UTC 2018 - jlopez@suse.com

- Make proposal to work with implicit partition tables (s390).
- Part of fate#318196.
- 4.0.128

-------------------------------------------------------------------
Wed Mar  7 16:41:09 UTC 2018 - shundhammer@suse.com

- Make sure subvolumes use the same mount_by as their parent btrfs
  (bsc#1080408)
- 4.0.127

-------------------------------------------------------------------
Wed Mar  7 15:01:47 UTC 2018 - ancor@suse.com

- Better control on whether a separate /boot/zipl is needed in
  S/390 systems, both in the Guided Setup and the Partitioner.
- Do not longer report FBA DASDs to be unsupported devices for
  booting (they are indeed supported).
- Part of bsc#1070265.
- 4.0.126

-------------------------------------------------------------------
Wed Mar  7 11:39:52 UTC 2018 - snwint@suse.com

- fix translations in blk_device_resize.rb (bsc#1081598)
- 4.0.125

-------------------------------------------------------------------
Mon Mar  5 15:47:29 UTC 2018 - jlopez@suse.com

- Guided proposal uses preferred partition table type when
  possible (e.g., all partitions are deleted).
- Part of fate#318196.
- 4.0.124

-------------------------------------------------------------------
Mon Mar  5 15:18:00 UTC 2018 - jreidinger@suse.com

- Add specialized warning when /boot/efi is on software RAID
  (bsc#1081578)
- 4.0.123

-------------------------------------------------------------------
Mon Mar  5 12:42:49 UTC 2018 - igonzalezsosa@suse.com

- AutoYaST: do not stop installation when there is not enough
  space for automatically added boot devices (bsc#1082999).

-------------------------------------------------------------------
Fri Mar  2 13:52:37 UTC 2018 - igonzalezsosa@suse.com

- AutoYaST: support to export LVM volume group and MD RAIDs
  (bsc#1081331).

-------------------------------------------------------------------
Fri Mar  2 11:59:29 UTC 2018 - ancor@suse.com

- New PReP partitions proposed by the Guided Setup are now always
  primary (bsc#1082468).
- 4.0.122

-------------------------------------------------------------------
Fri Mar  2 10:28:49 UTC 2018 - snwint@suse.com

- ensure proper hierarchy when creating btrfs subvolumes (bsc#1078732)
- 4.0.121

-------------------------------------------------------------------
Thu Mar  1 15:20:35 UTC 2018 - shundhammer@suse.com

- Use default swap priority, not 42 (bsc#1066077)
- 4.0.120

-------------------------------------------------------------------
Thu Mar  1 14:48:34 UTC 2018 - jreidinger@suse.com

- Do not crash for separate /boot which does not exists yet
  (bsc#1078774
- 4.0.119

-------------------------------------------------------------------
Thu Mar  1 08:17:01 UTC 2018 - jlopez@suse.com

- Partitioner: allow to clone a disk (part of fate#318196).
- 4.0.118

-------------------------------------------------------------------
Wed Feb 28 15:39:15 UTC 2018 - ancor@suse.com

- More reliable parsing for the hwinfo output (bsc#1082536).
- Better documentation and tests for activate callbacks.
- 4.0.117

-------------------------------------------------------------------
Wed Feb 28 14:26:21 CET 2018 - aschnell@suse.com

- adapted to new activate callbacks in libstorage-ng (see
  bsc#1082542)
- 4.0.116

-------------------------------------------------------------------
Tue Feb 27 09:47:17 UTC 2018 - igonzalezsosa@suse.com

- Keep encryption when adding a device to a LVM volume group
  (bsc#1077750).
- 4.0.115

-------------------------------------------------------------------
Tue Feb 27 01:22:48 UTC 2018 - ancor@suse.com

- Improved handling of libstorage-ng errors (bsc#1070459,
  bsc#1079228, bsc#1079817, bsc#1063059, bsc#1080554, bsc#1076776,
  bsc#1070459 and some others).
- 4.0.114

-------------------------------------------------------------------
Mon Feb 26 16:11:12 UTC 2018 - shundhammer@suse.com

- Use format(), not Ruby variable expansion for translated messages
  (bsc#1081454)
- 4.0.113

-------------------------------------------------------------------
Mon Feb 26 14:54:59 UTC 2018 - ancor@suse.com

- Partitioner: ensure a valid password is provided when encrypting
  a device (bsc#1065079).
- Increase to 8 characters the minimum size to consider an
  encryption password to be valid (same limit than yast2-storage).
- 4.0.112

-------------------------------------------------------------------
Fri Feb 23 14:57:51 UTC 2018 - jreidinger@suse.com

- Do not allow to encrypt too small partition (bsc#1065071)
- Check size for separate /boot
- 4.0.111

-------------------------------------------------------------------
Fri Feb 23 14:50:46 UTC 2018 - jlopez@suse.com

- Partitioner: prevent to modify devices used in LVM or MD RAID
  (bsc#1079827).
- 4.0.110

-------------------------------------------------------------------
Fri Feb 23 14:11:10 UTC 2018 - ancor@suse.com

- Better handling of errors during hardware probing (bsc#1070459,
  bsc#1079228, bsc#1079817, bsc#1063059, bsc#1080554, bsc#1076776,
  bsc#1070459 and some others).
- 4.0.109

-------------------------------------------------------------------
Fri Feb 23 13:42:46 UTC 2018 - jlopez@suse.com

- Avoid to write files in tests (SCR.Write) (fate#323457).

-------------------------------------------------------------------
Thu Feb 22 19:28:22 CET 2018 - aschnell@suse.com

- adapted to callback improvements in libstorage-ng (bsc#1070459
  and many others)
- 4.0.108

-------------------------------------------------------------------
Thu Feb 22 17:12:46 UTC 2018 - shundhammer@suse.com

- Added missing textdomain calls (bsc#1081454)
- 4.0.107

-------------------------------------------------------------------
Thu Feb 22 16:59:52 UTC 2018 - igonzalezsosa@suse.com

- AutoYaST: fix support to create multiple volume groups
  (bsc#1081633).
- 4.0.106

-------------------------------------------------------------------
Thu Feb 22 12:51:48 UTC 2018 - shundhammer@suse.com

- Added missing ptable type conversion (fate#323457)
- 4.0.105

-------------------------------------------------------------------
Thu Feb 22 12:02:57 UTC 2018 - shundhammer@suse.com

- Changed default partition table from MSDOS to GPT (fate#323457)
- 4.0.104

-------------------------------------------------------------------
Thu Feb 22 11:41:45 UTC 2018 - snwint@suse.com

- ensure partition name changes during the proposal process are taken
  properly into account (bsc#1078691)
- 4.0.103

-------------------------------------------------------------------
Tue Feb 21 14:35:16 UTC 2018 - jlopez@suse.com

- Use sysconfig storage file to read the default value for mount_by
   (bsc#1081198).
- Partitioner: allow to configure default value for mount_by.
- 4.0.102

-------------------------------------------------------------------
Wed Feb 21 12:29:02 UTC 2018 - ancor@suse.com

- Do not take into account unformatted DASDs as a possible target
  for installation (bsc#1071798).
- Partitioner: do not show unformatted DASDs, since they cannot
  be partitioned or used in any other way.

-------------------------------------------------------------------
Wed Feb 21 08:46:02 UTC 2018 - igonzalezsosa@suse.com

- AutoYaST: guess which filesystem type should be used for a given
  partition/logical volume when it is not specified in the profile
  (bsc#1075203).

-------------------------------------------------------------------
Tue Feb 20 16:43:31 UTC 2018 - shundhammer@suse.com

- Special handling for mount options for / and /boot/*
  in the partitioner (bsc#1080731)
- 4.0.101

-------------------------------------------------------------------
Tue Feb 20 09:43:12 UTC 2018 - ancor@suse.com

- Partitioner: bring back traditional list of mount points for both
  installation and installed system (bsc#1076167 and bsc#1081200).
- Partitioner: bring back traditional behavior of the "Operating
  System" and "Data" roles during installation (bsc#1078975 and
  bsc#1073854).
- 4.0.100

-------------------------------------------------------------------
Mon Feb 19 18:08:01 UTC 2018 - shundhammer@suse.com

- Special handling for mount options for / and /boot/*
  (bsc#1080731, bsc#1061867, bsc#1077859)
- 4.0.99

-------------------------------------------------------------------
Mon Feb 19 14:19:30 UTC 2018 - jreidinger@suse.com

- Ensure that there is always selected item in table, if it is not
  empty (bsc#1076318)
- 4.0.98

-------------------------------------------------------------------
Thu Feb 15 16:16:19 UTC 2018 - ancor@suse.com

- Adjusted the suggested and minimum sizes of all the booting
  partitions, both in the storage proposal and in the Partitioner
  validations (bsc#1076851 and fate#318196).
- 4.0.97

-------------------------------------------------------------------
Thu Feb 15 13:01:41 UTC 2018 - igonzalezsosa@suse.com

- Fix hwinfo parsing to support more than one device_file property
  (bsc#1080999)
- 4.0.96

-------------------------------------------------------------------
Thu Feb 15 12:33:23 UTC 2018 - jreidinger@suse.com

- Split detection of problematic boot scenarios into errors and
  warnings. With warnings user can continue, but not with errors.
  (bsc#1074475)
- 4.0.95

-------------------------------------------------------------------
Wed Feb 14 09:39:42 UTC 2018 - jlopez@suse.com

- PowerPC: do not require /boot partition for non-PowerNV
  (bsc#1070139).
- Partitioner: do not enforce partition id for /boot/efi
  (bsc#1078707).
- 4.0.94

-------------------------------------------------------------------
Mon Feb 12 14:17:15 UTC 2018 - snwint@suse.com

- add format options dialog (bsc#1077868)
- 4.0.93

-------------------------------------------------------------------
Mon Feb 12 13:13:35 UTC 2018 - ancor@suse.com

- More reasonable location in the disk for the partitions proposed
  to make the system bootable (bsc#1073680 and bsc#1076851).

-------------------------------------------------------------------
Fri Feb  9 19:05:17 UTC 2018 - jlopez@suse.com

- Partitioner: fix issues using transactions (bsc#1079880 and
  bsc#1079573).
- 4.0.92

-------------------------------------------------------------------
Fri Feb  9 00:51:22 UTC 2018 - ancor@suse.com

- Enable multipathd in the target system at the end of installation
  if there are multipath devices (bsc#1076183).
- Updated required version of libstorage-ng-ruby (bsc#1079541).
- 4.0.91

-------------------------------------------------------------------
Thu Feb  8 16:48:20 UTC 2018 - jlopez@suse.com

- Add class MountPoint (needed for bsc#1076305 and bsc#1066763).
- 4.0.90

-------------------------------------------------------------------
Thu Feb  8 15:42:52 UTC 2018 - ancor@suse.com

- Partitioner: fixed creation of partition tables (bsc#1078721).
- 4.0.89

-------------------------------------------------------------------
Thu Feb  8 10:47:53 UTC 2018 - ancor@suse.com

- Partitioner: fixed 'Installation Summary' section (part of
  fate#318196).
- 4.0.88

-------------------------------------------------------------------
Thu Feb  8 10:15:18 UTC 2018 - igonzalezsosa@suse.com

- AutoYaST: support additional names in the drive/device element
  (bsc#1077277).
- 4.0.87

-------------------------------------------------------------------
Wed Feb  7 16:47:58 UTC 2018 - shundhammer@suse.com

- Disabled empty pages in partitioner for the time being
  (bsc#1078849)
- 4.0.86

-------------------------------------------------------------------
Wed Feb  7 10:57:26 UTC 2018 - igonzalezsosa@suse.com

- AutoYaST: support reuse of already existing partitions as LVM
  physical volumes or MD RAIDs (bsc#1077277).
- 4.0.85

-------------------------------------------------------------------
Wed Feb  7 00:18:34 UTC 2018 - ancor@suse.com

- Partitioner: fixed 'Device Graph' section (part of fate#318196).
- 4.0.84

-------------------------------------------------------------------
Mon Feb  5 15:26:35 UTC 2018 - ancor@suse.com

- Added a new 'disk' client, alias for 'partitioner' (bsc#1078900).
- 4.0.83

-------------------------------------------------------------------
Wed Jan 31 16:06:25 UTC 2018 - shundhammer@suse.com

- Handle arbitrary mount options for /etc/fstab properly
  (bsc#1066076)
- 4.0.82

-------------------------------------------------------------------
Wed Jan 31 14:53:57 UTC 2018 - jlopez@suse.com

- Partitioner: list all LVM thin volumes to delete when an LVM thin
  pool is going to be deleted.
- Partitioner: show warning when an LVM thin pool is overcommitted
  after resizing.
- Part of fate#318196.
- 4.0.81

-------------------------------------------------------------------
Wed Jan 31 11:53:57 UTC 2018 - igonzalezsosa@suse.com

- AutoYaST: try to shrink new partitions/logical volumes
  proportionally when there is not enough space (bsc#1078418).
- 4.0.80

-------------------------------------------------------------------
Wed Jan 31 09:25:07 UTC 2018 - ancor@suse.com

- Partitioner: initial support for NFS (part of fate#318196)
- Partitioner: removed useless tmpfs option
- 4.0.79

-------------------------------------------------------------------
Tue Jan 30 12:00:27 UTC 2018 - jlopez@suse.com

- Partitioner: allow to create LVM thin pools and volumes.
- Fix transactions of devicegraphs.
- Part of fate#318196.
- 4.0.78

-------------------------------------------------------------------
Tue Jan 30 11:24:28 UTC 2018 - jlopez@suse.com

- Partitioner: improve error message when trying to remove an used
  physical volume.

-------------------------------------------------------------------
Thu Jan 25 16:00:29 UTC 2018 - shundhammer@suse.com

- Add default mount options for /etc/fstab for ext2/3/4 and vfat
  (bsc#1066076)
- 4.0.77

-------------------------------------------------------------------
Wed Jan 24 12:28:19 UTC 2018 - igonzalezsosa@suse.com

- Properly detect snapshots subvolumes (bsc#1076321 and
  bsc#1076335).
- 4.0.76

-------------------------------------------------------------------
Tue Jan 23 13:44:43 UTC 2018 - jlopez@suse.com

- Partitioner: allow to resize LVM volume groups.
- Part of fate#318196.
- 4.0.75

-------------------------------------------------------------------
Tue Jan 23 13:01:39 UTC 2018 - ancor@suse.com

- Partitioner: consider all sizes entered by the user as base of 2
  despite the units not being consistent with the International
  System. Thus, 1KB (which in the IS actually means 1000 bytes)
  becomes equivalent to 1KiB (which is 1024 bytes).

-------------------------------------------------------------------
Tue Jan 23 10:09:51 UTC 2018 - snwint@suse.com

- fix proposal dialog error when there are no disks (bsc#1057430)

-------------------------------------------------------------------
Mon Jan 22 19:33:46 UTC 2018 - jlopez@suse.com

- Avoid partitioning checks error when using old settings format.
- Needed for bsc#1059160, bsc#1055747 and bsc#1063957.

-------------------------------------------------------------------
Mon Jan 22 15:55:46 UTC 2018 - ancor@suse.com

- Partitioner: button to resize LVM logical volumes now works as
  expected (part of fate#31896).
- 4.0.74

-------------------------------------------------------------------
Mon Jan 22 13:11:32 UTC 2018 - igonzalezsosa@suse.com

- Consider all free spaces when deciding which partitions
  distribution is better (bsc#1077051).

-------------------------------------------------------------------
Thu Jan 19 12:10:29 UTC 2018 - jlopez@suse.com

- Fix TODOs labels in partitioner (bsc#1058652).
- 4.0.73

-------------------------------------------------------------------
Fri Jan 19 11:31:14 UTC 2018 - jreidinger@suse.com

- Fix subtracting arrays of devices (fixes multipath wires
  detection for bsc#1076766)
- 4.0.72

-------------------------------------------------------------------
Fri Jan 19 09:50:54 UTC 2018 - ancor@suse.com

- Partitioner: when creating partitions they are now aligned to
  hardware requirements (indispensable for DASD) and when possible
  also for optimal performance (bsc#1069860 and bsc#1072011).
- Partitioner: adjusted alignment logic during resizing to match
  the new logic used during creation.
- Partitioner: skip validation of disabled widgets in the dialog
  to select the size of a new partition.
- Partitioner: fixed a crash and one inconsistency in the dialog
  to resize an existing partition.
- 4.0.71

-------------------------------------------------------------------
Fri Jan 19 09:41:52 UTC 2018 - ancor@suse.com

- Correctly open the expert partitioner when called from the
  Kubic/CaaSP summary screen (bsc#1076732)
- 4.0.70

-------------------------------------------------------------------
Mon Jan 15 14:22:32 UTC 2018 - jlopez@suse.com

- Added sanity checks for partitioning setup.
- Partitioner: setup issues are shown to the user before continue.
  Mandatory product volumes are required according to control file.
- Part of fate#31896 and fix for bsc#1059160, bsc#1055747 and
  bsc#1063957.
- 4.0.69

-------------------------------------------------------------------
Mon Jan 15 12:51:01 UTC 2018 - ancor@suse.com

- Some code reorganization regarding alignment and resizing.
- Added to several places in the API the possibilty of using other
  alignment types, in addition to the optimal one.
- Added a (temporary) workaround to a possible bug in libstorage-ng
  regarding alignment.

-------------------------------------------------------------------
Tue Jan  9 15:36:15 UTC 2018 - lslezak@suse.cz

- Added Mountable#persistent? (needed for bsc#1073696)
- 4.0.68

-------------------------------------------------------------------
Mon Jan  8 22:16:30 UTC 2018 - ancor@suse.com

- Added Devicegraph#find_by_any_name (needed for bsc#1073254)
- 4.0.67

-------------------------------------------------------------------
Mon Jan  8 12:46:38 UTC 2018 - ancor@suse.com

- Do not try to reuse UUID and label from unformatted swap
  partitions (bsc#1071515).
- 4.0.66

-------------------------------------------------------------------
Mon Jan  8 11:52:30 UTC 2018 - igonzalezsosa@suse.com

- Force the subvolume name to be relative (related to bsc#1073548)
- 4.0.65

-------------------------------------------------------------------
Mon Jan  8 11:37:06 UTC 2018 - ancor@suse.com

- Fixed error when calculating the proposal on top of a BIOS RAID
  (bsc#1067349)

-------------------------------------------------------------------
Fri Dec 22 15:40:13 UTC 2017 - igonzalezsosa@suse.com

- AutoYaST: export the enable_snapshots element (bsc#1073544)

-------------------------------------------------------------------
Fri Dec 22 15:17:35 UTC 2017 - snwint@suse.com

- rewrite SpaceMaker::resize_and_delete! to be more human-readable
- 4.0.64

-------------------------------------------------------------------
Fri Dec 22 14:40:04 UTC 2017 - snwint@suse.com

- fix unnecessary Windows partition deletion (bsc #1066386)
- 4.0.63

-------------------------------------------------------------------
Fri Dec 22 12:35:29 UTC 2017 - snwint@suse.com

- fix logic in GuidedProposal::calculate_proposal (bsc#1058027)
- 4.0.62

-------------------------------------------------------------------
Fri Dec 22 10:26:05 UTC 2017 - igonzalezsosa@suse.com

- Do not crash when showing an unhandled partition id
  (bsc#1068087)

-------------------------------------------------------------------
Wed Dec 20 15:33:49 UTC 2017 - ancor@suse.com

- Partitioner: support for deleting an LVM volume group.
- Correct handling of orphan physical volume devices.
- Fix for bsc#106956 and part of fate#31896.
- 4.0.61

-------------------------------------------------------------------
Wed Dec 20 12:04:42 CET 2017 - aschnell@suse.com

- added obsoletes (bsc#1073645)
- 4.0.60

-------------------------------------------------------------------
Tue Dec 19 17:12:27 UTC 2017 - ancor@suse.com

- Added BlkDevice.find_by_any_name (needed for bsc#1073254)
- 4.0.59

-------------------------------------------------------------------
Tue Dec 19 14:05:33 UTC 2017 - jreidinger@suse.com

- Add DeviceGraph#find_by_name call (needed for bsc#1072908)
- 4.0.58

-------------------------------------------------------------------
Mon Dec 18 12:59:02 UTC 2017 - igonzalezsosa@suse.com

- AutoYaST: Improve disklabel element handling (bsc#1073307).
- 4.0.57

-------------------------------------------------------------------
Thu Dec 14 12:01:48 UTC 2017 - ancor@suse.com

- Fixed a recently added unit test to not rely on libstorage-ng
  sorting. Related to bsc#1049901 and part of fate#31896.
- 4.0.56

-------------------------------------------------------------------
Mon Dec 11 15:40:36 UTC 2017 - jlopez@suse.com

- Partitioner: add buttons to Hard Disks section for creating new
  partitions and editing devices.
- Part of fate#318196.
- 4.0.55

-------------------------------------------------------------------
Mon Dec 11 15:32:28 UTC 2017 - ancor@suse.com

- Improved how the proposal handles disks that are in use but don't
  have a partition table (directly formatted disks, disks that are
  direct members of an LVM or RAID, etc.).
  Preliminary fix for bsc#1071949 and bsc#1067670.
- 4.0.54

-------------------------------------------------------------------
Mon Dec 11 12:56:35 UTC 2017 - jlopez@suse.com

- Improve detection of efi and swap partitions.
- bsc#1071775 and bsc#1065234
- 4.0.53

-------------------------------------------------------------------
Fri Dec  8 17:34:17 CET 2017 - locilka@suse.com

- Fixed dependencies (yast2 >= 4.0.24) (fate#318196)
- 4.0.52

-------------------------------------------------------------------
Tue Dec  5 14:32:26 UTC 2017 - igonzalezsosa@suse.com

- AutoYaST: assign the correct partition_id to /boot/efi
  (bsc#1071167)
- 4.0.51

-------------------------------------------------------------------
Tue Dec  5 06:46:00 UTC 2017 - ancor@suse.com

- Don't trust any longer the order of any collection coming from
  libstorage-ng (related to bsc#1049901 and part of fate#31896).
- 4.0.50

-------------------------------------------------------------------
Mon Dec  4 09:02:09 UTC 2017 - jlopez@suse.com

- Partitoner: added support for resizing partitions (bsc#1057586).
- Part of fate#318196.
- 4.0.49

-------------------------------------------------------------------
Mon Dec  4 08:55:17 UTC 2017 - igonzalezsosa@suse.com

- AutoYaST does not ignore the 'enable_snapshots' setting even
  if the list of partitions is missing (bsc#1070790).
- 4.0.48

-------------------------------------------------------------------
Fri Dec  1 16:58:14 UTC 2017 - ancor@suse.com

- Rely on the new improved mechanism of libstorage-ng to sort
  devices by name. Preparation for bsc#1049901 and part of
  fate#31896.
- 4.0.47

-------------------------------------------------------------------
Fri Dec  1 15:34:11 UTC 2017 - igonzalezsosa@suse.com

- Fix boot partition detection (bsc#1070621).
- 4.0.46

-------------------------------------------------------------------
Fri Dec  1 12:27:34 UTC 2017 - igonzalezsosa@suse.com

- AutoYaST honors 'use' and 'initialize' elements even if the
  list of partitions is missing (related to bsc#1065061).
- 4.0.45

-------------------------------------------------------------------
Thu Nov 30 16:14:49 UTC 2017 - ancor@suse.com

- Partitioner: added buttons to sort the devices being added to
  an MD RAID (part of fate#318196).
- 4.0.44

-------------------------------------------------------------------
Thu Nov 30 16:13:18 UTC 2017 - igonzalezsosa@suse.com

- Do not ignore start_multipath setting (bsc#1070343).
- 4.0.43

-------------------------------------------------------------------
Wed Nov 29 13:54:41 UTC 2017 - snwint@suse.com

- adjust list of partition ids in expert partitioner (bsc#1060993,
  fate#314888)
- 4.0.42

-------------------------------------------------------------------
Tue Nov 28 13:35:34 UTC 2017 - igonzalezsosa@suse.com

- AutoYaST: honor size=max for logical volumes (bsc#1070131).
- 4.0.41

-------------------------------------------------------------------
Mon Nov 27 17:49:38 UTC 2017 - jlopez@suse.com

- Allow to work with BIOS RAIDs as regular disks (bsc#1067349).
- Allow to create partition table over directly formatted devices.
- 4.0.40

-------------------------------------------------------------------
Mon Nov 27 17:08:52 UTC 2017 - snwint@suse.com

- make PartitionTables::partition_id_supported? available
- 4.0.39

-------------------------------------------------------------------
Fri Nov 24 13:25:34 UTC 2017 - ancor@suse.com

- Fixed a problem when confirming the very same partitioning schema
  several times (bug#1069671).
- 4.0.38

-------------------------------------------------------------------
Fri Nov 24 12:23:03 UTC 2017 - igonzalezsosa@suse.com

- AutoYaST: safer handling of partition ids (bsc#1067207).
- 4.0.37

-------------------------------------------------------------------
Thu Nov 23 15:27:23 UTC 2017 - igonzalezsosa@suse.com

- AutoYaST: add support to resize partitions and logical volumes
  (bsc#1069505).
- AutoYaST: fix detection of root partition when using LVM
  (bsc#1069647).
- 4.0.36

-------------------------------------------------------------------
Thu Nov 23 13:05:31 UTC 2017 - ancor@suse.com

- Ensure that disks considered for (auto)installation are always
  sorted in a stable and consistent way based on its device name.
  Preparation for bsc#1049901 and part of fate#31896.
- 4.0.35

-------------------------------------------------------------------
Wed Nov 22 19:19:27 UTC 2017 - jlopez@suse.com

- Partitioner: added support for resizing MD RAIDs.
- Part of fate#318196.
- 4.0.34

-------------------------------------------------------------------
Wed Nov 22 17:11:41 UTC 2017 - shundhammer@suse.com

- No RAID chunk size below 64 kiB for most types of RAID
  (bsc#1065381)
- 4.0.33

-------------------------------------------------------------------
Mon Nov 20 15:40:58 UTC 2017 - shundhammer@suse.com

- Added "Create New Partition Table" in partitioner
- Part of fate#318196.
- 4.0.32

-------------------------------------------------------------------
Thu Nov 16 10:31:04 UTC 2017 - jlopez@suse.com

- Improve logging: add wrapper param for guard method and dump xml
  representation of the devicegraph to the logs.
- Part of fate#318196.
- 4.0.31

-------------------------------------------------------------------
Wed Nov 15 15:55:51 UTC 2017 - ancor@suse.com

- When proposing a partitions layout for installation, prefer
  getting big installations and arranging the partitions by their
  weights over creating adjacent partitions. Part of fate#318196.
- 4.0.30

-------------------------------------------------------------------
Tue Nov 14 15:41:21 UTC 2017 - jlopez@suse.com

- Partitioner: added support for creating volume groups.
- Part of fate#318196.
- 4.0.29

-------------------------------------------------------------------
Wed Nov  8 16:03:31 UTC 2017 - snwint@suse.com

- safer handling of partition ids (bsc#1060993
- 4.0.28

-------------------------------------------------------------------
Wed Nov  8 14:45:22 UTC 2017 - igonzalezsosa@suse.com

- AutoYaST: filter out old '@' entries when importing the list of
  subvolumes (bsc#1061253)
- 4.0.27

-------------------------------------------------------------------
Wed Nov  8 10:07:09 UTC 2017 - ancor@suse.com

- Added support in the UI of the guided setup for the new format
  of <volumes> in the control file.
- Part of fate#318196.
- 4.0.26

-------------------------------------------------------------------
Wed Nov  8 05:54:04 UTC 2017 - igonzalezsosa@suse.com

- AutoYaST: fix space distribution when partition table does not
  exist (bsc#1065061)
- AutoYaST: set partition tables type according to the profile
- 4.0.25

-------------------------------------------------------------------
Tue Nov  7 13:48:43 UTC 2017 - jlopez@suse.com

- Fix name of planned logical volumes.
- Take into account real RAM size to plan volumes.
- Add scenario tests using new partitioning settings.
- Part of fate#318196.
- 4.0.24

-------------------------------------------------------------------
Tue Nov  7 13:18:35 UTC 2017 - igonzalezsosa@suse.com

- AutoYaST: adjust the list of allowed keys in skip lists
  (bsc#1065668)
- 4.0.23

-------------------------------------------------------------------
Tue Nov  7 09:38:19 UTC 2017 - igonzalezsosa@suse.com

- AutoYaST: add support for udev links in the <device/> element
  (bsc#1066320)
- 4.0.22

-------------------------------------------------------------------
Fri Nov  3 15:11:42 UTC 2017 - igonzalezsosa@suse.com

- AutoYaST: do not remove partitions that are supposed to be reused
  (bsc#1066398).
- 4.0.21

-------------------------------------------------------------------
Fri Nov  3 15:04:24 UTC 2017 - jlopez@suse.com

- Partitioner: support for deleting md raids.
- Part of fate#318196.
- 4.0.20

-------------------------------------------------------------------
Fri Nov 03 14:27:02 CET 2017 - aschnell@suse.com

- do not query end of region if region is empty (bsc#1066290)
- 4.0.19

-------------------------------------------------------------------
Thu Nov  2 17:58:28 UTC 2017 - igonzalezsosa@suse.com

- AutoYaST: query hardware information on skip lists (bsc#1065668).
- AutoYaST: support multi-valued keys on skip lists.
- AutoYaST: do not crash when no suitable disk for installation
  is found.
- 4.0.18

-------------------------------------------------------------------
Wed Nov  1 09:11:23 UTC 2017 - jlopez@suse.com

- Partitioner: support for deleting logical volumes.
- Part of fate#318196.
- 4.0.17

-------------------------------------------------------------------
Wed Nov  1 08:23:17 UTC 2017 - igonzalezsosa@suse.com

- AutoYaST: do not crash when an unknown key is used in a
  skip list (bsc#1065670).
- 4.0.16

-------------------------------------------------------------------
Tue Oct 31 12:14:18 UTC 2017 - igonzalezsosa@suse.com

- AutoYaST: fix reuse of partitions (bsc#1060637).
- AutoYaST: improve error handling when trying to reuse a partition
  fails.
- AutoYaST: when a problem is detected while creating a proposal,
  register in which section it was found.
- AutoYaST: register an issue when a proposal does not contain
  a root (/) partition.
- 4.0.15

-------------------------------------------------------------------
Mon Oct 30 13:32:02 UTC 2017 - ancor@suse.com

- Added an option in the installer to run the expert partitioner
  with the current storage layout as starting point.
- Possible fix for bsc#1055644 and part of fate#318196.
- 4.0.14

-------------------------------------------------------------------
Fri Oct 27 11:33:55 UTC 2017 - jsrain@suse.cz

- Limit maximal proposed size of EFI partition (bsc#1062775)
- 4.0.13

-------------------------------------------------------------------
Thu Oct 26 15:30:53 UTC 2017 - ancor@suse.com

- Partitioner: small adjustments in the verifications performed
  before running some wizards.

-------------------------------------------------------------------
Wed Oct 25 17:28:48 UTC 2017 - jlopez@suse.com

- Partitioner: allow to work with multipath devices.
- bsc#1058373 and bsc#1028853.
- Part of fate#318196.
- 4.0.12

-------------------------------------------------------------------
Wed Oct 25 13:12:37 UTC 2017 - igonzalezsosa@suse.com

- Add support to clone subvolumes when using AutoYaST (bsc#1064875)
- 4.0.11

-------------------------------------------------------------------
Wed Oct 25 12:32:58 CEST 2017 - snwint@suse.de

- adjust control.xml documentation
- 4.0.10

-------------------------------------------------------------------
Mon Oct 23 17:53:27 UTC 2017 - jlopez@suse.com

- Partitioner: show only option to create vg when there are no vgs.
- Part of fate#318196.
- 4.0.9

-------------------------------------------------------------------
Mon Oct 23 17:14:01 CEST 2017 - snwint@suse.de

- have volumes in control.xml proposed by default (fate#318196)
- 4.0.8

-------------------------------------------------------------------
Fri Oct 20 17:28:16 UTC 2017 - jlopez@suse.com

- Partitioner: support for creating logical volumes.
- Part of fate#318196.
- 4.0.7

-------------------------------------------------------------------
Thu Oct 19 14:27:49 UTC 2017 - igonzalezsosa@suse.com

- AutoYaST: add basic support for error handling
- AutoYaST: handle 'size: auto' correctly
- 4.0.6

-------------------------------------------------------------------
Thu Oct 19 13:05:35 UTC 2017 - jsrain@suse.cz

- During installation, mount efivarfs in /mnt/sys/firmware/efivars
  if present in inst-sys (bsc#1063063)
- 4.0.5

-------------------------------------------------------------------
Tue Oct 17 16:45:21 CEST 2017 - shundhammer@suse.de

- Terminate extra space distribution loop if nothing could be
  distributed anymore (bsc#1063392)
- 4.0.4

-------------------------------------------------------------------
Tue Oct 17 11:25:03 UTC 2017 - snwint@suse.com

- finalize control.xml description (fate#318196)
- 4.0.3

-------------------------------------------------------------------
Mon Oct 16 10:02:24 UTC 2017 - jlopez@suse.com

- Add strategies to try an initial valid proposal, even changing
  settings when necessary.
- Part of fate#318196.
- 4.0.2

-------------------------------------------------------------------
Tue Oct 10 11:11:59 UTC 2017 - jlopez@suse.com

- Adapt proposal to work with new format of proposal settings.
- Part of fate#318196.
- 4.0.1

-------------------------------------------------------------------
Mon Oct  9 12:29:13 UTC 2017 - igonzalezsosa@suse.com

- AutoYaST: proper handling of the 'use' element allowing to
  delete a set of partitions (bsc#1061042)
- AutoYaST: support for mkfs_options, fstopt and mount_by elements
  (bsc#1061289)
- 4.0.0

-------------------------------------------------------------------
Fri Oct  6 07:11:35 UTC 2017 - jlopez@suse.com

- Added support for reading new format of proposal settings.
- Part of fate#318196.
- 3.3.27

-------------------------------------------------------------------
Thu Oct  5 14:38:22 UTC 2017 - ancor@suse.com

- Partitioner: don't return to the summary screen after each
  operation.
- Partitioner: speedup the refresh time after each operation (by
  not querying the hostname again).
- Both part of fate#318196.
- 3.3.26

-------------------------------------------------------------------
Wed Oct  4 17:28:24 CEST 2017 - shundhammer@suse.de

- Added disk.desktop file for partitioner (bsc#1059528)
- 3.3.25

-------------------------------------------------------------------
Wed Oct  4 12:11:11 UTC 2017 - snwint@suse.com

- separate planning strategies from DevicesPlanner into
  DevicesPlannerStrategies module
- 3.3.24

-------------------------------------------------------------------
Tue Oct  3 07:06:32 UTC 2017 - ancor@suse.com

- Partitioner: buttons to edit the filesystem in RAID and LVM LV.
- Partitioner: correct positioning of some buttons.
- Partitioner: allow to mount several swap devices.
- All part of fate#318196.
- 3.3.23

-------------------------------------------------------------------
Fri Sep 29 15:06:42 UTC 2017 - ancor@suse.com

- Partitioner: option to create an MD RAID (part of fate#318196).
- 3.3.22

-------------------------------------------------------------------
Fri Sep 29 10:54:54 UTC 2017 - jlopez@suse.com

- Fix validation when trying to create a partition with custom
  size (bsc#1060864).
- 3.3.21

-------------------------------------------------------------------
Tue Sep 26 16:47:44 CEST 2017 - shundhammer@suse.de

- Implemented simple proposal for CASP (bsc#1058736)
- 3.3.20

-------------------------------------------------------------------
Mon Sep 25 10:44:42 CEST 2017 - snwint@suse.de

- updated installer hacks document: ssh key import works

-------------------------------------------------------------------
Fri Sep 22 15:20:51 UTC 2017 - jlopez@suse.com

- Avoid to reuse small efi partitions (bsc#1056640).
- 3.3.19

-------------------------------------------------------------------
Thu Sep 21 14:54:28 UTC 2017 - ancor@suse.com

- More backwards-compatible behavior when formatting partitions in
  the expert partitioner.
- Checkbox to enable snapshots for "/" in the expert partitioner.
- Both part of fate#318196
- 3.3.18

-------------------------------------------------------------------
Tue Sep 19 07:26:06 UTC 2017 - ancor@suse.com

- Improved creation and modification of partitions in the Expert
  Partitioner (bsc#1057869, bsc#1057874).
- Added button to define the Btrfs subvolumes directly during
  creation or modification.
- 3.3.17

-------------------------------------------------------------------
Wed Sep 13 14:44:52 UTC 2017 - jreidinger@suse.com

- add all full udev links and helper to list them all
  (useful for fixing bsc#1057604)
- 3.3.16

-------------------------------------------------------------------
Wed Sep 13 14:03:00 UTC 2017 - snwint@suse.com

- don't limit uefi to x86_64 (bsc#1056629)
- 3.3.15

-------------------------------------------------------------------
Tue Sep 12 15:54:47 UTC 2017 - jlopez@suse.com

- Fix proposal to not try to create more than 3 partitions in a
  DASD partition table (bsc#1058052).
- 3.3.14

-------------------------------------------------------------------
Thu Sep  7 14:28:28 UTC 2017 - schubi@suse.de

- AutoYaST: Temporary workaround to avoid crash when size 'auto'
  (which is still not supported) is used (bnc#1056182).
- 3.3.13

-------------------------------------------------------------------
Thu Sep  7 13:45:07 UTC 2017 - jlopez@suse.com

- Fix partitioner bug creating partition with custom size
  (bsc#1057049)
- 3.3.12

-------------------------------------------------------------------
Thu Sep  7 08:34:59 UTC 2017 - ancor@suse.com

- AutoYaST: support for Btrfs snapshots (part of fate#318196).
- 3.3.11

-------------------------------------------------------------------
Wed Sep  6 15:33:27 UTC 2017 - jlopez@suse.com

- Fix bug when formatting with expert partitioner (bsc#1057405).
- 3.3.10

-------------------------------------------------------------------
Wed Sep  6 14:59:46 UTC 2017 - igonzalezsosa@suse.com

- Ignore case when parsing sizes (bsc#1056715 and bsc#1055913).
- 3.3.9

-------------------------------------------------------------------
Tue Sep  5 17:24:37 CEST 2017 - schubi@suse.de

- AutoYaST: Handle sizes without unit correctly. (bnc#1056168)
- 3.3.8

-------------------------------------------------------------------
Tue Sep  5 06:00:08 UTC 2017 - ancor@suse.com

- Create Btrfs in the guided setup if requested to do so (part of
  fate#318196).
- 3.3.7

-------------------------------------------------------------------
Wed Aug 30 15:44:35 UTC 2017 - jlopez@suse.com

- Added overall summary for the expert partitioner.
- Part of fate#318196
- 3.3.6

-------------------------------------------------------------------
Mon Aug 23 19:33:27 UTC 2017 - jlopez@suse.com

- Added methods to save user data into libstorage-ng objects.
- Added subvolume shadowing control to the expert partitioner.
- Added mount point validation to the expert partitioner.
- Removed Planned::BtrfsSubvolume class.
- Part of fate#318196
- 3.3.5

-------------------------------------------------------------------
Mon Aug 21 22:47:04 UTC 2017 - knut.anderssen@suse.com

- Added support for legacy filesystems (fate#323394).
- 3.3.4

-------------------------------------------------------------------
Mon Aug 21 13:40:03 CEST 2017 - snwint@suse.de

- adjust package description in spec file

-------------------------------------------------------------------
Mon Aug 21 10:20:59 UTC 2017 - ancor@suse.com

- When displaying partition ids to the user, use names that are
  more similar to old yast-storage (part of fate#318196).
- 3.3.3

-------------------------------------------------------------------
Fri Aug 18 08:56:36 UTC 2017 - knut.anderssen@suse.com

- ReiserFS is not allowed anymore, it was already removed in SLE 12
  for new installations and was only supported for upgrades.
  (fate#323394)
- 3.3.2

-------------------------------------------------------------------
Wed Aug 16 10:24:07 UTC 2017 - ancor@suse.com

- Added deactivation of virtual devices (multipath, LVM, etc.)
  to the public API.
- Initial management of Btrfs subvolumes in the expert partitioner.
- Both as part of fate#318196
- 3.3.1

-------------------------------------------------------------------
Mon Jul 24 16:17:03 UTC 2017 - jlopez@suse.com

- Removed temporary StorageManager API.
- 0.1.32

-------------------------------------------------------------------
Thu Jul 20 14:54:17 UTC 2017 - ancor@suse.com

- Added pop-up to ask the user about multipath activation.

-------------------------------------------------------------------
Thu Jul 20 10:45:36 UTC 2017 - ancor@suse.com

- Added Btrfs subvolumes support to the AutoYaST customized
  partitioning.

-------------------------------------------------------------------
Tue Jul 18 11:43:26 UTC 2017 - ancor@suse.com

- Adjusted the guided proposal to work properly on scenarios with
  DM RAIDs.

-------------------------------------------------------------------
Mon Jul 17 09:07:39 UTC 2017 - ancor@suse.com

- Adjusted the guided proposal to work properly on scenarios with
  Multipath I/O.

-------------------------------------------------------------------
Wed Jul 12 15:37:16 UTC 2017 - ancor@suse.com

- Replaced the original prototype of the expert partitioner with
  the one coming from yast2-partitioner.
- Added #supported_fstab_options and #default_partition_id methods
  to Y2Storage::Filesystems::Type.
- Removed Y2Storage::DevicesLists and not longer needed modules
  from Y2Storage::Refinements
- 0.1.31

-------------------------------------------------------------------
Tue Jul 11 11:18:06 UTC 2017 - jreidinger@suse.com

- Added PartitionId#to_human_string and PartitionId::formattable?
- 0.1.30

-------------------------------------------------------------------
Thu Jul  6 08:11:59 UTC 2017 - gsouza@suse.com

- Added verifications for disk in network.
- 0.1.29

-------------------------------------------------------------------
Tue Jul  4 14:29:40 UTC 2017 - jlopez@suse.com

- Added new class Y2Storage::Proposal::Base.
- Proper assignment of default values for new proposals.
- 0.1.28

-------------------------------------------------------------------
Tue Jul  4 08:32:12 UTC 2017 - ancor@suse.com

- Added AutoinstProfile::PartitioningSection which allows to export
  the current system (or any other devicegraph) to an AutoYaST
  profile (only plain partitions supported so far).
- 0.1.27

-------------------------------------------------------------------
Mon Jul  3 15:50:43 UTC 2017 - jlopez@suse.com

- Adapt proposal to different situations (disable home, snapshots,
  etc)
- 0.1.26

-------------------------------------------------------------------
Mon Jul  3 13:36:17 UTC 2017 - jreidinger@suse.com

- add LvmVg#basename
- add PartitionTables::Base#delete_all_partitions
- add logger to all devices
- add LvmVg#name
- 0.1.25

-------------------------------------------------------------------
Tue Jun 27 15:05:52 UTC 2017 - igonzalezsosa@suse.com

- Add LVM support for AutoYaST partitioning (bsc#1044697).
- 0.1.24

-------------------------------------------------------------------
Tue Jun 27 09:04:58 UTC 2017 - ancor@suse.com

- More robust Y2Storage::StorageManager#probe

-------------------------------------------------------------------
Mon Jun 26 11:56:23 UTC 2017 - jreidinger@suse.com

- Added Y2Storage::MdParity#to_human_string and
  Y2Storage::MdLevel#to_human_string
- 0.1.23

-------------------------------------------------------------------
Mon Jun 26 08:56:07 UTC 2017 - aschnell@suse.com

- Added Y2Storage::Md wrapper
- 0.1.22

-------------------------------------------------------------------
Mon Jun 19 12:30:46 UTC 2017 - mvidner@suse.com

- Added Y2Storage::DiskSize#human_floor, Y2Storage::Region#size
- 0.1.21

-------------------------------------------------------------------
Mon Jun 19 08:33:19 UTC 2017 - igonzalezsosa@suse.com

- AutoinstProposal is loaded with the rest of the proposal
  classes when 'y2storage' is required.
- 0.1.20

-------------------------------------------------------------------
Mon Jun 19 06:58:54 UTC 2017 - jilopez@localhost

- Adjustments to DASD to ensure the proposal works as expected
  in such devices.
- Added Devicegraph#disk_devices to get all DASDs and disks.
- DASD support added to YAML reader and writer.

-------------------------------------------------------------------
Fri Jun 16 12:47:40 UTC 2017 - igonzalezsosa@suse.com

- Add basic support for AutoYaST customized partitioning
  (only plain partitions are supported)
- 0.1.19

-------------------------------------------------------------------
Thu Jun 15 07:17:28 UTC 2017 - jreidinger@suse.com

- Add new method StorageManager.fake_from_xml for easy loading
  of xml device graphs

-------------------------------------------------------------------
Wed Jun 14 20:21:27 CEST 2017 - aschnell@suse.com

- added probe function to StorageManager
- 0.1.18

-------------------------------------------------------------------
Thu Jun  8 09:36:29 UTC 2017 - ancor@suse.com

- Added new method BlkDevice#to_be_formatted? (needed by
  yast2-partitioner).
- 0.1.17

-------------------------------------------------------------------
Tue Jun  6 17:57:16 CEST 2017 - shundhammer@suse.de

- Don't insist on installing filesystem support packages that
  are not available in any repo (bsc#1039830)
- 0.1.16

-------------------------------------------------------------------
Thu Jun  1 10:27:25 UTC 2017 - ancor@suse.com

- Fixed a bug in LvmLv#stripe_size=

-------------------------------------------------------------------
Mon May 22 10:58:24 UTC 2017 - ancor@suse.com

- Refactored the proposal code in preparation for the AutoYaST
  implementation. Removed PlannedVolume and PlannedVolumesList
  classes in favor of new more specific classes in the Planned
  namespace.
- Fixed the proposal to never propose subvolumes that would be
  shadowed by another proposed device.

-------------------------------------------------------------------
Wed May 17 11:53:56 UTC 2017 - jreidinger@suse.com

- Add to Y2Storage::PartitionTables::Type#to_human_string
- 0.1.15

-------------------------------------------------------------------
Thu May  4 13:21:28 CEST 2017 - schubi@suse.de

- Added SCR agent .etc.mtab again until we have a proper
  alternative for it (still needed in yast2-users).
- 0.1.14

-------------------------------------------------------------------
Thu May  4 09:07:44 UTC 2017 - ancor@suse.com

- Changelog entry to document stuff that was left behind.
  See below.
- Installation proposal now generates Btrfs subvolumes when needed
  (according to control.xml and a fallback list).
- Improved and fully functional Guided Setup.
- Added new fields to ProposalSettings and renamed others (xxx_size
  instead of xxx_disk_size). Similar changes in PlannedVolume.
- New smaller and more convenient API for DiskAnalyzer.
- Many documentation (Yardoc) improvements and fixes.
- Added dummy activate callbacks (for activating a previous LUKS).
- The installer now saves a xml representation of the probed and
  staging devicegraphs before proceeding with the installation.
- New API for accessing the libstorage objects from Ruby:
  * New classes in the Y2Storage namespace offering a wrapper around
    the corresponding libstorage classes and enums: Actiongraph,
    AlignPolicy, BlkDevice, BtrfsSubvolume, Dasd, DasdFormat,
    DasdType, DataTransport, Device, Devicegraph, Disk, Encryption,
    LvmLv, LvmPv, LvmVg, Mountable, Partition, PartitionId,
    PartitionType, Partitionable, Region and ResizeInfo.
  * Mixins StorageClassWrapper and StorageEnumWrapper to define more
    wrappers as needed.
  * Removed EnumMappings.
  * Removed most refinements in Y2Storage, functionality moved to
    the new classes.
  * Marked DevicesList as deprecated.
  * Marked some refinements as deprecated.

-------------------------------------------------------------------
Tue Apr 25 08:50:10 UTC 2017 - jreidinger@suse.com

- add Gpt#pmbr_boot(?/=) methods for protective MBR
- 0.1.13

-------------------------------------------------------------------
Thu Mar 23 08:18:36 UTC 2017 - jilopez@localhost

- Adapted prepdisk client to work in update mode.

-------------------------------------------------------------------
Tue Mar 21 17:11:37 CET 2017 - schubi@suse.de

- Added to_s in ProposalSettings

-------------------------------------------------------------------
Thu Mar  9 12:47:11 UTC 2017 - ancor@suse.com

- Partially adjust the proposal settings according to control.xml.

-------------------------------------------------------------------
Fri Mar  3 12:30:12 UTC 2017 - ancor@suse.com

- Improved the EnumMappings module.
- 0.1.12

-------------------------------------------------------------------
Thu Feb 16 11:37:57 UTC 2017 - ancor@suse.com

- Improvements in the devicegraph query interface: added an
  EncryptionLists class and adapted all the other classes to take
  several encryption-related scenarios into account.
- 0.1.11

-------------------------------------------------------------------
Wed Feb  8 13:19:24 UTC 2017 - ancor@suse.com

- Added a prototype of the "Guided Setup" wizard to configure the
  proposal settings.

-------------------------------------------------------------------
Wed Jan 25 14:35:38 UTC 2017 - ancor@suse.com

- Proper management of completely empty disks (no partition table,
  no file-system and no LVM PV) in the proposal.
- Improved FreeDiskSpace and Disk#free_spaces to correctly handle
  disks without partition table.
- 0.1.10

-------------------------------------------------------------------
Thu Jan 19 10:54:22 CET 2017 - shundhammer@suse.de

- Install storage-related software packages as needed: Migrated
  UsedStorageFeatures to storage-ng and added PackageHandler
- 0.1.9

-------------------------------------------------------------------
Tue Jan 17 12:07:18 UTC 2017 - ancor@suse.com

- Improved StorageManager that complies to the Singleton pattern
  and includes a revision counter for the staging devicegraph.
- 0.1.8

-------------------------------------------------------------------
Mon Jan 16 12:27:03 UTC 2017 - ancor@suse.com

- Added 'fstab_options' key to the YAML representation of the
  devicegraphs used for testing.
- 0.1.7

-------------------------------------------------------------------
Thu Jan  5 15:27:02 UTC 2017 - ancor@suse.com

- Y2Storage::DiskAnalyzer - distinguish disks with no MBR gap
  (0 bytes gap) from cases where the MBR gap is not applicable.
  This fixes the proposal for some LVM scenarios with legacy boot.

-------------------------------------------------------------------
Fri Dec 23 12:44:24 UTC 2016 - ancor@suse.com

- Removed unused ProposalDemo client (kind of obsoleted by
  Dialogs::InstDiskProposal)

-------------------------------------------------------------------
Wed Dec 21 12:01:32 UTC 2016 - ancor@suse.com

- Improvements in the devicegraph query interface
  (DisksLists#with_name_or_partition)
- 0.1.6

-------------------------------------------------------------------
Tue Dec 20 06:39:28 UTC 2016 - ancor@suse.com

- Fixed partitioning proposal to not fail when trying to create
  very small partitions (like bios_boot), to work better with uneven
  spaces (not divisible by the minimal grain) and to reduce the
  gaps between partitions.

-------------------------------------------------------------------
Wed Dec 14 16:01:00 UTC 2016 - ancor@suse.com

- Write more precise information in the logs (DiskSize#to_s)

-------------------------------------------------------------------
Tue Dec 13 11:11:20 UTC 2016 - ancor@suse.com

- Proposal does not try to set the boot flag if not supported
  (for example, GPT partition tables)

-------------------------------------------------------------------
Fri Dec  9 10:30:33 UTC 2016 - aschnell@suse.com

- Adapted to several changes in libstorage-ng

-------------------------------------------------------------------
Fri Nov 25 16:39:13 UTC 2016 - ancor@suse.com

- Improvements in the LVM-based proposal

-------------------------------------------------------------------
Tue Nov 22 15:32:41 UTC 2016 - ancor@suse.com

- Improvements in Refinements::DevicegraphLists

-------------------------------------------------------------------
Tue Nov 22 12:28:39 UTC 2016 - ancor@suse.com

- Convenience method to check for GPT
- Several methods added to most of the DevicesLists classes
- 0.1.5

-------------------------------------------------------------------
Thu Oct 27 12:49:59 UTC 2016 - ancor@suse.com

- Better management of LVM partitions in Proposal::SpaceMaker

-------------------------------------------------------------------
Thu Oct 27 13:46:39 CEST 2016 - aschnell@suse.com

- mount special filesystems in target during installation

-------------------------------------------------------------------
Wed Oct 26 12:26:58 UTC 2016 - ancor@suse.com

- LVM classes added to Refinements::DevicegraphLists

-------------------------------------------------------------------
Wed Oct 12 13:38:38 UTC 2016 - cwh@suse.com

- Use own textdomain (storage-ng instead of storage) (bsc#1004050)
- 0.1.4

-------------------------------------------------------------------
Fri Sep 30 14:05:08 UTC 2016 - ancor@suse.com

- Added new inst_prepdisk client - first version in which the
  installer commits the changes to the target disk(s).
- 0.1.3

-------------------------------------------------------------------
Tue Sep 27 06:00:45 UTC 2016 - ancor@suse.com

- More reusable DiskAnalyzer.
- Use libstorage mechanisms to check for windows partitions.
- Added new minimalistic inst_disk_proposal client.
- 0.1.2

-------------------------------------------------------------------
Mon Aug  1 13:11:13 UTC 2016 - ancor@suse.com

- Namespaces adapted to avoid conflicts with old yast2-storage
  and to follow the new YaST convention.
- 0.1.1

-------------------------------------------------------------------
Thu Feb 25 16:35:57 CET 2016 - aschnell@suse.com

- initial package with yast2-storage-ng, successor of yast2-storage
<|MERGE_RESOLUTION|>--- conflicted
+++ resolved
@@ -1,16 +1,12 @@
 -------------------------------------------------------------------
-<<<<<<< HEAD
-Tue Aug 14 13:58:03 UTC 2018 - igonzalezsosa@suse.com
-=======
 Fri Aug 17 08:47:53 UTC 2018 - ancor@suse.com
 
 - AutoYaST: recognize Xen virtual partitions in the profile when
   importing and installing (bsc#1085134).
-- 4.0.206
-
--------------------------------------------------------------------
-Tue Aug 14 11:43:19 UTC 2018 - igonzalezsosa@suse.com
->>>>>>> cc23fe97
+- 4.1.7
+
+-------------------------------------------------------------------
+Tue Aug 14 13:58:03 UTC 2018 - igonzalezsosa@suse.com
 
 - AutoYaST: set the 'mount by' option when reusing partitions
   (bsc#1104774).
