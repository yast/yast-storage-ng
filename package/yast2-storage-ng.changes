--- conflicted
+++ resolved
@@ -1,16 +1,16 @@
 -------------------------------------------------------------------
-<<<<<<< HEAD
 Fri May 31 12:40:29 UTC 2019 - Stasiek Michalski <hellcp@mailbox.org>
 
 - Add metainfo (fate#319035)
 - Revamp spec
 - Replace GenericName with Comment
-=======
+-4.2.18
+
+-------------------------------------------------------------------
 Fri May 17 14:59:50 UTC 2019 - ancor@suse.com
 
 - AutoYaST: do not ask for a reusable filesystem when it's not
   really needed (bsc#1134330).
->>>>>>> 716a2f7f
 - 4.2.17
 
 -------------------------------------------------------------------
