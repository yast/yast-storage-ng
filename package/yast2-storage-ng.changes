-------------------------------------------------------------------
<<<<<<< HEAD
Tue Oct 24 13:48:42 UTC 2017 - igonzalezsosa@suse.com

- Add support to clone subvolumes when using AutoYaST (bsc#1064875)
=======
Wed Oct 25 12:32:58 CEST 2017 - snwint@suse.de

- adjust control.xml documentation
>>>>>>> 49ffb78d
- 4.0.10

-------------------------------------------------------------------
Mon Oct 23 17:53:27 UTC 2017 - jlopez@suse.com

- Partitioner: show only option to create vg when there are no vgs.
- Part of fate#318196.
- 4.0.9

-------------------------------------------------------------------
Mon Oct 23 17:14:01 CEST 2017 - snwint@suse.de

- have volumes in control.xml proposed by default (fate#318196)
- 4.0.8

-------------------------------------------------------------------
Fri Oct 20 17:28:16 UTC 2017 - jlopez@suse.com

- Partitioner: support for creating logical volumes.
- Part of fate#318196.
- 4.0.7

-------------------------------------------------------------------
Thu Oct 19 14:27:49 UTC 2017 - igonzalezsosa@suse.com

- AutoYaST: add basic support for error handling
- AutoYaST: handle 'size: auto' correctly
- 4.0.6

-------------------------------------------------------------------
Thu Oct 19 13:05:35 UTC 2017 - jsrain@suse.cz

- During installation, mount efivarfs in /mnt/sys/firmware/efivars
  if present in inst-sys (bsc#1063063)
- 4.0.5

-------------------------------------------------------------------
Tue Oct 17 16:45:21 CEST 2017 - shundhammer@suse.de

- Terminate extra space distribution loop if nothing could be
  distributed anymore (bsc#1063392)
- 4.0.4

-------------------------------------------------------------------
Tue Oct 17 11:25:03 UTC 2017 - snwint@suse.com

- finalize control.xml description (fate#318196)
- 4.0.3

-------------------------------------------------------------------
Mon Oct 16 10:02:24 UTC 2017 - jlopez@suse.com

- Add strategies to try an initial valid proposal, even changing
  settings when necessary.
- Part of fate#318196.
- 4.0.2

-------------------------------------------------------------------
Tue Oct 10 11:11:59 UTC 2017 - jlopez@suse.com

- Adapt proposal to work with new format of proposal settings.
- Part of fate#318196.
- 4.0.1

-------------------------------------------------------------------
Mon Oct  9 12:29:13 UTC 2017 - igonzalezsosa@suse.com

- AutoYaST: proper handling of the 'use' element allowing to
  delete a set of partitions (bsc#1061042)
- AutoYaST: support for mkfs_options, fstopt and mount_by elements
  (bsc#1061289)
- 4.0.0

-------------------------------------------------------------------
Fri Oct  6 07:11:35 UTC 2017 - jlopez@suse.com

- Added support for reading new format of proposal settings.
- Part of fate#318196.
- 3.3.27

-------------------------------------------------------------------
Thu Oct  5 14:38:22 UTC 2017 - ancor@suse.com

- Partitioner: don't return to the summary screen after each
  operation.
- Partitioner: speedup the refresh time after each operation (by
  not querying the hostname again).
- Both part of fate#318196.
- 3.3.26

-------------------------------------------------------------------
Wed Oct  4 17:28:24 CEST 2017 - shundhammer@suse.de

- Added disk.desktop file for partitioner (bsc#1059528)
- 3.3.25

-------------------------------------------------------------------
Wed Oct  4 12:11:11 UTC 2017 - snwint@suse.com

- separate planning strategies from DevicesPlanner into
  DevicesPlannerStrategies module
- 3.3.24

-------------------------------------------------------------------
Tue Oct  3 07:06:32 UTC 2017 - ancor@suse.com

- Partitioner: buttons to edit the filesystem in RAID and LVM LV.
- Partitioner: correct positioning of some buttons.
- Partitioner: allow to mount several swap devices.
- All part of fate#318196.
- 3.3.23

-------------------------------------------------------------------
Fri Sep 29 15:06:42 UTC 2017 - ancor@suse.com

- Partitioner: option to create an MD RAID (part of fate#318196).
- 3.3.22

-------------------------------------------------------------------
Fri Sep 29 10:54:54 UTC 2017 - jlopez@suse.com

- Fix validation when trying to create a partition with custom
  size (bsc#1060864).
- 3.3.21

-------------------------------------------------------------------
Tue Sep 26 16:47:44 CEST 2017 - shundhammer@suse.de

- Implemented simple proposal for CASP (bsc#1058736)
- 3.3.20

-------------------------------------------------------------------
Mon Sep 25 10:44:42 CEST 2017 - snwint@suse.de

- updated installer hacks document: ssh key import works

-------------------------------------------------------------------
Fri Sep 22 15:20:51 UTC 2017 - jlopez@suse.com

- Avoid to reuse small efi partitions (bsc#1056640).
- 3.3.19

-------------------------------------------------------------------
Thu Sep 21 14:54:28 UTC 2017 - ancor@suse.com

- More backwards-compatible behavior when formatting partitions in
  the expert partitioner.
- Checkbox to enable snapshots for "/" in the expert partitioner.
- Both part of fate#318196
- 3.3.18

-------------------------------------------------------------------
Tue Sep 19 07:26:06 UTC 2017 - ancor@suse.com

- Improved creation and modification of partitions in the Expert
  Partitioner (bsc#1057869, bsc#1057874).
- Added button to define the Btrfs subvolumes directly during
  creation or modification.
- 3.3.17

-------------------------------------------------------------------
Wed Sep 13 14:44:52 UTC 2017 - jreidinger@suse.com

- add all full udev links and helper to list them all
  (useful for fixing bsc#1057604)
- 3.3.16

-------------------------------------------------------------------
Wed Sep 13 14:03:00 UTC 2017 - snwint@suse.com

- don't limit uefi to x86_64 (bsc#1056629)
- 3.3.15

-------------------------------------------------------------------
Tue Sep 12 15:54:47 UTC 2017 - jlopez@suse.com

- Fix proposal to not try to create more than 3 partitions in a
  DASD partition table (bsc#1058052).
- 3.3.14

-------------------------------------------------------------------
Thu Sep  7 14:28:28 UTC 2017 - schubi@suse.de

- AutoYaST: Temporary workaround to avoid crash when size 'auto'
  (which is still not supported) is used (bnc#1056182).
- 3.3.13

-------------------------------------------------------------------
Thu Sep  7 13:45:07 UTC 2017 - jlopez@suse.com

- Fix partitioner bug creating partition with custom size
  (bsc#1057049)
- 3.3.12

-------------------------------------------------------------------
Thu Sep  7 08:34:59 UTC 2017 - ancor@suse.com

- AutoYaST: support for Btrfs snapshots (part of fate#318196).
- 3.3.11

-------------------------------------------------------------------
Wed Sep  6 15:33:27 UTC 2017 - jlopez@suse.com

- Fix bug when formatting with expert partitioner (bsc#1057405).
- 3.3.10

-------------------------------------------------------------------
Wed Sep  6 14:59:46 UTC 2017 - igonzalezsosa@suse.com

- Ignore case when parsing sizes (bsc#1056715 and bsc#1055913).
- 3.3.9

-------------------------------------------------------------------
Tue Sep  5 17:24:37 CEST 2017 - schubi@suse.de

- AutoYaST: Handle sizes without unit correctly. (bnc#1056168)
- 3.3.8

-------------------------------------------------------------------
Tue Sep  5 06:00:08 UTC 2017 - ancor@suse.com

- Create Btrfs in the guided setup if requested to do so (part of
  fate#318196).
- 3.3.7

-------------------------------------------------------------------
Wed Aug 30 15:44:35 UTC 2017 - jlopez@suse.com

- Added overall summary for the expert partitioner.
- Part of fate#318196
- 3.3.6

-------------------------------------------------------------------
Mon Aug 23 19:33:27 UTC 2017 - jlopez@suse.com

- Added methods to save user data into libstorage-ng objects.
- Added subvolume shadowing control to the expert partitioner.
- Added mount point validation to the expert partitioner.
- Removed Planned::BtrfsSubvolume class.
- Part of fate#318196
- 3.3.5

-------------------------------------------------------------------
Mon Aug 21 22:47:04 UTC 2017 - knut.anderssen@suse.com

- Added support for legacy filesystems (fate#323394).
- 3.3.4

-------------------------------------------------------------------
Mon Aug 21 13:40:03 CEST 2017 - snwint@suse.de

- adjust package description in spec file

-------------------------------------------------------------------
Mon Aug 21 10:20:59 UTC 2017 - ancor@suse.com

- When displaying partition ids to the user, use names that are
  more similar to old yast-storage (part of fate#318196).
- 3.3.3

-------------------------------------------------------------------
Fri Aug 18 08:56:36 UTC 2017 - knut.anderssen@suse.com

- ReiserFS is not allowed anymore, it was already removed in SLE 12
  for new installations and was only supported for upgrades.
  (fate#323394)
- 3.3.2

-------------------------------------------------------------------
Wed Aug 16 10:24:07 UTC 2017 - ancor@suse.com

- Added deactivation of virtual devices (multipath, LVM, etc.)
  to the public API.
- Initial management of Btrfs subvolumes in the expert partitioner.
- Both as part of fate#318196
- 3.3.1

-------------------------------------------------------------------
Mon Jul 24 16:17:03 UTC 2017 - jlopez@suse.com

- Removed temporary StorageManager API.
- 0.1.32

-------------------------------------------------------------------
Thu Jul 20 14:54:17 UTC 2017 - ancor@suse.com

- Added pop-up to ask the user about multipath activation.

-------------------------------------------------------------------
Thu Jul 20 10:45:36 UTC 2017 - ancor@suse.com

- Added Btrfs subvolumes support to the AutoYaST customized
  partitioning.

-------------------------------------------------------------------
Tue Jul 18 11:43:26 UTC 2017 - ancor@suse.com

- Adjusted the guided proposal to work properly on scenarios with
  DM RAIDs.

-------------------------------------------------------------------
Mon Jul 17 09:07:39 UTC 2017 - ancor@suse.com

- Adjusted the guided proposal to work properly on scenarios with
  Multipath I/O.

-------------------------------------------------------------------
Wed Jul 12 15:37:16 UTC 2017 - ancor@suse.com

- Replaced the original prototype of the expert partitioner with
  the one coming from yast2-partitioner.
- Added #supported_fstab_options and #default_partition_id methods
  to Y2Storage::Filesystems::Type.
- Removed Y2Storage::DevicesLists and not longer needed modules
  from Y2Storage::Refinements
- 0.1.31

-------------------------------------------------------------------
Tue Jul 11 11:18:06 UTC 2017 - jreidinger@suse.com

- Added PartitionId#to_human_string and PartitionId::formattable?
- 0.1.30

-------------------------------------------------------------------
Thu Jul  6 08:11:59 UTC 2017 - gsouza@suse.com

- Added verifications for disk in network.
- 0.1.29

-------------------------------------------------------------------
Tue Jul  4 14:29:40 UTC 2017 - jlopez@suse.com

- Added new class Y2Storage::Proposal::Base.
- Proper assignment of default values for new proposals.
- 0.1.28

-------------------------------------------------------------------
Tue Jul  4 08:32:12 UTC 2017 - ancor@suse.com

- Added AutoinstProfile::PartitioningSection which allows to export
  the current system (or any other devicegraph) to an AutoYaST
  profile (only plain partitions supported so far).
- 0.1.27

-------------------------------------------------------------------
Mon Jul  3 15:50:43 UTC 2017 - jlopez@suse.com

- Adapt proposal to different situations (disable home, snapshots,
  etc)
- 0.1.26

-------------------------------------------------------------------
Mon Jul  3 13:36:17 UTC 2017 - jreidinger@suse.com

- add LvmVg#basename
- add PartitionTables::Base#delete_all_partitions
- add logger to all devices
- add LvmVg#name
- 0.1.25

-------------------------------------------------------------------
Tue Jun 27 15:05:52 UTC 2017 - igonzalezsosa@suse.com

- Add LVM support for AutoYaST partitioning (bsc#1044697).
- 0.1.24

-------------------------------------------------------------------
Tue Jun 27 09:04:58 UTC 2017 - ancor@suse.com

- More robust Y2Storage::StorageManager#probe

-------------------------------------------------------------------
Mon Jun 26 11:56:23 UTC 2017 - jreidinger@suse.com

- Added Y2Storage::MdParity#to_human_string and
  Y2Storage::MdLevel#to_human_string
- 0.1.23

-------------------------------------------------------------------
Mon Jun 26 08:56:07 UTC 2017 - aschnell@suse.com

- Added Y2Storage::Md wrapper
- 0.1.22

-------------------------------------------------------------------
Mon Jun 19 12:30:46 UTC 2017 - mvidner@suse.com

- Added Y2Storage::DiskSize#human_floor, Y2Storage::Region#size
- 0.1.21

-------------------------------------------------------------------
Mon Jun 19 08:33:19 UTC 2017 - igonzalezsosa@suse.com

- AutoinstProposal is loaded with the rest of the proposal
  classes when 'y2storage' is required.
- 0.1.20

-------------------------------------------------------------------
Mon Jun 19 06:58:54 UTC 2017 - jilopez@localhost

- Adjustments to DASD to ensure the proposal works as expected
  in such devices.
- Added Devicegraph#disk_devices to get all DASDs and disks.
- DASD support added to YAML reader and writer.

-------------------------------------------------------------------
Fri Jun 16 12:47:40 UTC 2017 - igonzalezsosa@suse.com

- Add basic support for AutoYaST customized partitioning
  (only plain partitions are supported)
- 0.1.19

-------------------------------------------------------------------
Thu Jun 15 07:17:28 UTC 2017 - jreidinger@suse.com

- Add new method StorageManager.fake_from_xml for easy loading
  of xml device graphs

-------------------------------------------------------------------
Wed Jun 14 20:21:27 CEST 2017 - aschnell@suse.com

- added probe function to StorageManager
- 0.1.18

-------------------------------------------------------------------
Thu Jun  8 09:36:29 UTC 2017 - ancor@suse.com

- Added new method BlkDevice#to_be_formatted? (needed by
  yast2-partitioner).
- 0.1.17

-------------------------------------------------------------------
Tue Jun  6 17:57:16 CEST 2017 - shundhammer@suse.de

- Don't insist on installing filesystem support packages that
  are not available in any repo (bsc#1039830)
- 0.1.16

-------------------------------------------------------------------
Thu Jun  1 10:27:25 UTC 2017 - ancor@suse.com

- Fixed a bug in LvmLv#stripe_size=

-------------------------------------------------------------------
Mon May 22 10:58:24 UTC 2017 - ancor@suse.com

- Refactored the proposal code in preparation for the AutoYaST
  implementation. Removed PlannedVolume and PlannedVolumesList
  classes in favor of new more specific classes in the Planned
  namespace.
- Fixed the proposal to never propose subvolumes that would be
  shadowed by another proposed device.

-------------------------------------------------------------------
Wed May 17 11:53:56 UTC 2017 - jreidinger@suse.com

- Add to Y2Storage::PartitionTables::Type#to_human_string
- 0.1.15

-------------------------------------------------------------------
Thu May  4 13:21:28 CEST 2017 - schubi@suse.de

- Added SCR agent .etc.mtab again until we have a proper
  alternative for it (still needed in yast2-users).
- 0.1.14

-------------------------------------------------------------------
Thu May  4 09:07:44 UTC 2017 - ancor@suse.com

- Changelog entry to document stuff that was left behind.
  See below.
- Installation proposal now generates Btrfs subvolumes when needed
  (according to control.xml and a fallback list).
- Improved and fully functional Guided Setup.
- Added new fields to ProposalSettings and renamed others (xxx_size
  instead of xxx_disk_size). Similar changes in PlannedVolume.
- New smaller and more convenient API for DiskAnalyzer.
- Many documentation (Yardoc) improvements and fixes.
- Added dummy activate callbacks (for activating a previous LUKS).
- The installer now saves a xml representation of the probed and
  staging devicegraphs before proceeding with the installation.
- New API for accessing the libstorage objects from Ruby:
  * New classes in the Y2Storage namespace offering a wrapper around
    the corresponding libstorage classes and enums: Actiongraph,
    AlignPolicy, BlkDevice, BtrfsSubvolume, Dasd, DasdFormat,
    DasdType, DataTransport, Device, Devicegraph, Disk, Encryption,
    LvmLv, LvmPv, LvmVg, Mountable, Partition, PartitionId,
    PartitionType, Partitionable, Region and ResizeInfo.
  * Mixins StorageClassWrapper and StorageEnumWrapper to define more
    wrappers as needed.
  * Removed EnumMappings.
  * Removed most refinements in Y2Storage, functionality moved to
    the new classes.
  * Marked DevicesList as deprecated.
  * Marked some refinements as deprecated.

-------------------------------------------------------------------
Tue Apr 25 08:50:10 UTC 2017 - jreidinger@suse.com

- add Gpt#pmbr_boot(?/=) methods for protective MBR
- 0.1.13

-------------------------------------------------------------------
Thu Mar 23 08:18:36 UTC 2017 - jilopez@localhost

- Adapted prepdisk client to work in update mode.

-------------------------------------------------------------------
Tue Mar 21 17:11:37 CET 2017 - schubi@suse.de

- Added to_s in ProposalSettings

-------------------------------------------------------------------
Thu Mar  9 12:47:11 UTC 2017 - ancor@suse.com

- Partially adjust the proposal settings according to control.xml.

-------------------------------------------------------------------
Fri Mar  3 12:30:12 UTC 2017 - ancor@suse.com

- Improved the EnumMappings module.
- 0.1.12

-------------------------------------------------------------------
Thu Feb 16 11:37:57 UTC 2017 - ancor@suse.com

- Improvements in the devicegraph query interface: added an
  EncryptionLists class and adapted all the other classes to take
  several encryption-related scenarios into account.
- 0.1.11

-------------------------------------------------------------------
Wed Feb  8 13:19:24 UTC 2017 - ancor@suse.com

- Added a prototype of the "Guided Setup" wizard to configure the
  proposal settings.

-------------------------------------------------------------------
Wed Jan 25 14:35:38 UTC 2017 - ancor@suse.com

- Proper management of completely empty disks (no partition table,
  no file-system and no LVM PV) in the proposal.
- Improved FreeDiskSpace and Disk#free_spaces to correctly handle
  disks without partition table.
- 0.1.10

-------------------------------------------------------------------
Thu Jan 19 10:54:22 CET 2017 - shundhammer@suse.de

- Install storage-related software packages as needed: Migrated
  UsedStorageFeatures to storage-ng and added PackageHandler
- 0.1.9

-------------------------------------------------------------------
Tue Jan 17 12:07:18 UTC 2017 - ancor@suse.com

- Improved StorageManager that complies to the Singleton pattern
  and includes a revision counter for the staging devicegraph.
- 0.1.8

-------------------------------------------------------------------
Mon Jan 16 12:27:03 UTC 2017 - ancor@suse.com

- Added 'fstab_options' key to the YAML representation of the
  devicegraphs used for testing.
- 0.1.7

-------------------------------------------------------------------
Thu Jan  5 15:27:02 UTC 2017 - ancor@suse.com

- Y2Storage::DiskAnalyzer - distinguish disks with no MBR gap
  (0 bytes gap) from cases where the MBR gap is not applicable.
  This fixes the proposal for some LVM scenarios with legacy boot.

-------------------------------------------------------------------
Fri Dec 23 12:44:24 UTC 2016 - ancor@suse.com

- Removed unused ProposalDemo client (kind of obsoleted by
  Dialogs::InstDiskProposal)

-------------------------------------------------------------------
Wed Dec 21 12:01:32 UTC 2016 - ancor@suse.com

- Improvements in the devicegraph query interface
  (DisksLists#with_name_or_partition)
- 0.1.6

-------------------------------------------------------------------
Tue Dec 20 06:39:28 UTC 2016 - ancor@suse.com

- Fixed partitioning proposal to not fail when trying to create
  very small partitions (like bios_boot), to work better with uneven
  spaces (not divisible by the minimal grain) and to reduce the
  gaps between partitions.

-------------------------------------------------------------------
Wed Dec 14 16:01:00 UTC 2016 - ancor@suse.com

- Write more precise information in the logs (DiskSize#to_s)

-------------------------------------------------------------------
Tue Dec 13 11:11:20 UTC 2016 - ancor@suse.com

- Proposal does not try to set the boot flag if not supported
  (for example, GPT partition tables)

-------------------------------------------------------------------
Fri Dec  9 10:30:33 UTC 2016 - aschnell@suse.com

- Adapted to several changes in libstorage-ng

-------------------------------------------------------------------
Fri Nov 25 16:39:13 UTC 2016 - ancor@suse.com

- Improvements in the LVM-based proposal

-------------------------------------------------------------------
Tue Nov 22 15:32:41 UTC 2016 - ancor@suse.com

- Improvements in Refinements::DevicegraphLists

-------------------------------------------------------------------
Tue Nov 22 12:28:39 UTC 2016 - ancor@suse.com

- Convenience method to check for GPT
- Several methods added to most of the DevicesLists classes
- 0.1.5

-------------------------------------------------------------------
Thu Oct 27 12:49:59 UTC 2016 - ancor@suse.com

- Better management of LVM partitions in Proposal::SpaceMaker

-------------------------------------------------------------------
Thu Oct 27 13:46:39 CEST 2016 - aschnell@suse.com

- mount special filesystems in target during installation

-------------------------------------------------------------------
Wed Oct 26 12:26:58 UTC 2016 - ancor@suse.com

- LVM classes added to Refinements::DevicegraphLists

-------------------------------------------------------------------
Wed Oct 12 13:38:38 UTC 2016 - cwh@suse.com

- Use own textdomain (storage-ng instead of storage) (bsc#1004050)
- 0.1.4

-------------------------------------------------------------------
Fri Sep 30 14:05:08 UTC 2016 - ancor@suse.com

- Added new inst_prepdisk client - first version in which the
  installer commits the changes to the target disk(s).
- 0.1.3

-------------------------------------------------------------------
Tue Sep 27 06:00:45 UTC 2016 - ancor@suse.com

- More reusable DiskAnalyzer.
- Use libstorage mechanisms to check for windows partitions.
- Added new minimalistic inst_disk_proposal client.
- 0.1.2

-------------------------------------------------------------------
Mon Aug  1 13:11:13 UTC 2016 - ancor@suse.com

- Namespaces adapted to avoid conflicts with old yast2-storage
  and to follow the new YaST convention.
- 0.1.1

-------------------------------------------------------------------
Thu Feb 25 16:35:57 CET 2016 - aschnell@suse.com

- initial package with yast2-storage-ng, successor of yast2-storage
<|MERGE_RESOLUTION|>--- conflicted
+++ resolved
@@ -1,13 +1,13 @@
 -------------------------------------------------------------------
-<<<<<<< HEAD
-Tue Oct 24 13:48:42 UTC 2017 - igonzalezsosa@suse.com
+Wed Oct 25 13:12:37 UTC 2017 - igonzalezsosa@suse.com
 
 - Add support to clone subvolumes when using AutoYaST (bsc#1064875)
-=======
+- 4.0.11
+
+-------------------------------------------------------------------
 Wed Oct 25 12:32:58 CEST 2017 - snwint@suse.de
 
 - adjust control.xml documentation
->>>>>>> 49ffb78d
 - 4.0.10
 
 -------------------------------------------------------------------
