--- conflicted
+++ resolved
@@ -1,11 +1,12 @@
 -------------------------------------------------------------------
-<<<<<<< HEAD
 Fri May 04 15:06:41 CEST 2018 - aschnell@suse.com
 
 - provide function to disable MD auto assembly (bsc#1090690)
 - provide function to inhibit udisks from doing mounts
 - use these two functions when running expert partitioner
-=======
+- 4.0175
+
+-------------------------------------------------------------------
 Fri May  4 14:46:31 UTC 2018 - jlopez@suse.com
 
 - Partitioner: added option to import mount points (part of
@@ -16,8 +17,7 @@
 Fri May  4 10:46:31 UTC 2018 - igonzalezsosa@suse.com
 
 - AutoYaST: handle <subvolumes_prefix/> and <subvolumes> empty
-  values properly (bsc#1076337, bsc#1090095 and bsc#1091669).
->>>>>>> 19e65a8d
+  values properly (bsc#1076337, bsc#1090095 and bsc#10916
 - 4.0.173
 
 -------------------------------------------------------------------
