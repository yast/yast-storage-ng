--- conflicted
+++ resolved
@@ -1,5 +1,11 @@
 -------------------------------------------------------------------
-<<<<<<< HEAD
+Wed Oct 23 11:51:58 UTC 2019 - Imobach Gonzalez Sosa <igonzalezsosa@suse.com>
+
+- AutoYaST: consider CT_DMMULTIPATH an alias of CT_DISK (related
+  to bsc#1130988).
+- 4.2.51
+
+-------------------------------------------------------------------
 Fri Oct 18 21:01:14 UTC 2019 - Imobach Gonzalez Sosa <igonzalezsosa@suse.com>
 
 - Fix translation of some encryption related widgets (bsc#1154364).
@@ -10,13 +16,6 @@
 
 - Avoid false warning about booting from LUKS2 in s390
   (related to jsc#SLE-7376).
-=======
-Wed Oct 23 11:51:58 UTC 2019 - Imobach Gonzalez Sosa <igonzalezsosa@suse.com>
-
-- AutoYaST: consider CT_DMMULTIPATH an alias of CT_DISK (related
-  to bsc#1130988).
-- 4.1.90
->>>>>>> a774c1c1
 
 -------------------------------------------------------------------
 Wed Oct 16 14:09:42 UTC 2019 - Ancor Gonzalez Sosa <ancor@suse.com>
