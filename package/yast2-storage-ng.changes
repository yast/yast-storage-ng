--- conflicted
+++ resolved
@@ -1,5 +1,12 @@
 -------------------------------------------------------------------
-<<<<<<< HEAD
+Wed Feb 14 09:11:06 UTC 2024 - Michal Filka <mfilka@suse.com>
+
+- jsc#PED-6407
+  - new env variable YAST_REUSE_LVM for reusing LVM in new
+    installation. It can be used as linuxrc boot param.
+- 5.0.6
+
+-------------------------------------------------------------------
 Mon Feb 12 15:18:51 UTC 2024 - Stefan Hundhammer <shundhammer@suse.com>
 
 - Added new libstorage enum value UF_BCACHEFS to fix build failure
@@ -21,14 +28,6 @@
   swap partitions are reused. Relevant for Agama and related to
   bsc#1175535 and bsc#1215639.
 - 5.0.3
-=======
-Wed Feb 14 09:11:06 UTC 2024 - Michal Filka <mfilka@suse.com>
-
-- jsc#PED-6407
-  - new env variable YAST_REUSE_LVM for reusing LVM in new
-    installation. It can be used as linuxrc boot param.
-- 4.6.15
->>>>>>> c27b5b3f
 
 -------------------------------------------------------------------
 Wed Oct 11 08:41:15 UTC 2023 - Ancor Gonzalez Sosa <ancor@suse.com>
