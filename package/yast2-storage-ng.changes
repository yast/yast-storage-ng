--- conflicted
+++ resolved
@@ -1,5 +1,11 @@
 -------------------------------------------------------------------
-<<<<<<< HEAD
+Tue Aug 14 11:43:19 UTC 2018 - igonzalezsosa@suse.com
+
+- AutoYaST: set the 'mount by' option when reusing partitions
+  (bsc#1104774).
+- 4.1.6
+
+-------------------------------------------------------------------
 Tue Aug 14 11:57:28 UTC 2018 - knut.anderssen@suse.com
 
 - Partitioner: Permit going back when the partition dialog is
@@ -11,13 +17,6 @@
 
 - Partitioner: fixed some strings that contained mistakes about
   format and/or internationalization.
-=======
-Tue Aug 14 11:43:19 UTC 2018 - igonzalezsosa@suse.com
-
-- AutoYaST: set the 'mount by' option when reusing partitions
-  (bsc#1104774).
-- 4.0.205
->>>>>>> 6b3e6da0
 
 -------------------------------------------------------------------
 Fri Aug 10 11:56:40 UTC 2018 - ancor@suse.com
