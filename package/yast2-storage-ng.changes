--- conflicted
+++ resolved
@@ -1,14 +1,13 @@
--------------------------------------------------------------------
-<<<<<<< HEAD
+Thu Sep 19 13:42:45 UTC 2024 - Stefan Hundhammer <shundhammer@suse.com>
+
+- Use the newer exfatprogs instead of exfat-utils (bsc#1187854)
+- 4.7.1
+
+-------------------------------------------------------------------
 Fri Sep 06 06:47:30 UTC 2024 - Ladislav Slezák <lslezak@suse.com>
 
 - Branch package for SP7 (bsc#1230201)
-=======
-Thu Sep 19 13:42:45 UTC 2024 - Stefan Hundhammer <shundhammer@suse.com>
-
-- Use the newer exfatprogs instead of exfat-utils (bsc#1187854)
-- 4.6.18
->>>>>>> 3926274a
+- 4.7.0
 
 -------------------------------------------------------------------
 Wed Apr  3 11:23:01 UTC 2024 - Stefan Hundhammer <shundhammer@suse.com>
