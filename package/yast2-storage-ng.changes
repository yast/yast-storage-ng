--- conflicted
+++ resolved
@@ -1,5 +1,11 @@
 -------------------------------------------------------------------
-<<<<<<< HEAD
+Fri May 17 14:59:50 UTC 2019 - ancor@suse.com
+
+- AutoYaST: do not ask for a reusable filesystem when it's not
+  really needed (bsc#1134330).
+- 4.2.17
+
+-------------------------------------------------------------------
 Thu May 16 10:38:16 UTC 2019 - José Iván López González <jlopez@suse.com>
 
 - Partitioner: allow to resize devices used by a multi-device
@@ -82,13 +88,6 @@
   every redraw, the tree items as the were: expanded or collapsed.
 - Lightly related to fate#318196.
 - 4.2.7
-=======
-Fri May 10 14:59:50 UTC 2019 - ancor@suse.com
-
-- AutoYaST: do not ask for a reusable filesystem when it's not
-  really needed (bsc#1134330).
-- 4.1.84
->>>>>>> 51923de1
 
 -------------------------------------------------------------------
 Mon Apr 15 15:46:04 UTC 2019 - ancor@suse.com
