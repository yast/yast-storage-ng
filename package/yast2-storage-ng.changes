--- conflicted
+++ resolved
@@ -1,13 +1,11 @@
 -------------------------------------------------------------------
-<<<<<<< HEAD
 Fri Feb 23 14:57:51 UTC 2018 - jreidinger@suse.com
 
 - Do not allow to encrypt too small partition (bsc#1065071)
 - Check that if separated "/boot" is used that it is big enough
-- 4.0.109
-
--------------------------------------------------------------------
-=======
+- 4.0.111
+
+-------------------------------------------------------------------
 Fri Feb 23 14:50:46 UTC 2018 - jlopez@suse.com
 
 - Partitioner: prevent to modify devices used in LVM or MD RAID
@@ -28,7 +26,6 @@
 - Avoid to write files in tests (SCR.Write) (fate#323457).
 
 -------------------------------------------------------------------
->>>>>>> 21a499e6
 Thu Feb 22 19:28:22 CET 2018 - aschnell@suse.com
 
 - adapted to callback improvements in libstorage-ng (bsc#1070459
