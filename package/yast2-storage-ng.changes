-------------------------------------------------------------------
<<<<<<< HEAD
Mon May 11 07:48:59 UTC 2020 - Steffen Winterfeldt <snwint@suse.com>

- remove obsolete proposal_settings_editable (bsc#1171423)
- 4.3.4

-------------------------------------------------------------------
Wed Apr 29 08:26:48 UTC 2020 - Steffen Winterfeldt <snwint@suse.com>

- add x-initrd.attach option to crypttab if needed (bsc#1168465)
- 4.3.3

-------------------------------------------------------------------
Thu Apr 23 14:32:38 UTC 2020 - Steffen Winterfeldt <snwint@suse.com>

- update /etc/crypttab status properly (bsc#1118977)
- 4.3.2

-------------------------------------------------------------------
Wed Apr 22 13:29:05 CEST 2020 - aschnell@suse.com

- disallow to edit LVM cache pools (related to bsc#1099744)
- 4.3.1

-------------------------------------------------------------------
Fri Apr 17 15:08:48 UTC 2020 - David Diaz <dgonzalez@suse.com>

- Fix the severity of some boot checks, making them warnings
  instead of errors.
=======
Tue May 12 11:08:12 UTC 2020 - Ancor Gonzalez Sosa <ags@localhost>

- Partitioner: fixed a crash when libstorage-ng fails to report
  the block device of an LVM PV, which is a consequence of a wrong
  multipath setup (bsc#1170216).
- 4.2.109
>>>>>>> bbd76cdd

-------------------------------------------------------------------
Fri Apr 17 11:45:31 UTC 2020 - Ancor Gonzalez Sosa <ancor@suse.com>

- Proposal: in the initial attempt, consider only a reasonable
  number of disks (bsc#1154070).
- Proposal: speed up the initial attempt when "allocate_volume_mode"
  is set to "device" in the control file (part of jsc#SLE-7238).
- 4.3.0

-------------------------------------------------------------------
Wed Apr 15 11:10:16 UTC 2020 - Steffen Winterfeldt <snwint@suse.com>

- rework VFAT mount option handling (bsc#1161771)

-------------------------------------------------------------------
Mon Apr 06 09:14:25 CEST 2020 - aschnell@suse.com

- allow to disable LUKS activation (bsc#1162545)
- 4.2.107

-------------------------------------------------------------------
Fri Apr  3 14:18:30 UTC 2020 - Ancor Gonzalez Sosa <ancor@suse.com>

- Partitioner: fixed a crash when some devices are modified both
  before and after reprobing the hardware (bsc#1168325).
- 4.2.106

-------------------------------------------------------------------
Wed Apr  1 12:27:01 UTC 2020 - Ancor Gonzalez Sosa <ancor@suse.com>

- Never add the _netdev option to fstab for the root mount point
  (bsc#1165937).
- 4.2.105

-------------------------------------------------------------------
Fri Mar 27 13:14:08 UTC 2020 - Ancor Gonzalez Sosa <ancor@suse.com>

- Reverted the changes done to support the calculation of udev
  links from yast2-bootloader, since the changes in that module
  were also reverted. See previous entries for versions 4.2.90
  and 4.2.102.
- Related to bsc#1167779, bsc#1166096 and bsc#1151075.
- 4.2.104

-------------------------------------------------------------------
Thu Mar 26 15:18:33 CET 2020 - aschnell@suse.com

- Reanimate saving USED_FS_LIST (bsc#1161533).
- 4.2.103

-------------------------------------------------------------------
Wed Mar 25 07:23:03 UTC 2020 - Ancor Gonzalez Sosa <ancor@suse.com>

- Extend and improve the API to get udev names for a block device
  (needed for bsc#1166096).
- 4.2.102

-------------------------------------------------------------------
Mon Mar 23 17:36:02 UTC 2020 - David Diaz <dgonzalez@suse.com>

- Prevents to put /boot in a bcache (bsc#1165903).
- 4.2.101

-------------------------------------------------------------------
Fri Mar 20 12:25:12 UTC 2020 - Imobach Gonzalez Sosa <igonzalezsosa@suse.com>

- AutoYaST: show an error when no suitable components are found
  for Bcache, Btrfs multi-devices filesystems, and RAID devices
  (bsc#1167053).
- 4.2.100

-------------------------------------------------------------------
Thu Mar 19 11:16:31 UTC 2020 - Ancor Gonzalez Sosa <ancor@suse.com>

- Partitioner: do not allow to clone a partition table to another
  device with a different block size (bsc#1166363)
- 4.2.99

-------------------------------------------------------------------
Wed Mar 18 16:37:28 UTC 2020 - Ancor Gonzalez Sosa <ancor@suse.com>

- Restricted the scenarios in which software-defined RAIDs are
  eligible as target devices for the proposal. Do it only in systems
  with EFI (bsc#1166258).
- 4.2.98

-------------------------------------------------------------------
Fri Mar 13 14:02:15 UTC 2020 - Steffen Winterfeldt <snwint@suse.com>

- write nocow attribute correctly into YAML
- 4.2.97

-------------------------------------------------------------------
Thu Mar 12 11:51:13 UTC 2020 - Imobach Gonzalez Sosa <igonzalezsosa@suse.com>

- AutoYaST: report the user when conflicting attributes are set
  in a partition section (i.e., mount, raid_name, lvm_group,
  btrfs_name, bcache_backing_for and bcache_caching_for)
  (bsc#1165907).
- 4.2.96

-------------------------------------------------------------------
Wed Mar 11 12:53:13 UTC 2020 - Ancor Gonzalez Sosa <ancor@suse.com>

- Usability improvements when asking the user to install packages
  during the probing phase (related to bsc#1140040).
- More flexible API for PackageHandler and related classes
- More libstorage-ng "storage features" now recognized and handled
  if needed: UF_DASD, UF_BITLOCKER, UF_JFS, UF_F2FS, UF_EXFAT.
- Partitioner: better error reporting when the installation of
  needed packages fails.
- 4.2.95

-------------------------------------------------------------------
Mon Mar  9 09:53:50 UTC 2020 - Imobach Gonzalez Sosa <igonzalezsosa@suse.com>

- AutoYaST: show an error when no suitable physical volumes are
  found for a given volume group (bsc#1162043).
- 4.2.94

-------------------------------------------------------------------
Thu Mar  5 10:23:24 UTC 2020 - José Iván López González <jlopez@suse.com>

- Fix unit tests for the progress dialog added in version 4.2.82
  (related to bsc#1135366).
- 4.2.93

-------------------------------------------------------------------
Tue Mar  3 12:56:34 UTC 2020 - Imobach Gonzalez Sosa <igonzalezsosa@suse.com>

- AutoYaST: export the 'disklabel' attribute for software RAID
  devices.
- AutoYaST: include a 'partitions' section when exporting an
  unpartitioned software RAID which is not used as a filesystem
  (bsc#1159201).
- 4.2.92

-------------------------------------------------------------------
Fri Feb 28 17:05:15 UTC 2020 - José Iván López González <jlopez@suse.com>

- Partitioner: allow to select APQNs when encrypting with pervasive
  encryption (jsc#SLE-7376).
- 4.2.91
-------------------------------------------------------------------
Thu Feb 20 16:02:54 UTC 2020 - José Iván López González <jlopez@suse.com>

- Add API methods to get preferred mount by option and the
  associated device path.
- 4.2.90

-------------------------------------------------------------------
Thu Feb 20 14:37:41 CET 2020 - aschnell@suse.com

- allow to install packages needed for probing
- 4.2.89

-------------------------------------------------------------------
Wed Feb 19 10:49:56 UTC 2020 - Ancor Gonzalez Sosa <ancor@suse.com>

- Proposal: fixed the infinite loop when trying to create a new
  partition out of the candidate devices (related to bsc#1161331
  and bsc#1161678).
- 4.2.88

-------------------------------------------------------------------
Tue Feb 18 15:04:21 UTC 2020 - José Iván López González <jlopez@suse.com>

- Partitioner: do no show button for editing devices when the
  device cannot be used as block device (bsc#1163597).
- Revert changes from 4.2.85.
- 4.2.87

-------------------------------------------------------------------
Tue Feb 18 11:59:05 UTC 2020 - Ancor Gonzalez Sosa <ancor@suse.com>

- Initial Guided Proposal: place the boot-related partitions in
  the device choosen for root, even if it's a software RAID
  (bsc#1161331, bsc#1161678).
- 4.2.86

-------------------------------------------------------------------
Tue Feb 18 10:26:02 UTC 2020 - José Iván López González <jlopez@suse.com>

- Partitioner: do not allow to edit a device when the device cannot
  be used as block device (bsc#1163597).
- 4.2.85

-------------------------------------------------------------------
Wed Feb 12 09:53:44 CET 2020 - aschnell@suse.com

- added texts for RAID1C3 and RAID1C4 as required by
  gh#openSUSE/libstorage-ng#706 (related to jsc#SLE-3877)
- 4.2.84

-------------------------------------------------------------------
Wed Feb  5 12:38:51 UTC 2020 - David Diaz <dgonzalez@suse.com>

- Partitioner: usability improved by remembering the last active
  tab and selected device per page (bsc#1159883).
- 4.2.83

-------------------------------------------------------------------
Tue Feb  4 12:09:51 UTC 2020 - José Iván López González <jlopez@suse.com>

- Partitioner: add a new progress dialog instead of simply closing
  when applying the changes in a running system (bsc#1135366).
- 4.2.82

-------------------------------------------------------------------
Fri Jan 31 16:49:28 UTC 2020 - Ancor Gonzalez Sosa <ancor@suse.com>

- Partitioner: the button to delete all partitions does no longer
  fail for devices containing logical partitions (bsc#1162290).
- 4.2.81

-------------------------------------------------------------------
Tue Jan 29 10:00:18 UTC 2020 - Christopher Hofmann <cwh@suse.com>

- Added package requirement for UF_PLAIN_ENCRYPTION (bsc#1160773)
- 4.2.80

-------------------------------------------------------------------
Tue Jan 28 20:20:50 CET 2020 - aschnell@suse.com

- also mask swap units in mask-systemd-units (bsc#1152545)
- 4.2.79

-------------------------------------------------------------------
Fri Jan 24 14:08:28 CET 2020 - aschnell@suse.com

- reduce min height of dialogs (bsc#1161651)
- drop noatime, acl and xattr options in "Fstab Options" dialog
  (bsc#1135723)
- change mount by method to combobox in "Fstab Options" dialog
  (bsc#1135723)
- 4.2.78

-------------------------------------------------------------------
Thu Jan 23 15:56:36 UTC 2020 - Ancor Gonzalez Sosa <ancor@suse.com>

- Avoided crash when libstorage-ng provides a non-UTF string as
  partition id (bsc#1161442).
- 4.2.77

-------------------------------------------------------------------
Tue Jan 21 12:11:46 UTC 2020 - aschnell@suse.com

- added warning before resizing block devices which were probed
  empty (related to bsc#1159318)
- 4.2.76

-------------------------------------------------------------------
Tue Jan 21 11:34:31 UTC 2020 - Ancor Gonzalez Sosa <ancor@suse.com>

- Guided Setup: enforced a consistent width for both password
  fields (bsc#1161202)
- 4.2.75

-------------------------------------------------------------------
Fri Jan 17 14:54:37 UTC 2020 - David Diaz <dgonzalez@suse.com>

- Partitioner: make it possible to directly work with devices
  from the overview/system page (related to fate#318196).
- 4.2.74

-------------------------------------------------------------------
Thu Jan 16 11:48:39 UTC 2020 - José Iván López González <jlopez@suse.com>

- Improve integration with yast2-nfs-client.
- Related bugs: bsc#1006815, bsc#1151426.
- 4.2.73

-------------------------------------------------------------------
Wed Jan 15 22:07:30 CET 2020 - aschnell@suse.com

- treat partitions with BitLocker as Windows (related to
  bsc#1159318)
- 4.2.72

-------------------------------------------------------------------
Tue Jan 14 20:52:30 CET 2020 - aschnell@suse.com

- use udevadm in /usr/bin instead of /sbin (bsc#1160890)
- use absolute paths in mask-systemd-units
- 4.2.71

-------------------------------------------------------------------
Tue Jan 14 09:54:08 CET 2020 - aschnell@suse.com

- do not allow block sizes bigger than the system page size when
  creating xfs (bsc#1111668)
- check inode size depending on block size when creating xfs
- 4.2.70

-------------------------------------------------------------------
Thu Jan 09 12:45:00 CET 2020 - aschnell@suse.com

- disallow to mount BitLocker (related to bsc#1159318)
- 4.2.69

-------------------------------------------------------------------
Tue Jan  7 09:10:11 UTC 2020 - José Iván López González <jlopez@suse.com>

- Use partition id names defined by libstorage-ng.
- 4.2.68

-------------------------------------------------------------------
Mon Dec 23 08:29:03 CET 2019 - aschnell@suse.com

- Improved sorting by device name and size in tables (bsc#1140018)
- 4.2.67

-------------------------------------------------------------------
Fri Dec 20 16:20:29 UTC 2019 - Ancor Gonzalez Sosa <ancor@suse.com>

- Fixed an error when applying fallback_max_size_lvm in some corner
  cases (bsc#1075990).
- 4.2.66

-------------------------------------------------------------------
Thu Dec 19 14:22:49 UTC 2019 - Imobach Gonzalez Sosa <igonzalezsosa@suse.com>

- AutoYaST: use the multipath device when the 'device' element
  points to one of its wires (bsc#1159081).
- 4.2.65

-------------------------------------------------------------------
Tue Dec 17 12:48:40 UTC 2019 - Josef Reidinger <jreidinger@suse.com>

- Wrap long details message when error happens (bsc#1085468)
- 4.2.64

-------------------------------------------------------------------
Fri Dec 13 16:37:32 UTC 2019 - Ancor Gonzalez Sosa <ancor@suse.com>

- Improved support for Raspberry Pi in the Guided Proposal: now it
  also works without preexisting firmware partition (jsc#SLE-7298)
- 4.2.63

-------------------------------------------------------------------
Wed Dec 11 15:19:00 UTC 2019 - José Iván López González <jlopez@suse.com>

- Show device name when activating a LUKS device (related to
  bsc#1125774).
- 4.2.62

-------------------------------------------------------------------
Tue Dec 10 15:32:05 UTC 2019 - José Iván López González <jlopez@suse.com>

- Generate encryption names according to the mount point of the
  encryption device (bsc#1125774).
- 4.2.61

-------------------------------------------------------------------
Wed Dec  4 12:17:37 UTC 2019 - José Iván López González <jlopez@suse.com>

- Improve detection of Windows systems (related to bsc#1135341).
- 4.2.60

-------------------------------------------------------------------
Wed Nov 27 13:53:57 UTC 2019 - Christopher Hofmann <cwh@suse.com>

- Set passno to 2 for the ESP (bsc#1135523)
- 4.2.59

-------------------------------------------------------------------
Mon Nov 25 12:21:07 UTC 2019 - José Iván López González <jlopez@suse.com>

- Detect root mount point probed as inactive (e.g., as result of a
  snapshot rollback without rebooting the system).
- Related to bsc#1124581.
- 4.2.58

-------------------------------------------------------------------
Thu Nov 21 16:10:22 UTC 2019 - Ancor Gonzalez Sosa <ancor@suse.com>

- Fixed a wrong check that was preventing the installation of some
  needed packages (bsc#1151148).
- 4.2.57

-------------------------------------------------------------------
Thu Nov 14 16:23:39 UTC 2019 - Ancor Gonzalez Sosa <ancor@suse.com>

- Propagate the noauto, nofail and _netdev options from fstab
  to crypttab (needed for jsc#SLE-7687).
- Add the _netdev option to fstab for mount points on top of a
  network-based device like iSCSI or FCoE (jsc#SLE-7687).
- 4.2.56

-------------------------------------------------------------------
Tue Nov 12 11:27:38 UTC 2019 - Imobach Gonzalez Sosa <igonzalezsosa@suse.com>

- AutoYaST: allow to inject settings for the guided proposal
  (related to boo#1156539).
- 4.2.55

-------------------------------------------------------------------
Wed Nov  6 11:49:35 UTC 2019 - Imobach Gonzalez Sosa <igonzalezsosa@suse.com>

- AutoYaST: do not repeat filesystem related information when
  cloning multidevice Btrfs filesystems (bsc#1148578).
- AutoYaST: do not export the enable_snapshots element for drives
  which do not contain the root filesystem.
- 4.2.54

-------------------------------------------------------------------
Wed Oct 30 09:55:48 UTC 2019 - Imobach Gonzalez Sosa <igonzalezsosa@suse.com>

- AutoYaST: add support to set the encryption method (related to
  jsc#SLE-7376).
- 4.2.53

-------------------------------------------------------------------
Mon Oct 28 14:22:24 CET 2019 - aschnell@suse.com

- fix creation of secure key for new partitions (bsc#1154267)
- 4.2.52

-------------------------------------------------------------------
Wed Oct 23 11:51:58 UTC 2019 - Imobach Gonzalez Sosa <igonzalezsosa@suse.com>

- AutoYaST: consider CT_DMMULTIPATH an alias of CT_DISK (related
  to bsc#1130988).
- 4.2.51

-------------------------------------------------------------------
Fri Oct 18 21:01:14 UTC 2019 - Imobach Gonzalez Sosa <igonzalezsosa@suse.com>

- Fix translation of some encryption related widgets (bsc#1154364).
- 4.2.50

-------------------------------------------------------------------
Fri Oct 18 15:20:01 UTC 2019 - Imobach Gonzalez Sosa <igonzalezsosa@suse.com>

- Avoid false warning about booting from LUKS2 in s390
  (related to jsc#SLE-7376).

-------------------------------------------------------------------
Wed Oct 16 14:09:42 UTC 2019 - Ancor Gonzalez Sosa <ancor@suse.com>

- If a given device cannot be mounted by the method configured as
  default, try to find the most stable alternative instead of just
  using the device kernel name (bsc#1151075).
- Improved support for volatile encryption (related to
  jsc#SLE-7376).
- Partitioner: more accurate mount_by options in Fstab Options.
- 4.2.49

-------------------------------------------------------------------
Wed Oct 16 11:40:56 UTC 2019 - Imobach Gonzalez Sosa <igonzalezsosa@suse.com>

- Set sector size to 4k for encrypted devices which underlying
  device is, at least, 4k too (jsc#SLE-7376).
- 4.2.48

-------------------------------------------------------------------
Fri Oct 11 14:26:23 CEST 2019 - aschnell@suse.com

- Added translation for new enum value RB_PASSWORD_REQUIRED
  (bsc#1153871).
- 4.2.47

-------------------------------------------------------------------
Fri Oct  4 11:07:07 UTC 2019 - Ancor Gonzalez Sosa <ancor@suse.com>

- AutoYaST: do not include the uuid field in the <partition>
  sections when cloning a system (bsc#1148477, bsc#1152535).
- 4.2.46

-------------------------------------------------------------------
Thu Oct  3 16:58:02 UTC 2019 - Ancor Gonzalez Sosa <ancor@suse.com>

- AutoYaST: do not fail if the uuid is specified for a new
  filesystem (bsc#1148477, bsc#1152535).
- AutoYaST: partitions and logical volumes to be reused can now be
  found by uuid (bsc#1148477, bsc#1152535).

-------------------------------------------------------------------
Wed Oct  2 13:35:42 UTC 2019 - David Diaz <dgonzalez@suse.com>

- Partitioner: fix the type column value for Ext3/4 filesystems
  with an external journal (bsc#1145841).
- Do not crash when importing mount points from a multi-device
  filesystem.
- 4.2.45

-------------------------------------------------------------------
Wed Oct  2 08:46:10 UTC 2019 - Ancor Gonzalez Sosa <ancor@suse.com>

- At the end of installation, copy the pervasive encryption keys
  to the zkey repository of the target system (jsc#SLE-7376).
- 4.2.44

-------------------------------------------------------------------
Tue Oct 01 11:19:20 CEST 2019 - aschnell@suse.com

- implemented detection of pervasive encryption (for jsc#SLE-7376)
- 4.2.43

-------------------------------------------------------------------
Wed Sep 25 08:09:53 UTC 2019 - José Iván López González <jlopez@suse.com>

- Partitioner: allow encrypting swap with protected and secure
  keys (part of jsc#SLE-7376).
- Partitioner: allow importing mount points from encrypted swap
  with protected and secure keys.
- 4.2.42

-------------------------------------------------------------------
Mon Sep 23 11:08:38 UTC 2019 - David Diaz <dgonzalez@suse.com>

- Partitioner: allows encrypting volumes using pervasive
  encryption (jsc#SLE-7376).
- 4.2.41

-------------------------------------------------------------------
Thu Sep 19 07:57:35 UTC 2019 - David Diaz <dgonzalez@suse.com>

- Partitioner: allow creating encrypted swap with random
  password (bsc#1088641).
- Partitioner: allow importing mount points from encrypted swap
  with random password.
- Storage: fix an encryption type inconsistency (bsc#1151079).
- 4.2.40

-------------------------------------------------------------------
Tue Sep 17 14:41:01 UTC 2019 - Steffen Winterfeldt <snwint@suse.com>

- add warning if /boot is on a LUKS2 encrypted partition
- 4.2.39

-------------------------------------------------------------------
Thu Sep  5 15:03:50 UTC 2019 - Ancor Gonzalez Sosa <ancor@suse.com>

- Partitioner: better handling of existing encryptions, including
  the possibility of reusing them (related to jsc#SLE-7376).

-------------------------------------------------------------------
Wed Sep 04 14:46:12 CEST 2019 - aschnell@suse.com

- added translation for new EncryptionType::PLAIN (bsc#1088641)
- 4.2.38

-------------------------------------------------------------------
Fri Aug 30 09:25:52 UTC 2019 - Steffen Winterfeldt <snwint@suse.com>

- bind-mount /run from inst-sys to target system during install (bsc#1136463)
- 4.2.37

-------------------------------------------------------------------
Wed Aug 28 15:13:44 UTC 2019 - Ancor Gonzalez Sosa <ancor@suse.com>

- Partitioner: display encryption type (related to jsc#SLE-7376).
- 4.2.36

-------------------------------------------------------------------
Thu Aug 22 12:58:12 CEST 2019 - schubi@suse.de

- Using rb_default_ruby_abi tag in the spec file in order to
  handle several ruby versions (bsc#1146403).
- 4.2.35

-------------------------------------------------------------------
Wed Aug 21 11:11:06 UTC 2019 - Steffen Winterfeldt <snwint@suse.com>

- log all ng proposal settings
- 4.2.34

-------------------------------------------------------------------
Sat Aug 10 22:00:06 UTC 2019 - David Diaz <dgonzalez@suse.com>

- Initial Guided Proposal: added support to make the proposal
  using all candidates devices, without trying all possible set
  of settings for each individual device first (related to
  jsc#SLE-7238).
- 4.2.33

-------------------------------------------------------------------
Thu Aug  8 10:37:33 UTC 2019 - José Iván López González <jlopez@suse.com>

- AutoYaST: allow to create a Bcache without a caching device.
- AutoYaST: allow to create a Bcache over a LVM Logical Volume.
- bsc#1139783
- 4.2.32

-------------------------------------------------------------------
Wed Aug  7 09:29:06 UTC 2019 - Steffen Winterfeldt <snwint@suse.com>

- fix NilClass issue when calculating proposal on RAID (bsc#1139808)
- 4.2.31

-------------------------------------------------------------------
Mon Jul 29 21:52:18 CEST 2019 - aschnell@suse.com

- Fixed exception when removing devices from btrfs (bsc#1142669)
- Sort selected devices in LVM VG and btrfs dialog by name
- 4.2.30

-------------------------------------------------------------------
Thu Jul 18 15:11:15 UTC 2019 - Ancor Gonzalez Sosa <ancor@suse.com>

- Fixed some errors calculating the initial proposal, before the
  user has executed the Guided Setup (related to jsc#SLE-7238).
- 4.2.29

-------------------------------------------------------------------
Mon Jul 15 13:32:36 UTC 2019 - Stefan Hundhammer <shundhammer@suse.com>

- Complain if user attempts to put /boot on a thin LVM or a BCache
  (bsc#1134130)
- 4.2.28

-------------------------------------------------------------------
Fri Jul 12 12:24:36 UTC 2019 - David Diaz <dgonzalez@suse.com>

- Guided Setup: added support for the new control file option
  "allocate_volume_mode". When set to "device", this option allows
  the user to specify a device per each volume (part of
  jsc#SLE-7238).
- 4.2.27

-------------------------------------------------------------------
Wed Jul 10 11:31:18 UTC 2019 - José Iván López González <jlopez@suse.com>

- Add execute permissions to test files (bsc#1141006).

-------------------------------------------------------------------
Tue Jul  9 14:15:16 UTC 2019 - José Iván López González <jlopez@suse.com>

- For Z Systems, the option to enlarge swap for suspend is always
  disabled by default, independently of its value in the control
  file (part of jsc#SLE-6926).
- 4.2.26

-------------------------------------------------------------------
Tue Jul  9 13:20:26 UTC 2019 - Stefan Hundhammer <shundhammer@suse.com>

- AutoYaST: Fixed typo in filesystem type that caused a crash
  (bsc#1136272)
- 4.2.25

-------------------------------------------------------------------
Mon Jul  8 11:52:43 UTC 2019 - José Iván López González <jlopez@suse.com>

- AutoYaST: do not delete related partitions if they are not
  specifically requested (related to bsc#1096760).
- 4.2.24

-------------------------------------------------------------------
Fri Jul  5 14:04:00 UTC 2019 - José Iván López González <jlopez@suse.com>

- Proposal: add control file option to make configurable to resize
  and delete partitions (part of jsc#SLE-7238).
- 4.2.23

-------------------------------------------------------------------
Mon Jul  1 11:12:13 UTC 2019 - José Iván López González <jlopez@suse.com>

- Partitioner: fix importing mount points from a multi-device
  Btrfs filesystem (bsc#1137997).
- 4.2.22

-------------------------------------------------------------------
Mon Jul  1 10:28:48 UTC 2019 - Josef Reidinger <jreidinger@suse.com>

- adopt new rubocop to be able to use the latest ruby features
  (bsc#1139270)
- 4.2.21

-------------------------------------------------------------------
Tue Jun 18 10:56:58 UTC 2019 - ancor@suse.com

- Proposal: initial support for several separate LVM volume groups
  (part of jsc#SLE-7238).
- 4.2.20

-------------------------------------------------------------------
Mon Jun 10 11:54:40 UTC 2019 - José Iván López González <jlopez@suse.com>

- AutoYaST: add support for multi-device Btrfs filesystems.
- Part of jsc#SLE-3877.
- 4.2.19

-------------------------------------------------------------------
Fri May 31 12:40:29 UTC 2019 - Stasiek Michalski <hellcp@mailbox.org>

- Add metainfo (fate#319035)
- Revamp spec
- Replace GenericName with Comment
-4.2.18

-------------------------------------------------------------------
Fri May 17 14:59:50 UTC 2019 - ancor@suse.com

- AutoYaST: do not ask for a reusable filesystem when it's not
  really needed (bsc#1134330).
- 4.2.17

-------------------------------------------------------------------
Thu May 16 10:38:16 UTC 2019 - José Iván López González <jlopez@suse.com>

- Partitioner: allow to resize devices used by a multi-device
  Btrfs filesystem (part of jsc#SLE-3877).
- 4.2.16

-------------------------------------------------------------------
Mon May 13 14:08:14 UTC 2019 - Steffen Winterfeldt <snwint@suse.com>

- guided proposal frees space from existing multidevice btrfs properly
  (bsc#1096760); the same for raid using partitions
- 4.2.15

-------------------------------------------------------------------
Fri May 10 12:31:21 UTC 2019 - Ancor Gonzalez Sosa <ancor@suse.com>

- Partitioner: button to delete Btrfs filesystems.
- Partitioner: prevent edition of block devices that are part of
  a multi-device Btrfs.
- Part of jsc#SLE-3877.
- 4.2.14

-------------------------------------------------------------------
Wed May  8 11:59:39 UTC 2019 - José Iván López González <jlopez@suse.com>

- Partitioner: added option for creating Btrfs filesystems (single-
  and multidevice).
- Partitioner: added option for editing devices used by a Btrfs.
- Part of jsc#SLE-3877.
- 4.2.13

-------------------------------------------------------------------
Thu May  2 09:49:02 UTC 2019 - David Diaz <dgonzalez@suse.com>

- Partitioner: fix the Btrfs filesystem icon used in "Type" column.
- Partitioner: improve the value for the "Type" column when a volume
  group does not have name.
- Partitioner: fix the device name for a multidevice filesystem.
- Partitioner: do not show label nor mount point for devices used by
  a multidevice filesystem.
- Part of jsc#SLE-3877.
- 4.2.12

-------------------------------------------------------------------
Thu May  2 09:21:50 UTC 2019 - ancor@suse.com

- Partitioner: fixes in the navigation tree (bsc#1133686).
- 4.2.11

-------------------------------------------------------------------
Tue Apr 30 12:30:12 UTC 2019 - David Diaz <dgonzalez@suse.com>

- Partitioner: unify the "Type" and "FS Type" columns.
- Partitioner: show multidevice filesystems in the system section.
- Part of jsd#SLE-3877.
- 4.2.10

-------------------------------------------------------------------
Tue Apr 30 07:46:10 UTC 2019 - José Iván López González <jlopez@suse.com>

- Partitioner: added option for editing Btrfs filesystems.
- Part of jsd#SLE-3877.
- 4.2.9

-------------------------------------------------------------------
Wed Apr 24 13:42:09 UTC 2019 - José Iván López González <jlopez@suse.com>

- Partitioner: BTRFS section was adapted to show both: multidevice
  and non-multidevice BTRFS filesystems.
- Partitioner: added page for each BTRFS filesystem.
- Part of jsd#SLE-3877.
- 4.2.8

-------------------------------------------------------------------
Mon Apr 22 22:56:55 UTC 2019 - David Diaz <dgonzalez@suse.com>

- Partitioner: by default, initialize the tree with sections
  expanded and devices collapsed.
- Partitioner: improves the user experience preserving, between
  every redraw, the tree items as the were: expanded or collapsed.
- Lightly related to fate#318196.
- 4.2.7

-------------------------------------------------------------------
Mon Apr 15 15:46:04 UTC 2019 - ancor@suse.com

- Partitioner: fixed translation issues related to bcache
  (bsc#1126822).
- 4.2.6

-------------------------------------------------------------------
Wed Apr 10 11:04:44 UTC 2019 - José Iván López González <jlopez@suse.com>

- AutoYaST: new format for importing/exporting NFS drives.
- Related to bsc#1130256.
- 4.2.5

-------------------------------------------------------------------
Wed Apr 10 07:55:26 UTC 2019 - David Diaz <dgonzalez@suse.com>

- Partitioner: when editing a block device, clean-up useless
  LVM PV metadata from it (bsc#1129663)
- 4.2.4

-------------------------------------------------------------------
Wed Apr  3 08:09:10 UTC 2019 - José Iván López González <jlopez@suse.com>

- Fix NFS root detection when installing with AutoYaST
  (needed for bsc#1130256).
- 4.2.3

-------------------------------------------------------------------
Wed Apr  3 07:12:34 UTC 2019 - David Diaz <dgonzalez@suse.com>

- Fix initial proposal to make a clean copy of initial settings
  before switching to another candidate device (bsc#1130392).
- Related to bsc#1102026 and bsc#1090383.
- 4.2.2

-------------------------------------------------------------------
Tue Apr  2 15:37:22 UTC 2019 - José Iván López González <jlopez@suse.com>

- Add support for installing over NFS with AutoYaST (bsc#1130256).
- 4.2.1

-------------------------------------------------------------------
Tue Apr  2 13:55:19 UTC 2019 - ancor@suse.com

- Fixed unit tests to also work in ARM architecture (bsc#1130957).

-------------------------------------------------------------------
Wed Mar 27 10:07:31 UTC 2019 - José Iván López González <jlopez@suse.com>

- Do not add mount options that are default (bsc#1122867).
- Short partition ids.
- Move windows system detection to ExistingFilesystem class.
- 4.2.0

-------------------------------------------------------------------
Tue Mar 26 12:56:35 UTC 2019 - snwint@suse.com

- propose boot loader partitions only on system disk (bsc#1094927)

-------------------------------------------------------------------
Tue Mar 26 11:51:34 UTC 2019 - José Iván López González <jlopez@suse.com>

- Improve unit tests: mocking architecture for Bcache is not needed
  anymore (fix regression tests for bsc#1129787).
- 4.1.77

-------------------------------------------------------------------
Mon Mar 25 14:20:54 UTC 2019 - José Iván López González <jlopez@suse.com>

- Fix boot disk detection (bsc#1129787).
- 4.1.76

-------------------------------------------------------------------
Mon Mar 18 09:30:02 UTC 2019 - Imobach Gonzalez Sosa <igonzalezsosa@suse.com>

- Fix bcache and AutoYaST related tests (related to fate#325346).
- 4.1.75

-------------------------------------------------------------------
Wed Mar 13 17:18:19 UTC 2019 - José Iván López González <jlopez@suse.com>

- Show new icons for the options of the Configure menu button
  (related to bsc#1122174).
- 4.1.74

-------------------------------------------------------------------
Wed Mar 13 16:45:16 CET 2019 - schubi@suse.de

- Unifying name Bcache/bcache to bcache (fate#325346).
- 4.1.73

-------------------------------------------------------------------
Tue Mar 12 17:30:49 UTC 2019 - Imobach Gonzalez Sosa <igonzalezsosa@suse.com>

- Add support for Bcache to AutoYaST (fate#325346).
- Fix reuse of RAID partitions for LVM volume groups and bcache
  devices.
- 4.1.72

-------------------------------------------------------------------
Mon Mar 11 22:19:33 UTC 2019 - David Díaz <dgonzalez@suse.com>

- Only exports the partition_type attribute when it belongs to a
  partition table with support for extended partitions
  (bsc#1115751).

-------------------------------------------------------------------
Wed Mar  6 16:28:26 UTC 2019 - Stefan Hundhammer <shundhammer@suse.com>

- Prevent crash if resizing a newly formatted filesystem (bsc#1124146)
- 4.1.71

-------------------------------------------------------------------
Wed Mar  6 11:21:49 UTC 2019 - Ladislav Slezák <lslezak@suse.cz>

- Fixed "can't modify frozen String" crashes (related to
  bsc#1125006)
- Fixed missing translation (bsc#1127181)
- 4.1.70

-------------------------------------------------------------------
Mon Mar  4 16:31:25 UTC 2019 - David Díaz <dgonzalez@suse.com>

- Translates the filesystem roles properly (bsc#1127756).
- 4.1.69

-------------------------------------------------------------------
Thu Feb 28 15:33:19 UTC 2019 - David Díaz <dgonzalez@suse.com>

- Do not crash when using an old MD RAID schema and the
  partition_nr attribute is missing. Instead, do not allow to
  continue because a missing value issue (bsc#1126059).
- 4.1.68

-------------------------------------------------------------------
Wed Feb 27 09:57:10 UTC 2019 - David Díaz <dgonzalez@suse.com>

- Do not export the partition_type attribute when it belongs to a
  GPT partition table (bsc#1115751).

-------------------------------------------------------------------
Fri Feb 22 15:11:37 UTC 2019 - José Iván López González <jlopez@suse.com>

- Partitioner: improve "Import Mount Points" feature.
  Now, a fstab entry cannot be imported when the filesystem type
  is not supported. Moreover, the "mount by" type is assigned
  according to the fstab entry and the label of the previous
  filesystem is preserved (bsc#1103391).
- 4.1.67

-------------------------------------------------------------------
Wed Feb 20 16:39:13 UTC 2019 - Stefan Hundhammer <shundhammer@suse.com>

- Suggest /boot/efi as the mount point for EFI System Partitions
  (bsc#1088120)
- 4.1.66

-------------------------------------------------------------------
Wed Feb 20 11:55:30 UTC 2019 - jreidinger@suse.com

- filesystem label is kept when using existing partitioning
  (bsc#1087229)
- 4.1.65

-------------------------------------------------------------------
Wed Feb 20 09:35:48 UTC 2019 - José Iván López González <jlopez@suse.com>

- Partitioner: add new tab in Bcache section to show all caching
  set devices (part of fate#325346).
- 4.1.64

-------------------------------------------------------------------
Tue Feb 19 14:40:11 UTC 2019 - ancor@suse.com

- Partitioner: new option "Provide Crypt Passwords" (bsc#1113515).
- 4.1.63

-------------------------------------------------------------------
Tue Feb 19 14:15:16 UTC 2019 - jlopez@suse.com

- Partitioner: allow to edit bcache devices (part of fate#325346).
- 4.1.62

-------------------------------------------------------------------
Tue Feb 19 13:39:49 UTC 2019 - Stefan Hundhammer <shundhammer@suse.com>

- Added help texts for guided setup (bsc#1121801)
- 4.1.61

-------------------------------------------------------------------
Mon Feb 18 14:54:15 CET 2019 - aschnell@suse.com

- AutoYaST: handle device_order for MD RAIDs during installation
  (bsc#1083542)
- 4.1.60

-------------------------------------------------------------------
Thu Feb 14 17:03:05 UTC 2019 - Stefan Hundhammer <shundhammer@suse.com>

- Force mocking arch to x86_64 for unit tests that depend on bcache
  (part of jsc#SLE-4329)
- 4.1.59

-------------------------------------------------------------------
Thu Feb 14 12:49:25 UTC 2019 - Stefan Hundhammer <shundhammer@suse.com>

- Limit bcache support to x86_64 arch (jsc#SLE-4329)
- 4.1.58

-------------------------------------------------------------------
Thu Feb 14 12:19:58 UTC 2019 - Ancor Gonzalez Sosa <ancor@suse.com>

- Guided Setup: improved the disk selection user interface to
  properly support scenarios with many disks (bsc#1123688).
- 4.1.57

-------------------------------------------------------------------
Thu Feb 14 10:49:47 CET 2019 - aschnell@suse.com

- AutoYaST: save device_order for MD RAIDs (bsc#1083542)
- 4.1.56

-------------------------------------------------------------------
Fri Feb  8 11:43:53 UTC 2019 - ancor@suse.com

- AutoYaST: fix broken support for retaining existing MD RAIDs in
  some scenarios (bsc#1120979,  bsc#1121720).
- 4.1.55

-------------------------------------------------------------------
Thu Feb  7 15:53:28 UTC 2019 - jlopez@suse.com

- Partitioner: allow to create bcache devices without a caching
  set (part of fate#325346).
- 4.1.54

-------------------------------------------------------------------
Wed Feb  6 11:54:41 UTC 2019 - Ancor Gonzalez Sosa <ancor@suse.com>

- Partitioner: when running standalone (in an installed system)
  abort gracefully if probing fails (bsc#1123837).
- 4.1.53

-------------------------------------------------------------------
Mon Feb  4 15:55:56 UTC 2019 - jlopez@suse.com

- Remove setters for bcache attributes that cannot be permanent
  saved (writeback_percent and sequential_cutoff).
- Part of fate#325346.
- 4.1.52

-------------------------------------------------------------------
Mon Feb  4 15:54:13 UTC 2019 - Stefan Hundhammer <shundhammer@suse.com>

- Limit ESP to min size on aarch64 (bsc#1119318)
- 4.1.51

-------------------------------------------------------------------
Thu Jan 31 12:35:36 UTC 2019 - jlopez@suse.com

- Partitioner: properly show Flash-only Bcache devices.
- Part of fate#325346.
- 4.1.50

-------------------------------------------------------------------
Thu Jan 31 12:23:49 CET 2019 - aschnell@suse.com

- do not show hint for details button if button does not exist
  (bsc#1115807)
- 4.1.49

-------------------------------------------------------------------
Thu Jan 24 16:44:15 UTC 2019 - ancor@suse.com

- Partitioning proposal: improved the calculation about how much
  each Windows partition must be resized (bsc#1121286).
- 4.1.48

-------------------------------------------------------------------
Wed Jan 23 10:14:20 UTC 2019 - Ancor Gonzalez Sosa <ancor@suse.com>

- Make the storage proposal (i.e. the Guided Setup) easier to
  debug (bsc#1057436).
- 4.1.47

-------------------------------------------------------------------
Wed Jan 23 10:11:58 CET 2019 - aschnell@suse.com

- do not include nil in package list of used storage features
  for FC devices (bsc#1122781)
- 4.1.46

-------------------------------------------------------------------
Thu Jan 17 13:46:54 UTC 2019 - ancor@suse.com

- Specific error pop-up for exceptions raised while calculating the
  storage actions (mitigation of bsc#1120070).
- 4.1.45

-------------------------------------------------------------------
Thu Jan 10 14:59:32 UTC 2019 - jlopez@suse.com

- Allow to cancel Guided Setup (bsc#1121442).
- Link to storage client from installation summary (bsc#1099485).
- 4.1.44

-------------------------------------------------------------------
Tue Dec 18 12:43:21 CET 2018 - schubi@suse.de

- Do not touch eMMC boot partitions (mmcblk*boot*) (bsc#1119316)
- 4.1.43

-------------------------------------------------------------------
Tue Dec 18 12:02:57 CET 2018 - aschnell@suse.com

- do not use removed function IconPath anymore (bsc#1119699)
- 4.1.42

-------------------------------------------------------------------
Tue Dec 11 10:36:52 UTC 2018 - jlopez@suse.com

- Hardening execution of system commands (part of bsc#1118291).
- 4.1.41

-------------------------------------------------------------------
Wed Dec  5 17:01:14 UTC 2018 - Stasiek Michalski <hellcp@mailbox.org>

- Ship only primary icons with module to avoid conflicts (boo#1118521)
- 4.1.40

-------------------------------------------------------------------
Tue Dec  4 15:07:42 UTC 2018 - jlopez@suse.com

- Partitioner: does not allow to create BTRFS subvolumes with
  unsafe characters in its path (related to bsc#1059972).
- 4.1.39

-------------------------------------------------------------------
Fri Nov 30 14:35:44 UTC 2018 - ancor@suse.com

- Support for Raspberry Pi in Guided Proposal: it suggests to keep
  the firmware partition and mount it as /boot/vc (fate#323484).
- 4.1.38

-------------------------------------------------------------------
Tue Nov 27 05:34:41 UTC 2018 - Noah Davis <noahadvs@gmail.com>

- Provide icon with module (boo#1109310)
- 4.1.37

-------------------------------------------------------------------
Thu Nov 22 15:56:50 UTC 2018 - jlopez@suse.com

- Partitioner: add support for UDF filesystem (fate#326877).
- 4.1.36

-------------------------------------------------------------------
Fri Nov 16 16:08:38 UTC 2018 - Ancor Gonzalez Sosa <ancor@suse.com>

- The Guided Proposal tries to preserve partitions of type IRST
  (Intel Rapid Start Technology) when possible (bsc#1099187,
  fate#325885).
- Made the Guided Proposal algorithm more clear, so it's easier to
  debug (bsc#1057436).
- 4.1.35

-------------------------------------------------------------------
Fri Nov 16 14:59:05 UTC 2018 - jlopez@suse.com

- Initial proposal tries all possible attempts over each candidate
  device before switching to another device.
- Related to bsc#1102026 and bsc#1090383.
- 4.1.34

-------------------------------------------------------------------
Fri Nov 16 14:56:26 UTC 2018 - snwint@suse.com

- adjust boot requirements to handle RAID cases (fate#326573)
- 4.1.33

-------------------------------------------------------------------
Wed Nov 14 15:15:04 CET 2018 - schubi@suse.de

- SkipListValue.size_k returns the correct value (bsc#1115507).
- 4.1.32

-------------------------------------------------------------------
Thu Nov  8 16:44:24 UTC 2018 - ancor@suse.com

- Internal code reorganization at Proposal::SpaceMaker
  (preparations for fate#325885 and fate#323484).

-------------------------------------------------------------------
Wed Nov  7 12:28:40 UTC 2018 - jlopez@suse.com

- Crypttab entry allows to find a crypttab device by its UUID.
- Devicegraph#find_by_any_name is able to find a LUKS device by
  using its name at crypttab file.
- Related to bsc#1094963.
- 4.1.31

-------------------------------------------------------------------
Wed Nov  7 10:08:49 UTC 2018 - dgonzalez@suse.com

- Improve the proposal to be able to work with existing MD RAIDs
  (fate#326573).
- 4.1.30

-------------------------------------------------------------------
Wed Oct 31 13:34:48 UTC 2018 - Stefan Hundhammer <shundhammer@suse.com>

- Format the new multi-line compound actions correctly (bsc#1085134)
- 4.1.29

-------------------------------------------------------------------
Tue Oct 30 13:38:10 UTC 2018 - snwint@suse.com

- do not include 'Partition' in partition type names

-------------------------------------------------------------------
Fri Oct 26 11:37:48 UTC 2018 - snwint@suse.com

- allow creation of partitions starting before 1 MiB in expert
  partitioner

-------------------------------------------------------------------
Sat Oct 20 22:10:48 WEST 2018 - igonzalezsosa@suse.com

- Fixes and improvements to AutoYaST partitioning:
  - Improve support to reuse a disk as a PV (bsc#1107298).
  - Resize and then create new devices (bsc#1112545).
  - Warn the user when trying to reuse a non-existent filesystem.
  - Fix support of old format to specify several software RAIDs
    (bsc#1112546).
  - Proper support for Xen virtual partitions (bsc#1105350).
  - Export enable_snapshots element properly (related to
    bsc#1073544).
  - Allow to format a whole disk and use it as a filesystem.
  - Add support for partitioned software RAIDs (fate#326573).
  - Allow to use a whole disk as a software RAID member (related
    to fate#326573).
- 4.1.28

-------------------------------------------------------------------
Fri Oct 19 11:59:10 UTC 2018 - jreidinger@suse.com

- Add support for selecting cache mode during bcache creation
  (fate#325346)
- 4.1.27

-------------------------------------------------------------------
Thu Oct 18 14:04:59 UTC 2018 - ancor@suse.com

- Improved UI responsiveness by caching the value of some internal
  methods (bsc#1112402):
  * StorageClassWrapper.downcasted_new
  * StorageEnv#active?
  * DiskDevice#types_for_is
- Improved compatibility with RSpec 3.8 by caching the objects
  used to wrap libstorage-ng enum values.
- 4.1.26

-------------------------------------------------------------------
Tue Oct 16 12:58:10 UTC 2018 - jreidinger@suse.com

- Improve filtering of possible backing devices for bcache and
  limit deletion of bcache to only safe cases (fate#325346)
- 4.1.25

-------------------------------------------------------------------
Thu Oct 11 15:03:26 UTC 2018 - ancor@suse.com

- Improved the warning messages about missing BIOS Boot partition,
  both in the Partitioner and in AutoYaST (bsc#1087275).
- Improved other AutoYaST warning messages related to the
  partitions needed for booting.
- 4.1.24

-------------------------------------------------------------------
Fri Oct  5 09:43:38 UTC 2018 - jreidinger@suse.com

- Implement creating and deleting bcache devices (fate#325346)
- 4.1.23

-------------------------------------------------------------------
Tue Oct  2 13:44:40 UTC 2018 - schubi@suse.de

- Fixed flickering testcase. Maybe produced by the fix of
  bsc#1108831.
- 4.1.22

-------------------------------------------------------------------
Tue Oct  2 13:43:16 UTC 2018 - ancor@suse.com

- Partitioner: make it possible to directly format a disk (with
  no partitions).
- Partitioner: reorganized the user interface by grouping options
  to ensure all the new possibilities (like formatting a whole
  disk or creating partitions on an MD RAID) fit into text mode
  80x24 (part of fate#318196 and of fate#326573).
- 4.1.21

-------------------------------------------------------------------
Thu Sep 27 15:13:31 CEST 2018 - schubi@suse.de

- AutoYaST proposal: Do not crash if existing boot partition
  cannot be used without formatting it. (bsc#1108831)
- 4.1.20

-------------------------------------------------------------------
Fri Sep 20 13:19:58 UTC 2018 - jlopez@suse.com

- Partitioner: ask for unmounting when deleting a device.
- Partitioner: ask for unmounting when resizing a device.
- Part of fate#318196
- 4.1.19

-------------------------------------------------------------------
Tue Sep 20 13:00:29 UTC 2018 - jlopez@suse.com

- AutoYaST: Allow to use whole disk as PV by indicating a partition
  with number 0 (bsc#1107298).

-------------------------------------------------------------------
Wed Sep 19 21:23:54 UTC 2018 - lorenz@math.tu-berlin.de

- When trying to reuse a partition, AutoYaST will consider only
  those partitions from the right disk (bsc#1106774).

-------------------------------------------------------------------
Wed Sep 19 14:28:22 UTC 2018 - dgonzalez@suse.com

- Do not crash when a partition content info cannot be
  detected (bsc#1101979).
- 4.1.18

-------------------------------------------------------------------
Wed Sep 19 11:43:13 UTC 2018 - jreidinger@suse.com

- Add read-only support for Bcache (fate#325346)
- 4.1.17

-------------------------------------------------------------------
Wed Sep 19 11:25:25 UTC 2018 - ancor@suse.com

- Partitioner: allow to manage partitions in software MD RAIDs
  (fate#318196, bsc#1094933 and bsc#1092417).
- 4.1.16

-------------------------------------------------------------------
Fri Sep  7 15:24:41 UTC 2018 - ancor@suse.com

- Partitioner: do not offer partitions of other RAIDs as available
  devices to create MD RAID arrays (fate#318196).
- 4.1.15

-------------------------------------------------------------------
Wed Sep  5 14:41:15 UTC 2018 - ancor@suse.com

- Partitioner: allow to add full disks and multipath devices (with
  no partition table) to MD RAID arrays (fate#318196).
- Partitioner: improved checks and workflow for "Create New
  Partition Table"
- More informative message when a device is in use.
- 4.1.14

-------------------------------------------------------------------
Tue Sep  4 11:45:19 UTC 2018 - jreidinger@suse.com

- Add asterisk to mount points that is not active and also write it
  to description (FATE#318196)
- 4.1.13

-------------------------------------------------------------------
Thu Aug 30 07:41:35 UTC 2018 - jlopez@suse.com

- Improved wording when moving partitions (bsc#1099599).
- 4.1.12

-------------------------------------------------------------------
Wed Aug 29 14:30:59 UTC 2018 - jreidinger@suse.com

- Add support for Intel Rapid Start technology partitions
  (FATE#325885)
- 4.1.11

-------------------------------------------------------------------
Tue Aug 28 13:27:53 UTC 2018 - ancor@suse.com

- Fixed a wrong unit test.
- 4.1.10

-------------------------------------------------------------------
Fri Aug 24 12:43:32 UTC 2018 - mvidner@suse.com

- RAID attributes: include "Active: Yes/No" (bsc#1090010)

-------------------------------------------------------------------
Wed Aug 22 21:45:06 UTC 2018 - knut.anderssen@suse.com

- Partitioner: Hide the "what to do" selector for windows
  partitions if there are no windows partitions (bsc#1055646)
- 4.1.9

-------------------------------------------------------------------
Wed Aug 22 16:56:53 CEST 2018 - schubi@suse.de

- Switched license in spec file from SPDX2 to SPDX3 format.

-------------------------------------------------------------------
Wed Aug 22 13:01:37 CEST 2018 - schubi@suse.de

- Changed dir of COPYING file.

-------------------------------------------------------------------
Tue Aug 21 15:12:28 UTC 2018 - shundhammer@suse.com

- Fixed crash in the Kubic proposal when insufficient disk space
  (bsc#1099762)
- 4.1.8

-------------------------------------------------------------------
Fri Aug 17 08:47:53 UTC 2018 - ancor@suse.com

- AutoYaST: recognize Xen virtual partitions in the profile when
  importing and installing (bsc#1085134).
- 4.1.7

-------------------------------------------------------------------
Tue Aug 14 13:58:03 UTC 2018 - igonzalezsosa@suse.com

- AutoYaST: set the 'mount by' option when reusing partitions
  (bsc#1104774).
- 4.1.6

-------------------------------------------------------------------
Tue Aug 14 11:57:28 UTC 2018 - knut.anderssen@suse.com

- Partitioner: Permit going back when the partition dialog is
  skipped (bsc#1075443)
- 4.1.5

-------------------------------------------------------------------
Mon Aug 13 14:44:32 UTC 2018 - ancor@suse.com

- Partitioner: fixed some strings that contained mistakes about
  format and/or internationalization.

-------------------------------------------------------------------
Fri Aug 10 11:56:40 UTC 2018 - ancor@suse.com

- Fixed the warning about overwriting a manually edited partition
  layout. Now it works even after going back and forth in the
  installer steps (bsc#1055756).
- 4.1.4

-------------------------------------------------------------------
Thu Aug  9 15:43:17 UTC 2018 - ancor@suse.com

- Partitioner: display Xen virtual partitions and allow to format
  and mount them (bsc#1085134).

-------------------------------------------------------------------
Tue Jul 31 15:03:42 UTC 2018 - schubi@suse.de

- Warning if overwriting manually edited settings (bsc#1055756)
- 4.1.3

-------------------------------------------------------------------
Tue Jul 31 13:44:39 UTC 2018 - igonzalezsosa@suse.com

- AutoYaST: export volume group name (lvm_group) when a MD RAID
  device is used as a physical volume (bsc#1103113).
- 4.1.2

-------------------------------------------------------------------
Thu Jul 26 11:16:27 UTC 2018 - snwint@suse.com

- make bsc#1098594 regression test work on s390
- 4.1.1

-------------------------------------------------------------------
Wed Jul 25 21:41:48 CEST 2018 - aschnell@suse.com

- use "Partition Table" instead of "Disk Label" in expert
  partitioner (bsc#1070570)
- 4.1.0

-------------------------------------------------------------------
Mon Jul 23 13:55:03 UTC 2018 - snwint@suse.com

- document XEN guest setup for testing (bsc#1085134)
- 4.0.199

-------------------------------------------------------------------
Wed Jul 18 19:00:11 UTC 2018 - ancor@suse.com

- Partitioner: when creating a partition, use only regions of
  the selected type: primary, logical or extended (bsc#1097634).
- 4.0.198

-------------------------------------------------------------------
Wed Jul 18 11:38:39 UTC 2018 - ancor@suse.com

- AutoYaST: export BIOS RAID devices correctly (bsc#1098594).
- 4.0.197

-------------------------------------------------------------------
Mon Jul 16 16:26:28 UTC 2018 - ancor@suse.com

- AutoYaST: do not crash when reusing partitions on non-disk
  devices like DASD or BIOS RAID (bsc#1098594).
- 4.0.196

-------------------------------------------------------------------
Thu Jun 28 16:04:56 CEST 2018 - schubi@suse.de

- Added additional searchkeys to desktop file (fate#321043).
- 4.0.195

-------------------------------------------------------------------
Fri Jun 22 12:23:51 CEST 2018 - aschnell@suse.com

- mask systemd mount and swap units while expert partitioner is
  running (bsc#1073633)
- 4.0.194

-------------------------------------------------------------------
Tue Jun 19 15:25:36 UTC 2018 - jlopez@suse.com

- Partitioner: add checkbox to format system volumes when importing
  mount points (bsc#1078359 and bsc#1094924).
- 4.0.193

-------------------------------------------------------------------
Fri Jun 15 14:12:53 UTC 2018 - ancor@suse.com

- Partitioner: honor default subvolumes when importing the root
  mount point (related to bsc#1078359, bsc#1083851 and fate#318196)
- Partitioner: honor default snapshots configuration when importing
  the root mount point (bsc#966637)

-------------------------------------------------------------------
Thu Jun 14 12:25:37 UTC 2018 - lslezak@suse.cz

- Fixed crash in the error callback when the text contained
  non-ASCII characters in the translated message (bsc#1096758)
- 4.0.192

-------------------------------------------------------------------
Wed Jun 13 13:56:14 UTC 2018 - snwint@suse.com

- allow for numbers > 32 bit in region dialog (bsc#1065258)
- 4.0.191

-------------------------------------------------------------------
Tue Jun 12 16:18:40 UTC 2018 - igonzalezsosa@suse.com

- Fix 'Arbitrary Option Value' translation (bsc#1081605).
- 4.0.190

-------------------------------------------------------------------
Tue Jun 12 13:11:07 UTC 2018 - lslezak@suse.cz

- Use parallel_tests to speed up running the unit tests
  (bsc#1094875), active only in SLE15-SP1/Leap-15.1

-------------------------------------------------------------------
Tue Jun 12 08:40:48 UTC 2018 - ancor@suse.com

- Better auto-generated names for encryption devices:
  * Based on the udev id of the encrypted devices instead of its
    kernel name (bsc#760213).
  * Adapted when partition numbers change, if doable (bsc#1094157).
  * Prevent collision with other DeviceMapper names (bsc#1094157).
- Do not write LUKS password of the proposal into YaST logs.
- Do not crash when registering a zero-sized device into the logs.
- 4.0.189

-------------------------------------------------------------------
Mon Jun 11 13:26:54 UTC 2018 - igonzalezsosa@suse.com

- AutoYaST: fix handling of empty Btrfs subvolume prefixes
  (bsc#1096240).
- 4.0.188

-------------------------------------------------------------------
Thu Jun  7 16:13:18 UTC 2018 - jlopez@suse.com

- Added method to update encryption names according to a crypttab
  file (needed for bsc#1094963).
- 4.0.187

-------------------------------------------------------------------
Tue Jun  5 13:39:26 UTC 2018 - jlopez@suse.com

- Partitioner: fixed error when creating new BTRFS subvolumes in
  an installed system (bsc#1067510).
- 4.0.186

-------------------------------------------------------------------
Tue Jun  5 10:24:23 UTC 2018 - shundhammer@suse.com

- Partitioner: Handle limitations for volume labels (bsc#1084867)
- 4.0.185

-------------------------------------------------------------------
Mon Jun  4 15:13:54 UTC 2018 - jlopez@suse.com

- Partitioner: allow to move partitions (part of fate#318196).
- 4.0.184

-------------------------------------------------------------------
Thu May 17 13:49:57 UTC 2018 - ancor@suse.com

- Added to the installer a detailed description about the origin of
  the partitioning layout, as discussed in bsc#1089274.
- 4.0.183

-------------------------------------------------------------------
Thu May 17 13:32:37 UTC 2018 - jlopez@suse.com

- Allow to consider MD RAIDs as BIOS RAIDs by using the env
  variable LIBSTORAGE_MDPART (bsc#1092417).

-------------------------------------------------------------------
Thu May 17 08:53:17 UTC 2018 - jlopez@suse.com

- Fixed tests to avoid to require files provided by
  yast-installation package (needed for bsc#1091047).

-------------------------------------------------------------------
Wed May 16 14:10:01 UTC 2018 - jlopez@suse.com

- Fixed detection of candidate disks for installation
  (bsc#1091047).
- 4.0.182

-------------------------------------------------------------------
Wed May 16 13:12:11 UTC 2018 - snwint@suse.com

- don't reuse prep partitions larger than 8 MiB (bsc#1090019)
- 4.0.181

-------------------------------------------------------------------
Wed May 16 10:59:27 UTC 2018 - igonzalezsosa@suse.com

- Partitioner: fix several translation issues (bsc#1081837 and
  bsc#1081601).

-------------------------------------------------------------------
Mon May 14 16:43:05 UTC 2018 - ancor@suse.com

- Expose the active flag of the MountPoint class (needed for the
  definitive fix for bsc#1064437 in modern distributions).
- 4.0.180

-------------------------------------------------------------------
Fri May 11 14:05:49 UTC 2018 - igonzalezsosa@suse.com

- Partitioner: check whether required packages are installed
  before committing changes to disk (bsc#1089508).
- 4.0.179

-------------------------------------------------------------------
Fri May 11 10:31:10 UTC 2018 - jlopez@suse.com

- Partitioner: fix buttons to abort and to go back
  (part of fate#318196 and related to bsc#1075443).
- Partitioner: fixed detection of reprobed system to avoid
  unnecessary proposal re-calculation.

-------------------------------------------------------------------
Fri May 11 10:08:24 UTC 2018 - jlopez@suse.com

- Partitioner: allow to select only valid parity algorithms when
  creating a new MD RAID (bsc#1090182).

-------------------------------------------------------------------
Fri May 11 07:36:18 UTC 2018 - ancor@suse.com

- Partitioner: "Configure..." button allowing to execute the
  YaST clients for iSCI, FCoE, DASD, zFCP and XPRAM (bsc#1090753).

-------------------------------------------------------------------
Wed May  9 08:21:50 UTC 2018 - igonzalezsosa@suse.com

- AutoYaST: do not crash when size is set to 'auto' for a partition
  without a mount point (bsc#1092414).
- 4.0.178

-------------------------------------------------------------------
Tue May  8 15:34:19 UTC 2018 - shundhammer@suse.com

- Add note to YAML files for devices not supported in YAML
  (part of fate#318196)
- 4.0.177

-------------------------------------------------------------------
Mon May  7 16:39:49 UTC 2018 - shundhammer@suse.com

- Dump devicegraphs and actions in better strategic places
  (part of fate#318196)
- Make sure not to write LUKS passwords to YAML dump files
- 4.0.176

-------------------------------------------------------------------
Fri May 04 18:06:41 CEST 2018 - aschnell@suse.com

- provide function to disable MD auto assembly (bsc#1090690)
- provide function to inhibit udisks from doing mounts
- use these two functions when running expert partitioner
- 4.0.175

-------------------------------------------------------------------
Fri May  4 14:46:31 UTC 2018 - jlopez@suse.com

- Partitioner: added option to import mount points (part of
  fate#318196 and bsc#1083851).
- 4.0.174

-------------------------------------------------------------------
Fri May  4 10:46:31 UTC 2018 - igonzalezsosa@suse.com

- AutoYaST: handle <subvolumes_prefix/> and <subvolumes> empty
  values properly (bsc#1076337, bsc#1090095 and bsc#1091669).
- 4.0.173

-------------------------------------------------------------------
Thu May  3 15:46:27 UTC 2018 - ancor@suse.com

- Set fs_passno to 2 for ext2/3/4 filesystems assigned to non-root
  mount points (bsc#1078703).
- 4.0.172

-------------------------------------------------------------------
Thu May  3 15:12:09 UTC 2018 - shundhammer@suse.com

- Don't require rspec/mocks (not present in inst-sys)
  (part of fate#318196)
- 4.0.171

-------------------------------------------------------------------
Wed May  2 12:55:09 UTC 2018 - shundhammer@suse.com

- Dump devicegraph and actions to separate human readable files
  (part of fate#318196)
- 4.0.170

-------------------------------------------------------------------
Fri Apr 27 15:23:05 UTC 2018 - ancor@suse.com

- Partitioner: fixed checks when the root filesystem is NFS
  (bsc#1090752).
- 4.0.169

-------------------------------------------------------------------
Fri Apr 27 12:57:25 UTC 2018 - jreidinger@suse.com

- add method to check if system has any disk device (bsc#1090753)
- 4.0.168

-------------------------------------------------------------------
Fri Apr 27 11:15:20 UTC 2018 - ancor@suse.com

- Set fs_passno to 1 for ext2/3/4 root filesystems (bsc#1078703).
- 4.0.167

-------------------------------------------------------------------
Fri Apr 27 05:57:25 UTC 2018 - jreidinger@suse.com

- fix libstorage logging that do not expect printf expansion
  (bsc#1091062)
- 4.0.166

-------------------------------------------------------------------
Thu Apr 26 10:59:42 UTC 2018 - ancor@suse.com

- Ensure the installer adds reused devices to /etc/crypttab and/or
  /etc/mdadm.conf if needed for booting (bsc#1071350).
- 4.0.165

-------------------------------------------------------------------
Wed Apr 25 16:07:46 UTC 2018 - jlopez@suse.com

- Partitioner: fix bug after confirming changes in a running system
  (related to bsc#1086892).
- 4.0.164

-------------------------------------------------------------------
Tue Apr 24 09:15:14 UTC 2018 - jlopez@suse.com

- Partitioner: do not validate setup just after rescanning
  (related to bsc#1086892).
- 4.0.163

-------------------------------------------------------------------
Mon Apr 23 13:10:15 UTC 2018 - ancor@suse.com

- Partitioner: use the correct default value for 'Enable Snapshots'
  when the 'Operating System' role is chosen for a new device
  (bsc#1084491).
- 4.0.162

-------------------------------------------------------------------
Mon Apr 23 10:27:04 UTC 2018 - jlopez@suse.com

- Make the package to be architecture dependant to correctly check
  the current architecture (bsc#1081198).
- 4.0.161

-------------------------------------------------------------------
Fri Apr 20 20:27:15 UTC 2018 - igonzalezsosa@suse.com

- AutoYaST: properly handle empty proposals (bsc#1090390).
- 4.0.160

-------------------------------------------------------------------
Fri Apr 20 09:39:44 UTC 2018 - ancor@suse.com

- Implemented the use_available LVM strategy for the proposal
  (part of fate#318196).
- Make use_available the new default LVM strategy, so the system
  behavior is closer to the old yast-storage.
- Speed improvements in the use_needed LVM strategy.
- 4.0.159

-------------------------------------------------------------------
Fri Apr 20 08:49:29 UTC 2018 - jlopez@suse.com

- Partitioner: add missing warning and summary of changes when
  running in an installed system (part of fate#318196 and related
  to bsc#1086892).
- 4.0.158

-------------------------------------------------------------------
Thu Apr 19 13:52:34 UTC 2018 - igonzalezsosa@suse.com

- Fix some translations issues in the Expert Partitioner
  (bsc#1081571).

-------------------------------------------------------------------
Wed Apr 18 10:37:17 UTC 2018 - ancor@suse.com

- Updated libstorage-ng dependency to ensure slots on extended
  partitions are handled correctly and added regression unit test
  about it (bsc#1088483).
- Significant speed improvements in the proposal code.

-------------------------------------------------------------------
Tue Apr 17 12:01:08 UTC 2018 - shundhammer@suse.com

- Added missing help texts in the partitioner (bsc#1079591)
- 4.0.157

-------------------------------------------------------------------
Fri Apr 13 12:33:25 UTC 2018 - jlopez@suse.com

- Added support for settings 'expert_partitioner_warning' and
  'proposal_settings_editable' (bsc#1087486).
- Fix bug going back in Partitioner: only re-calculate proposal
  when the system was re-probed (bsc#1088960).
- 4.0.156

-------------------------------------------------------------------
Fri Apr 13 12:31:04 UTC 2018 - igonzalezsosa@suse.com

- AutoYaST: support partition_type when set to "primary"
 (bsc#1081506).
- 4.0.155

-------------------------------------------------------------------
Fri Apr 13 10:56:19 UTC 2018 - ancor@suse.com

- More informative message displayed when the proposal failed with
  some given settings, so it doesn't sound like a definitive error
  (related to bsc#1089274).
- 4.0.154

-------------------------------------------------------------------
Tue Apr 10 16:24:16 UTC 2018 - jlopez@suse.com

- Partitioner: fix creation of default BTRFS subvolume
  (bsc#1087918 and bsc#1087763).
- 4.0.153

-------------------------------------------------------------------
Tue Apr 10 16:21:04 UTC 2018 - ancor@suse.com

- Partitioner: make possible for the embedded yast2-nfs-client to
  access the vfstype field of fstab, so it can detect and correct
  legacy NFS entries (bsc#1088426).
- 4.0.152

-------------------------------------------------------------------
Tue Apr 10 10:59:32 UTC 2018 - jlopez@suse.com

- Update dependency with libstorage-ng (ensure lock system).
- Part of fate#318196.
- 4.0.151

-------------------------------------------------------------------
Mon Apr  9 19:44:44 UTC 2018 - ancor@suse.com

- Fixed the disable_order property of control.xml. Now it affects
  all the configurable aspects of the volume, as documented
  (related to bsc#1078495).
- 4.0.150

-------------------------------------------------------------------
Mon Apr  9 10:14:12 UTC 2018 - jlopez@suse.com

- Add system lock to avoid several processes using the storage
  stack when a process is already using it with read-write access.
- Part of fate#318196.
- 4.0.149

-------------------------------------------------------------------
Mon Apr  9 09:14:12 UTC 2018 - ancor@suse.com

- Force UTF-8 encoding for (most) strings coming from libstorage-ng
  (bsc#1088067).
- 4.0.148

-------------------------------------------------------------------
Thu Apr  5 15:30:57 UTC 2018 - shundhammer@suse.com

- Better error handling if no storage proposal is possible
  (bsc#1064677)
- 4.0.147

-------------------------------------------------------------------
Tue Apr  3 13:26:50 UTC 2018 - jlopez@suse.com

- Recover method #exists_in_probed? (bsc#1087818).
- 4.0.146

-------------------------------------------------------------------
Tue Apr  3 11:40:35 UTC 2018 - igonzalezsosa@suse.com

- Partitioner: do not crash when a striped logical volume is
  selected (bsc#1087702).

-------------------------------------------------------------------
Tue Apr  3 08:23:14 UTC 2018 - ancor@suse.com

- Fixed an error searching devices by name introduced by the recent
  sanitization related to bsc#1083672.
- 4.0.145

-------------------------------------------------------------------
Mon Apr  2 11:53:31 UTC 2018 - jlopez@suse.com

- Partitioner: add check for minimum size when using snapshots
  (bsc#1085131).
- 4.0.144

-------------------------------------------------------------------
Mon Apr  2 11:04:31 UTC 2018 - ancor@suse.com

- If a duplicate PV is found, show an specific error message with
  instructions (bsc#1082542).
- 4.0.143

-------------------------------------------------------------------
Mon Apr  2 09:53:31 UTC 2018 - jlopez@suse.com

- Use correct probe mode in unit tests (fate#318196).

-------------------------------------------------------------------
Mon Mar 26 14:54:45 UTC 2018 - ancor@suse.com

- Honor the LIBSTORAGE_MULTIPATH_AUTOSTART environment variable
  (part of fate#318196 and part of the fix for bsc#1082542).
- 4.0.142

-------------------------------------------------------------------
Mon Mar 26 12:43:53 UTC 2018 - jlopez@suse.com

- Sanitize devicegraph after probing when there are LVM volume
  groups with missing physical volumes (bsc#1083672).
- 4.0.141

-------------------------------------------------------------------
Mon Mar 26 09:41:25 UTC 2018 - shundhammer@suse.com

- Partitioner: Report detailed reasons why resizing is not possible
  (fate#318196)
- 4.0.140

-------------------------------------------------------------------
Mon Mar 26 09:02:11 UTC 2018 - ancor@suse.com

- Partitioner: fixed an error that was causing filesystems to be
  deleted in some combination of actions (part of fate#318196).

-------------------------------------------------------------------
Fri Mar 23 06:33:21 UTC 2018 - igonzalezsosa@suse.com

- AutoYaST: add support for LVM thin pools (bsc#1086596).
- AutoYaST: add support for stripes/stripesize elements.
- 4.0.139

-------------------------------------------------------------------
Mon Mar 19 07:47:13 UTC 2018 - jlopez@suse.com

- Fix issues with zero-size devices (bsc#1083887).
- Proposal: do not use zero-size devices.
- Partitioner: completely hide zero-size devices.
- 4.0.138

-------------------------------------------------------------------
Fri Mar 16 16:44:51 UTC 2018 - ancor@suse.com

- Added methods to deal with /etc/fstab specs (part of bsc#1071454)
- 4.0.137

-------------------------------------------------------------------
Fri Mar 16 10:06:25 UTC 2018 - igonzalezsosa@suse.com

- AutoYaST: fixed space distribution on LVM volume groups when
  using percentages (bsc#1079369).
- AutoYaST: do not ignore free spaces smaller than 30MiB
  (bsc#1085627).
- 4.0.136

-------------------------------------------------------------------
Thu Mar 15 16:29:56 UTC 2018 - jreidinger@suse.com

- Warn if user creates too big PReP partition which firmware can
  have problem to load (bsc#1081979)
- 4.0.135

-------------------------------------------------------------------
Thu Mar 15 15:37:51 UTC 2018 - shundhammer@suse.com

- Partitioner: Check if resize is possible based on filesystem type
  (fate#318196)
- 4.0.134

-------------------------------------------------------------------
Thu Mar 15 09:57:41 UTC 2018 - jlopez@suse.com

- Partitioner: do not allow to remove implicit partitions.
- Partitioner: allow to remove any disk device (not only disks).
- Part of fate#318196.
- 4.0.133

-------------------------------------------------------------------
Tue Mar 13 15:04:59 UTC 2018 - shundhammer@suse.com

- Post a warning if reusing an existing system mount point without
  formatting during installation in the partitioner (bsc#1080073)
- 4.0.132

-------------------------------------------------------------------
Mon Mar 12 11:35:55 UTC 2018 - igonzalezsosa@suse.com

- Add a new btrfs_read_only property to force the root filesystem
  to be read-only (bsc#1079000)
- Honor the subvolumes list for the root filesystem (bsc#1077866)
- 4.0.131

-------------------------------------------------------------------
Mon Mar 12 08:50:40 UTC 2018 - jlopez@suse.com

- Partitioner: always allow to edit the partition id (bsc#1077868).
- 4.0.130

-------------------------------------------------------------------
Fri Mar  9 09:36:27 UTC 2018 - ancor@suse.com

- Shadowed subvolumes that are ignored in the first proposal
  attempt are not longer omitted in subsequent ones (#bsc#1084213
  and bsc#1084261).
- 4.0.129

-------------------------------------------------------------------
Thu Mar  8 14:35:20 UTC 2018 - jlopez@suse.com

- Make proposal to work with implicit partition tables (s390).
- Part of fate#318196.
- 4.0.128

-------------------------------------------------------------------
Wed Mar  7 16:41:09 UTC 2018 - shundhammer@suse.com

- Make sure subvolumes use the same mount_by as their parent btrfs
  (bsc#1080408)
- 4.0.127

-------------------------------------------------------------------
Wed Mar  7 15:01:47 UTC 2018 - ancor@suse.com

- Better control on whether a separate /boot/zipl is needed in
  S/390 systems, both in the Guided Setup and the Partitioner.
- Do not longer report FBA DASDs to be unsupported devices for
  booting (they are indeed supported).
- Part of bsc#1070265.
- 4.0.126

-------------------------------------------------------------------
Wed Mar  7 11:39:52 UTC 2018 - snwint@suse.com

- fix translations in blk_device_resize.rb (bsc#1081598)
- 4.0.125

-------------------------------------------------------------------
Mon Mar  5 15:47:29 UTC 2018 - jlopez@suse.com

- Guided proposal uses preferred partition table type when
  possible (e.g., all partitions are deleted).
- Part of fate#318196.
- 4.0.124

-------------------------------------------------------------------
Mon Mar  5 15:18:00 UTC 2018 - jreidinger@suse.com

- Add specialized warning when /boot/efi is on software RAID
  (bsc#1081578)
- 4.0.123

-------------------------------------------------------------------
Mon Mar  5 12:42:49 UTC 2018 - igonzalezsosa@suse.com

- AutoYaST: do not stop installation when there is not enough
  space for automatically added boot devices (bsc#1082999).

-------------------------------------------------------------------
Fri Mar  2 13:52:37 UTC 2018 - igonzalezsosa@suse.com

- AutoYaST: support to export LVM volume group and MD RAIDs
  (bsc#1081331).

-------------------------------------------------------------------
Fri Mar  2 11:59:29 UTC 2018 - ancor@suse.com

- New PReP partitions proposed by the Guided Setup are now always
  primary (bsc#1082468).
- 4.0.122

-------------------------------------------------------------------
Fri Mar  2 10:28:49 UTC 2018 - snwint@suse.com

- ensure proper hierarchy when creating btrfs subvolumes (bsc#1078732)
- 4.0.121

-------------------------------------------------------------------
Thu Mar  1 15:20:35 UTC 2018 - shundhammer@suse.com

- Use default swap priority, not 42 (bsc#1066077)
- 4.0.120

-------------------------------------------------------------------
Thu Mar  1 14:48:34 UTC 2018 - jreidinger@suse.com

- Do not crash for separate /boot which does not exists yet
  (bsc#1078774
- 4.0.119

-------------------------------------------------------------------
Thu Mar  1 08:17:01 UTC 2018 - jlopez@suse.com

- Partitioner: allow to clone a disk (part of fate#318196).
- 4.0.118

-------------------------------------------------------------------
Wed Feb 28 15:39:15 UTC 2018 - ancor@suse.com

- More reliable parsing for the hwinfo output (bsc#1082536).
- Better documentation and tests for activate callbacks.
- 4.0.117

-------------------------------------------------------------------
Wed Feb 28 14:26:21 CET 2018 - aschnell@suse.com

- adapted to new activate callbacks in libstorage-ng (see
  bsc#1082542)
- 4.0.116

-------------------------------------------------------------------
Tue Feb 27 09:47:17 UTC 2018 - igonzalezsosa@suse.com

- Keep encryption when adding a device to a LVM volume group
  (bsc#1077750).
- 4.0.115

-------------------------------------------------------------------
Tue Feb 27 01:22:48 UTC 2018 - ancor@suse.com

- Improved handling of libstorage-ng errors (bsc#1070459,
  bsc#1079228, bsc#1079817, bsc#1063059, bsc#1080554, bsc#1076776,
  bsc#1070459 and some others).
- 4.0.114

-------------------------------------------------------------------
Mon Feb 26 16:11:12 UTC 2018 - shundhammer@suse.com

- Use format(), not Ruby variable expansion for translated messages
  (bsc#1081454)
- 4.0.113

-------------------------------------------------------------------
Mon Feb 26 14:54:59 UTC 2018 - ancor@suse.com

- Partitioner: ensure a valid password is provided when encrypting
  a device (bsc#1065079).
- Increase to 8 characters the minimum size to consider an
  encryption password to be valid (same limit than yast2-storage).
- 4.0.112

-------------------------------------------------------------------
Fri Feb 23 14:57:51 UTC 2018 - jreidinger@suse.com

- Do not allow to encrypt too small partition (bsc#1065071)
- Check size for separate /boot
- 4.0.111

-------------------------------------------------------------------
Fri Feb 23 14:50:46 UTC 2018 - jlopez@suse.com

- Partitioner: prevent to modify devices used in LVM or MD RAID
  (bsc#1079827).
- 4.0.110

-------------------------------------------------------------------
Fri Feb 23 14:11:10 UTC 2018 - ancor@suse.com

- Better handling of errors during hardware probing (bsc#1070459,
  bsc#1079228, bsc#1079817, bsc#1063059, bsc#1080554, bsc#1076776,
  bsc#1070459 and some others).
- 4.0.109

-------------------------------------------------------------------
Fri Feb 23 13:42:46 UTC 2018 - jlopez@suse.com

- Avoid to write files in tests (SCR.Write) (fate#323457).

-------------------------------------------------------------------
Thu Feb 22 19:28:22 CET 2018 - aschnell@suse.com

- adapted to callback improvements in libstorage-ng (bsc#1070459
  and many others)
- 4.0.108

-------------------------------------------------------------------
Thu Feb 22 17:12:46 UTC 2018 - shundhammer@suse.com

- Added missing textdomain calls (bsc#1081454)
- 4.0.107

-------------------------------------------------------------------
Thu Feb 22 16:59:52 UTC 2018 - igonzalezsosa@suse.com

- AutoYaST: fix support to create multiple volume groups
  (bsc#1081633).
- 4.0.106

-------------------------------------------------------------------
Thu Feb 22 12:51:48 UTC 2018 - shundhammer@suse.com

- Added missing ptable type conversion (fate#323457)
- 4.0.105

-------------------------------------------------------------------
Thu Feb 22 12:02:57 UTC 2018 - shundhammer@suse.com

- Changed default partition table from MSDOS to GPT (fate#323457)
- 4.0.104

-------------------------------------------------------------------
Thu Feb 22 11:41:45 UTC 2018 - snwint@suse.com

- ensure partition name changes during the proposal process are taken
  properly into account (bsc#1078691)
- 4.0.103

-------------------------------------------------------------------
Tue Feb 21 14:35:16 UTC 2018 - jlopez@suse.com

- Use sysconfig storage file to read the default value for mount_by
   (bsc#1081198).
- Partitioner: allow to configure default value for mount_by.
- 4.0.102

-------------------------------------------------------------------
Wed Feb 21 12:29:02 UTC 2018 - ancor@suse.com

- Do not take into account unformatted DASDs as a possible target
  for installation (bsc#1071798).
- Partitioner: do not show unformatted DASDs, since they cannot
  be partitioned or used in any other way.

-------------------------------------------------------------------
Wed Feb 21 08:46:02 UTC 2018 - igonzalezsosa@suse.com

- AutoYaST: guess which filesystem type should be used for a given
  partition/logical volume when it is not specified in the profile
  (bsc#1075203).

-------------------------------------------------------------------
Tue Feb 20 16:43:31 UTC 2018 - shundhammer@suse.com

- Special handling for mount options for / and /boot/*
  in the partitioner (bsc#1080731)
- 4.0.101

-------------------------------------------------------------------
Tue Feb 20 09:43:12 UTC 2018 - ancor@suse.com

- Partitioner: bring back traditional list of mount points for both
  installation and installed system (bsc#1076167 and bsc#1081200).
- Partitioner: bring back traditional behavior of the "Operating
  System" and "Data" roles during installation (bsc#1078975 and
  bsc#1073854).
- 4.0.100

-------------------------------------------------------------------
Mon Feb 19 18:08:01 UTC 2018 - shundhammer@suse.com

- Special handling for mount options for / and /boot/*
  (bsc#1080731, bsc#1061867, bsc#1077859)
- 4.0.99

-------------------------------------------------------------------
Mon Feb 19 14:19:30 UTC 2018 - jreidinger@suse.com

- Ensure that there is always selected item in table, if it is not
  empty (bsc#1076318)
- 4.0.98

-------------------------------------------------------------------
Thu Feb 15 16:16:19 UTC 2018 - ancor@suse.com

- Adjusted the suggested and minimum sizes of all the booting
  partitions, both in the storage proposal and in the Partitioner
  validations (bsc#1076851 and fate#318196).
- 4.0.97

-------------------------------------------------------------------
Thu Feb 15 13:01:41 UTC 2018 - igonzalezsosa@suse.com

- Fix hwinfo parsing to support more than one device_file property
  (bsc#1080999)
- 4.0.96

-------------------------------------------------------------------
Thu Feb 15 12:33:23 UTC 2018 - jreidinger@suse.com

- Split detection of problematic boot scenarios into errors and
  warnings. With warnings user can continue, but not with errors.
  (bsc#1074475)
- 4.0.95

-------------------------------------------------------------------
Wed Feb 14 09:39:42 UTC 2018 - jlopez@suse.com

- PowerPC: do not require /boot partition for non-PowerNV
  (bsc#1070139).
- Partitioner: do not enforce partition id for /boot/efi
  (bsc#1078707).
- 4.0.94

-------------------------------------------------------------------
Mon Feb 12 14:17:15 UTC 2018 - snwint@suse.com

- add format options dialog (bsc#1077868)
- 4.0.93

-------------------------------------------------------------------
Mon Feb 12 13:13:35 UTC 2018 - ancor@suse.com

- More reasonable location in the disk for the partitions proposed
  to make the system bootable (bsc#1073680 and bsc#1076851).

-------------------------------------------------------------------
Fri Feb  9 19:05:17 UTC 2018 - jlopez@suse.com

- Partitioner: fix issues using transactions (bsc#1079880 and
  bsc#1079573).
- 4.0.92

-------------------------------------------------------------------
Fri Feb  9 00:51:22 UTC 2018 - ancor@suse.com

- Enable multipathd in the target system at the end of installation
  if there are multipath devices (bsc#1076183).
- Updated required version of libstorage-ng-ruby (bsc#1079541).
- 4.0.91

-------------------------------------------------------------------
Thu Feb  8 16:48:20 UTC 2018 - jlopez@suse.com

- Add class MountPoint (needed for bsc#1076305 and bsc#1066763).
- 4.0.90

-------------------------------------------------------------------
Thu Feb  8 15:42:52 UTC 2018 - ancor@suse.com

- Partitioner: fixed creation of partition tables (bsc#1078721).
- 4.0.89

-------------------------------------------------------------------
Thu Feb  8 10:47:53 UTC 2018 - ancor@suse.com

- Partitioner: fixed 'Installation Summary' section (part of
  fate#318196).
- 4.0.88

-------------------------------------------------------------------
Thu Feb  8 10:15:18 UTC 2018 - igonzalezsosa@suse.com

- AutoYaST: support additional names in the drive/device element
  (bsc#1077277).
- 4.0.87

-------------------------------------------------------------------
Wed Feb  7 16:47:58 UTC 2018 - shundhammer@suse.com

- Disabled empty pages in partitioner for the time being
  (bsc#1078849)
- 4.0.86

-------------------------------------------------------------------
Wed Feb  7 10:57:26 UTC 2018 - igonzalezsosa@suse.com

- AutoYaST: support reuse of already existing partitions as LVM
  physical volumes or MD RAIDs (bsc#1077277).
- 4.0.85

-------------------------------------------------------------------
Wed Feb  7 00:18:34 UTC 2018 - ancor@suse.com

- Partitioner: fixed 'Device Graph' section (part of fate#318196).
- 4.0.84

-------------------------------------------------------------------
Mon Feb  5 15:26:35 UTC 2018 - ancor@suse.com

- Added a new 'disk' client, alias for 'partitioner' (bsc#1078900).
- 4.0.83

-------------------------------------------------------------------
Wed Jan 31 16:06:25 UTC 2018 - shundhammer@suse.com

- Handle arbitrary mount options for /etc/fstab properly
  (bsc#1066076)
- 4.0.82

-------------------------------------------------------------------
Wed Jan 31 14:53:57 UTC 2018 - jlopez@suse.com

- Partitioner: list all LVM thin volumes to delete when an LVM thin
  pool is going to be deleted.
- Partitioner: show warning when an LVM thin pool is overcommitted
  after resizing.
- Part of fate#318196.
- 4.0.81

-------------------------------------------------------------------
Wed Jan 31 11:53:57 UTC 2018 - igonzalezsosa@suse.com

- AutoYaST: try to shrink new partitions/logical volumes
  proportionally when there is not enough space (bsc#1078418).
- 4.0.80

-------------------------------------------------------------------
Wed Jan 31 09:25:07 UTC 2018 - ancor@suse.com

- Partitioner: initial support for NFS (part of fate#318196)
- Partitioner: removed useless tmpfs option
- 4.0.79

-------------------------------------------------------------------
Tue Jan 30 12:00:27 UTC 2018 - jlopez@suse.com

- Partitioner: allow to create LVM thin pools and volumes.
- Fix transactions of devicegraphs.
- Part of fate#318196.
- 4.0.78

-------------------------------------------------------------------
Tue Jan 30 11:24:28 UTC 2018 - jlopez@suse.com

- Partitioner: improve error message when trying to remove an used
  physical volume.

-------------------------------------------------------------------
Thu Jan 25 16:00:29 UTC 2018 - shundhammer@suse.com

- Add default mount options for /etc/fstab for ext2/3/4 and vfat
  (bsc#1066076)
- 4.0.77

-------------------------------------------------------------------
Wed Jan 24 12:28:19 UTC 2018 - igonzalezsosa@suse.com

- Properly detect snapshots subvolumes (bsc#1076321 and
  bsc#1076335).
- 4.0.76

-------------------------------------------------------------------
Tue Jan 23 13:44:43 UTC 2018 - jlopez@suse.com

- Partitioner: allow to resize LVM volume groups.
- Part of fate#318196.
- 4.0.75

-------------------------------------------------------------------
Tue Jan 23 13:01:39 UTC 2018 - ancor@suse.com

- Partitioner: consider all sizes entered by the user as base of 2
  despite the units not being consistent with the International
  System. Thus, 1KB (which in the IS actually means 1000 bytes)
  becomes equivalent to 1KiB (which is 1024 bytes).

-------------------------------------------------------------------
Tue Jan 23 10:09:51 UTC 2018 - snwint@suse.com

- fix proposal dialog error when there are no disks (bsc#1057430)

-------------------------------------------------------------------
Mon Jan 22 19:33:46 UTC 2018 - jlopez@suse.com

- Avoid partitioning checks error when using old settings format.
- Needed for bsc#1059160, bsc#1055747 and bsc#1063957.

-------------------------------------------------------------------
Mon Jan 22 15:55:46 UTC 2018 - ancor@suse.com

- Partitioner: button to resize LVM logical volumes now works as
  expected (part of fate#31896).
- 4.0.74

-------------------------------------------------------------------
Mon Jan 22 13:11:32 UTC 2018 - igonzalezsosa@suse.com

- Consider all free spaces when deciding which partitions
  distribution is better (bsc#1077051).

-------------------------------------------------------------------
Thu Jan 19 12:10:29 UTC 2018 - jlopez@suse.com

- Fix TODOs labels in partitioner (bsc#1058652).
- 4.0.73

-------------------------------------------------------------------
Fri Jan 19 11:31:14 UTC 2018 - jreidinger@suse.com

- Fix subtracting arrays of devices (fixes multipath wires
  detection for bsc#1076766)
- 4.0.72

-------------------------------------------------------------------
Fri Jan 19 09:50:54 UTC 2018 - ancor@suse.com

- Partitioner: when creating partitions they are now aligned to
  hardware requirements (indispensable for DASD) and when possible
  also for optimal performance (bsc#1069860 and bsc#1072011).
- Partitioner: adjusted alignment logic during resizing to match
  the new logic used during creation.
- Partitioner: skip validation of disabled widgets in the dialog
  to select the size of a new partition.
- Partitioner: fixed a crash and one inconsistency in the dialog
  to resize an existing partition.
- 4.0.71

-------------------------------------------------------------------
Fri Jan 19 09:41:52 UTC 2018 - ancor@suse.com

- Correctly open the expert partitioner when called from the
  Kubic/CaaSP summary screen (bsc#1076732)
- 4.0.70

-------------------------------------------------------------------
Mon Jan 15 14:22:32 UTC 2018 - jlopez@suse.com

- Added sanity checks for partitioning setup.
- Partitioner: setup issues are shown to the user before continue.
  Mandatory product volumes are required according to control file.
- Part of fate#31896 and fix for bsc#1059160, bsc#1055747 and
  bsc#1063957.
- 4.0.69

-------------------------------------------------------------------
Mon Jan 15 12:51:01 UTC 2018 - ancor@suse.com

- Some code reorganization regarding alignment and resizing.
- Added to several places in the API the possibilty of using other
  alignment types, in addition to the optimal one.
- Added a (temporary) workaround to a possible bug in libstorage-ng
  regarding alignment.

-------------------------------------------------------------------
Tue Jan  9 15:36:15 UTC 2018 - lslezak@suse.cz

- Added Mountable#persistent? (needed for bsc#1073696)
- 4.0.68

-------------------------------------------------------------------
Mon Jan  8 22:16:30 UTC 2018 - ancor@suse.com

- Added Devicegraph#find_by_any_name (needed for bsc#1073254)
- 4.0.67

-------------------------------------------------------------------
Mon Jan  8 12:46:38 UTC 2018 - ancor@suse.com

- Do not try to reuse UUID and label from unformatted swap
  partitions (bsc#1071515).
- 4.0.66

-------------------------------------------------------------------
Mon Jan  8 11:52:30 UTC 2018 - igonzalezsosa@suse.com

- Force the subvolume name to be relative (related to bsc#1073548)
- 4.0.65

-------------------------------------------------------------------
Mon Jan  8 11:37:06 UTC 2018 - ancor@suse.com

- Fixed error when calculating the proposal on top of a BIOS RAID
  (bsc#1067349)

-------------------------------------------------------------------
Fri Dec 22 15:40:13 UTC 2017 - igonzalezsosa@suse.com

- AutoYaST: export the enable_snapshots element (bsc#1073544)

-------------------------------------------------------------------
Fri Dec 22 15:17:35 UTC 2017 - snwint@suse.com

- rewrite SpaceMaker::resize_and_delete! to be more human-readable
- 4.0.64

-------------------------------------------------------------------
Fri Dec 22 14:40:04 UTC 2017 - snwint@suse.com

- fix unnecessary Windows partition deletion (bsc #1066386)
- 4.0.63

-------------------------------------------------------------------
Fri Dec 22 12:35:29 UTC 2017 - snwint@suse.com

- fix logic in GuidedProposal::calculate_proposal (bsc#1058027)
- 4.0.62

-------------------------------------------------------------------
Fri Dec 22 10:26:05 UTC 2017 - igonzalezsosa@suse.com

- Do not crash when showing an unhandled partition id
  (bsc#1068087)

-------------------------------------------------------------------
Wed Dec 20 15:33:49 UTC 2017 - ancor@suse.com

- Partitioner: support for deleting an LVM volume group.
- Correct handling of orphan physical volume devices.
- Fix for bsc#106956 and part of fate#31896.
- 4.0.61

-------------------------------------------------------------------
Wed Dec 20 12:04:42 CET 2017 - aschnell@suse.com

- added obsoletes (bsc#1073645)
- 4.0.60

-------------------------------------------------------------------
Tue Dec 19 17:12:27 UTC 2017 - ancor@suse.com

- Added BlkDevice.find_by_any_name (needed for bsc#1073254)
- 4.0.59

-------------------------------------------------------------------
Tue Dec 19 14:05:33 UTC 2017 - jreidinger@suse.com

- Add DeviceGraph#find_by_name call (needed for bsc#1072908)
- 4.0.58

-------------------------------------------------------------------
Mon Dec 18 12:59:02 UTC 2017 - igonzalezsosa@suse.com

- AutoYaST: Improve disklabel element handling (bsc#1073307).
- 4.0.57

-------------------------------------------------------------------
Thu Dec 14 12:01:48 UTC 2017 - ancor@suse.com

- Fixed a recently added unit test to not rely on libstorage-ng
  sorting. Related to bsc#1049901 and part of fate#31896.
- 4.0.56

-------------------------------------------------------------------
Mon Dec 11 15:40:36 UTC 2017 - jlopez@suse.com

- Partitioner: add buttons to Hard Disks section for creating new
  partitions and editing devices.
- Part of fate#318196.
- 4.0.55

-------------------------------------------------------------------
Mon Dec 11 15:32:28 UTC 2017 - ancor@suse.com

- Improved how the proposal handles disks that are in use but don't
  have a partition table (directly formatted disks, disks that are
  direct members of an LVM or RAID, etc.).
  Preliminary fix for bsc#1071949 and bsc#1067670.
- 4.0.54

-------------------------------------------------------------------
Mon Dec 11 12:56:35 UTC 2017 - jlopez@suse.com

- Improve detection of efi and swap partitions.
- bsc#1071775 and bsc#1065234
- 4.0.53

-------------------------------------------------------------------
Fri Dec  8 17:34:17 CET 2017 - locilka@suse.com

- Fixed dependencies (yast2 >= 4.0.24) (fate#318196)
- 4.0.52

-------------------------------------------------------------------
Tue Dec  5 14:32:26 UTC 2017 - igonzalezsosa@suse.com

- AutoYaST: assign the correct partition_id to /boot/efi
  (bsc#1071167)
- 4.0.51

-------------------------------------------------------------------
Tue Dec  5 06:46:00 UTC 2017 - ancor@suse.com

- Don't trust any longer the order of any collection coming from
  libstorage-ng (related to bsc#1049901 and part of fate#31896).
- 4.0.50

-------------------------------------------------------------------
Mon Dec  4 09:02:09 UTC 2017 - jlopez@suse.com

- Partitoner: added support for resizing partitions (bsc#1057586).
- Part of fate#318196.
- 4.0.49

-------------------------------------------------------------------
Mon Dec  4 08:55:17 UTC 2017 - igonzalezsosa@suse.com

- AutoYaST does not ignore the 'enable_snapshots' setting even
  if the list of partitions is missing (bsc#1070790).
- 4.0.48

-------------------------------------------------------------------
Fri Dec  1 16:58:14 UTC 2017 - ancor@suse.com

- Rely on the new improved mechanism of libstorage-ng to sort
  devices by name. Preparation for bsc#1049901 and part of
  fate#31896.
- 4.0.47

-------------------------------------------------------------------
Fri Dec  1 15:34:11 UTC 2017 - igonzalezsosa@suse.com

- Fix boot partition detection (bsc#1070621).
- 4.0.46

-------------------------------------------------------------------
Fri Dec  1 12:27:34 UTC 2017 - igonzalezsosa@suse.com

- AutoYaST honors 'use' and 'initialize' elements even if the
  list of partitions is missing (related to bsc#1065061).
- 4.0.45

-------------------------------------------------------------------
Thu Nov 30 16:14:49 UTC 2017 - ancor@suse.com

- Partitioner: added buttons to sort the devices being added to
  an MD RAID (part of fate#318196).
- 4.0.44

-------------------------------------------------------------------
Thu Nov 30 16:13:18 UTC 2017 - igonzalezsosa@suse.com

- Do not ignore start_multipath setting (bsc#1070343).
- 4.0.43

-------------------------------------------------------------------
Wed Nov 29 13:54:41 UTC 2017 - snwint@suse.com

- adjust list of partition ids in expert partitioner (bsc#1060993,
  fate#314888)
- 4.0.42

-------------------------------------------------------------------
Tue Nov 28 13:35:34 UTC 2017 - igonzalezsosa@suse.com

- AutoYaST: honor size=max for logical volumes (bsc#1070131).
- 4.0.41

-------------------------------------------------------------------
Mon Nov 27 17:49:38 UTC 2017 - jlopez@suse.com

- Allow to work with BIOS RAIDs as regular disks (bsc#1067349).
- Allow to create partition table over directly formatted devices.
- 4.0.40

-------------------------------------------------------------------
Mon Nov 27 17:08:52 UTC 2017 - snwint@suse.com

- make PartitionTables::partition_id_supported? available
- 4.0.39

-------------------------------------------------------------------
Fri Nov 24 13:25:34 UTC 2017 - ancor@suse.com

- Fixed a problem when confirming the very same partitioning schema
  several times (bug#1069671).
- 4.0.38

-------------------------------------------------------------------
Fri Nov 24 12:23:03 UTC 2017 - igonzalezsosa@suse.com

- AutoYaST: safer handling of partition ids (bsc#1067207).
- 4.0.37

-------------------------------------------------------------------
Thu Nov 23 15:27:23 UTC 2017 - igonzalezsosa@suse.com

- AutoYaST: add support to resize partitions and logical volumes
  (bsc#1069505).
- AutoYaST: fix detection of root partition when using LVM
  (bsc#1069647).
- 4.0.36

-------------------------------------------------------------------
Thu Nov 23 13:05:31 UTC 2017 - ancor@suse.com

- Ensure that disks considered for (auto)installation are always
  sorted in a stable and consistent way based on its device name.
  Preparation for bsc#1049901 and part of fate#31896.
- 4.0.35

-------------------------------------------------------------------
Wed Nov 22 19:19:27 UTC 2017 - jlopez@suse.com

- Partitioner: added support for resizing MD RAIDs.
- Part of fate#318196.
- 4.0.34

-------------------------------------------------------------------
Wed Nov 22 17:11:41 UTC 2017 - shundhammer@suse.com

- No RAID chunk size below 64 kiB for most types of RAID
  (bsc#1065381)
- 4.0.33

-------------------------------------------------------------------
Mon Nov 20 15:40:58 UTC 2017 - shundhammer@suse.com

- Added "Create New Partition Table" in partitioner
- Part of fate#318196.
- 4.0.32

-------------------------------------------------------------------
Thu Nov 16 10:31:04 UTC 2017 - jlopez@suse.com

- Improve logging: add wrapper param for guard method and dump xml
  representation of the devicegraph to the logs.
- Part of fate#318196.
- 4.0.31

-------------------------------------------------------------------
Wed Nov 15 15:55:51 UTC 2017 - ancor@suse.com

- When proposing a partitions layout for installation, prefer
  getting big installations and arranging the partitions by their
  weights over creating adjacent partitions. Part of fate#318196.
- 4.0.30

-------------------------------------------------------------------
Tue Nov 14 15:41:21 UTC 2017 - jlopez@suse.com

- Partitioner: added support for creating volume groups.
- Part of fate#318196.
- 4.0.29

-------------------------------------------------------------------
Wed Nov  8 16:03:31 UTC 2017 - snwint@suse.com

- safer handling of partition ids (bsc#1060993
- 4.0.28

-------------------------------------------------------------------
Wed Nov  8 14:45:22 UTC 2017 - igonzalezsosa@suse.com

- AutoYaST: filter out old '@' entries when importing the list of
  subvolumes (bsc#1061253)
- 4.0.27

-------------------------------------------------------------------
Wed Nov  8 10:07:09 UTC 2017 - ancor@suse.com

- Added support in the UI of the guided setup for the new format
  of <volumes> in the control file.
- Part of fate#318196.
- 4.0.26

-------------------------------------------------------------------
Wed Nov  8 05:54:04 UTC 2017 - igonzalezsosa@suse.com

- AutoYaST: fix space distribution when partition table does not
  exist (bsc#1065061)
- AutoYaST: set partition tables type according to the profile
- 4.0.25

-------------------------------------------------------------------
Tue Nov  7 13:48:43 UTC 2017 - jlopez@suse.com

- Fix name of planned logical volumes.
- Take into account real RAM size to plan volumes.
- Add scenario tests using new partitioning settings.
- Part of fate#318196.
- 4.0.24

-------------------------------------------------------------------
Tue Nov  7 13:18:35 UTC 2017 - igonzalezsosa@suse.com

- AutoYaST: adjust the list of allowed keys in skip lists
  (bsc#1065668)
- 4.0.23

-------------------------------------------------------------------
Tue Nov  7 09:38:19 UTC 2017 - igonzalezsosa@suse.com

- AutoYaST: add support for udev links in the <device/> element
  (bsc#1066320)
- 4.0.22

-------------------------------------------------------------------
Fri Nov  3 15:11:42 UTC 2017 - igonzalezsosa@suse.com

- AutoYaST: do not remove partitions that are supposed to be reused
  (bsc#1066398).
- 4.0.21

-------------------------------------------------------------------
Fri Nov  3 15:04:24 UTC 2017 - jlopez@suse.com

- Partitioner: support for deleting md raids.
- Part of fate#318196.
- 4.0.20

-------------------------------------------------------------------
Fri Nov 03 14:27:02 CET 2017 - aschnell@suse.com

- do not query end of region if region is empty (bsc#1066290)
- 4.0.19

-------------------------------------------------------------------
Thu Nov  2 17:58:28 UTC 2017 - igonzalezsosa@suse.com

- AutoYaST: query hardware information on skip lists (bsc#1065668).
- AutoYaST: support multi-valued keys on skip lists.
- AutoYaST: do not crash when no suitable disk for installation
  is found.
- 4.0.18

-------------------------------------------------------------------
Wed Nov  1 09:11:23 UTC 2017 - jlopez@suse.com

- Partitioner: support for deleting logical volumes.
- Part of fate#318196.
- 4.0.17

-------------------------------------------------------------------
Wed Nov  1 08:23:17 UTC 2017 - igonzalezsosa@suse.com

- AutoYaST: do not crash when an unknown key is used in a
  skip list (bsc#1065670).
- 4.0.16

-------------------------------------------------------------------
Tue Oct 31 12:14:18 UTC 2017 - igonzalezsosa@suse.com

- AutoYaST: fix reuse of partitions (bsc#1060637).
- AutoYaST: improve error handling when trying to reuse a partition
  fails.
- AutoYaST: when a problem is detected while creating a proposal,
  register in which section it was found.
- AutoYaST: register an issue when a proposal does not contain
  a root (/) partition.
- 4.0.15

-------------------------------------------------------------------
Mon Oct 30 13:32:02 UTC 2017 - ancor@suse.com

- Added an option in the installer to run the expert partitioner
  with the current storage layout as starting point.
- Possible fix for bsc#1055644 and part of fate#318196.
- 4.0.14

-------------------------------------------------------------------
Fri Oct 27 11:33:55 UTC 2017 - jsrain@suse.cz

- Limit maximal proposed size of EFI partition (bsc#1062775)
- 4.0.13

-------------------------------------------------------------------
Thu Oct 26 15:30:53 UTC 2017 - ancor@suse.com

- Partitioner: small adjustments in the verifications performed
  before running some wizards.

-------------------------------------------------------------------
Wed Oct 25 17:28:48 UTC 2017 - jlopez@suse.com

- Partitioner: allow to work with multipath devices.
- bsc#1058373 and bsc#1028853.
- Part of fate#318196.
- 4.0.12

-------------------------------------------------------------------
Wed Oct 25 13:12:37 UTC 2017 - igonzalezsosa@suse.com

- Add support to clone subvolumes when using AutoYaST (bsc#1064875)
- 4.0.11

-------------------------------------------------------------------
Wed Oct 25 12:32:58 CEST 2017 - snwint@suse.de

- adjust control.xml documentation
- 4.0.10

-------------------------------------------------------------------
Mon Oct 23 17:53:27 UTC 2017 - jlopez@suse.com

- Partitioner: show only option to create vg when there are no vgs.
- Part of fate#318196.
- 4.0.9

-------------------------------------------------------------------
Mon Oct 23 17:14:01 CEST 2017 - snwint@suse.de

- have volumes in control.xml proposed by default (fate#318196)
- 4.0.8

-------------------------------------------------------------------
Fri Oct 20 17:28:16 UTC 2017 - jlopez@suse.com

- Partitioner: support for creating logical volumes.
- Part of fate#318196.
- 4.0.7

-------------------------------------------------------------------
Thu Oct 19 14:27:49 UTC 2017 - igonzalezsosa@suse.com

- AutoYaST: add basic support for error handling
- AutoYaST: handle 'size: auto' correctly
- 4.0.6

-------------------------------------------------------------------
Thu Oct 19 13:05:35 UTC 2017 - jsrain@suse.cz

- During installation, mount efivarfs in /mnt/sys/firmware/efivars
  if present in inst-sys (bsc#1063063)
- 4.0.5

-------------------------------------------------------------------
Tue Oct 17 16:45:21 CEST 2017 - shundhammer@suse.de

- Terminate extra space distribution loop if nothing could be
  distributed anymore (bsc#1063392)
- 4.0.4

-------------------------------------------------------------------
Tue Oct 17 11:25:03 UTC 2017 - snwint@suse.com

- finalize control.xml description (fate#318196)
- 4.0.3

-------------------------------------------------------------------
Mon Oct 16 10:02:24 UTC 2017 - jlopez@suse.com

- Add strategies to try an initial valid proposal, even changing
  settings when necessary.
- Part of fate#318196.
- 4.0.2

-------------------------------------------------------------------
Tue Oct 10 11:11:59 UTC 2017 - jlopez@suse.com

- Adapt proposal to work with new format of proposal settings.
- Part of fate#318196.
- 4.0.1

-------------------------------------------------------------------
Mon Oct  9 12:29:13 UTC 2017 - igonzalezsosa@suse.com

- AutoYaST: proper handling of the 'use' element allowing to
  delete a set of partitions (bsc#1061042)
- AutoYaST: support for mkfs_options, fstopt and mount_by elements
  (bsc#1061289)
- 4.0.0

-------------------------------------------------------------------
Fri Oct  6 07:11:35 UTC 2017 - jlopez@suse.com

- Added support for reading new format of proposal settings.
- Part of fate#318196.
- 3.3.27

-------------------------------------------------------------------
Thu Oct  5 14:38:22 UTC 2017 - ancor@suse.com

- Partitioner: don't return to the summary screen after each
  operation.
- Partitioner: speedup the refresh time after each operation (by
  not querying the hostname again).
- Both part of fate#318196.
- 3.3.26

-------------------------------------------------------------------
Wed Oct  4 17:28:24 CEST 2017 - shundhammer@suse.de

- Added disk.desktop file for partitioner (bsc#1059528)
- 3.3.25

-------------------------------------------------------------------
Wed Oct  4 12:11:11 UTC 2017 - snwint@suse.com

- separate planning strategies from DevicesPlanner into
  DevicesPlannerStrategies module
- 3.3.24

-------------------------------------------------------------------
Tue Oct  3 07:06:32 UTC 2017 - ancor@suse.com

- Partitioner: buttons to edit the filesystem in RAID and LVM LV.
- Partitioner: correct positioning of some buttons.
- Partitioner: allow to mount several swap devices.
- All part of fate#318196.
- 3.3.23

-------------------------------------------------------------------
Fri Sep 29 15:06:42 UTC 2017 - ancor@suse.com

- Partitioner: option to create an MD RAID (part of fate#318196).
- 3.3.22

-------------------------------------------------------------------
Fri Sep 29 10:54:54 UTC 2017 - jlopez@suse.com

- Fix validation when trying to create a partition with custom
  size (bsc#1060864).
- 3.3.21

-------------------------------------------------------------------
Tue Sep 26 16:47:44 CEST 2017 - shundhammer@suse.de

- Implemented simple proposal for CASP (bsc#1058736)
- 3.3.20

-------------------------------------------------------------------
Mon Sep 25 10:44:42 CEST 2017 - snwint@suse.de

- updated installer hacks document: ssh key import works

-------------------------------------------------------------------
Fri Sep 22 15:20:51 UTC 2017 - jlopez@suse.com

- Avoid to reuse small efi partitions (bsc#1056640).
- 3.3.19

-------------------------------------------------------------------
Thu Sep 21 14:54:28 UTC 2017 - ancor@suse.com

- More backwards-compatible behavior when formatting partitions in
  the expert partitioner.
- Checkbox to enable snapshots for "/" in the expert partitioner.
- Both part of fate#318196
- 3.3.18

-------------------------------------------------------------------
Tue Sep 19 07:26:06 UTC 2017 - ancor@suse.com

- Improved creation and modification of partitions in the Expert
  Partitioner (bsc#1057869, bsc#1057874).
- Added button to define the Btrfs subvolumes directly during
  creation or modification.
- 3.3.17

-------------------------------------------------------------------
Wed Sep 13 14:44:52 UTC 2017 - jreidinger@suse.com

- add all full udev links and helper to list them all
  (useful for fixing bsc#1057604)
- 3.3.16

-------------------------------------------------------------------
Wed Sep 13 14:03:00 UTC 2017 - snwint@suse.com

- don't limit uefi to x86_64 (bsc#1056629)
- 3.3.15

-------------------------------------------------------------------
Tue Sep 12 15:54:47 UTC 2017 - jlopez@suse.com

- Fix proposal to not try to create more than 3 partitions in a
  DASD partition table (bsc#1058052).
- 3.3.14

-------------------------------------------------------------------
Thu Sep  7 14:28:28 UTC 2017 - schubi@suse.de

- AutoYaST: Temporary workaround to avoid crash when size 'auto'
  (which is still not supported) is used (bnc#1056182).
- 3.3.13

-------------------------------------------------------------------
Thu Sep  7 13:45:07 UTC 2017 - jlopez@suse.com

- Fix partitioner bug creating partition with custom size
  (bsc#1057049)
- 3.3.12

-------------------------------------------------------------------
Thu Sep  7 08:34:59 UTC 2017 - ancor@suse.com

- AutoYaST: support for Btrfs snapshots (part of fate#318196).
- 3.3.11

-------------------------------------------------------------------
Wed Sep  6 15:33:27 UTC 2017 - jlopez@suse.com

- Fix bug when formatting with expert partitioner (bsc#1057405).
- 3.3.10

-------------------------------------------------------------------
Wed Sep  6 14:59:46 UTC 2017 - igonzalezsosa@suse.com

- Ignore case when parsing sizes (bsc#1056715 and bsc#1055913).
- 3.3.9

-------------------------------------------------------------------
Tue Sep  5 17:24:37 CEST 2017 - schubi@suse.de

- AutoYaST: Handle sizes without unit correctly. (bnc#1056168)
- 3.3.8

-------------------------------------------------------------------
Tue Sep  5 06:00:08 UTC 2017 - ancor@suse.com

- Create Btrfs in the guided setup if requested to do so (part of
  fate#318196).
- 3.3.7

-------------------------------------------------------------------
Wed Aug 30 15:44:35 UTC 2017 - jlopez@suse.com

- Added overall summary for the expert partitioner.
- Part of fate#318196
- 3.3.6

-------------------------------------------------------------------
Mon Aug 23 19:33:27 UTC 2017 - jlopez@suse.com

- Added methods to save user data into libstorage-ng objects.
- Added subvolume shadowing control to the expert partitioner.
- Added mount point validation to the expert partitioner.
- Removed Planned::BtrfsSubvolume class.
- Part of fate#318196
- 3.3.5

-------------------------------------------------------------------
Mon Aug 21 22:47:04 UTC 2017 - knut.anderssen@suse.com

- Added support for legacy filesystems (fate#323394).
- 3.3.4

-------------------------------------------------------------------
Mon Aug 21 13:40:03 CEST 2017 - snwint@suse.de

- adjust package description in spec file

-------------------------------------------------------------------
Mon Aug 21 10:20:59 UTC 2017 - ancor@suse.com

- When displaying partition ids to the user, use names that are
  more similar to old yast-storage (part of fate#318196).
- 3.3.3

-------------------------------------------------------------------
Fri Aug 18 08:56:36 UTC 2017 - knut.anderssen@suse.com

- ReiserFS is not allowed anymore, it was already removed in SLE 12
  for new installations and was only supported for upgrades.
  (fate#323394)
- 3.3.2

-------------------------------------------------------------------
Wed Aug 16 10:24:07 UTC 2017 - ancor@suse.com

- Added deactivation of virtual devices (multipath, LVM, etc.)
  to the public API.
- Initial management of Btrfs subvolumes in the expert partitioner.
- Both as part of fate#318196
- 3.3.1

-------------------------------------------------------------------
Mon Jul 24 16:17:03 UTC 2017 - jlopez@suse.com

- Removed temporary StorageManager API.
- 0.1.32

-------------------------------------------------------------------
Thu Jul 20 14:54:17 UTC 2017 - ancor@suse.com

- Added pop-up to ask the user about multipath activation.

-------------------------------------------------------------------
Thu Jul 20 10:45:36 UTC 2017 - ancor@suse.com

- Added Btrfs subvolumes support to the AutoYaST customized
  partitioning.

-------------------------------------------------------------------
Tue Jul 18 11:43:26 UTC 2017 - ancor@suse.com

- Adjusted the guided proposal to work properly on scenarios with
  DM RAIDs.

-------------------------------------------------------------------
Mon Jul 17 09:07:39 UTC 2017 - ancor@suse.com

- Adjusted the guided proposal to work properly on scenarios with
  Multipath I/O.

-------------------------------------------------------------------
Wed Jul 12 15:37:16 UTC 2017 - ancor@suse.com

- Replaced the original prototype of the expert partitioner with
  the one coming from yast2-partitioner.
- Added #supported_fstab_options and #default_partition_id methods
  to Y2Storage::Filesystems::Type.
- Removed Y2Storage::DevicesLists and not longer needed modules
  from Y2Storage::Refinements
- 0.1.31

-------------------------------------------------------------------
Tue Jul 11 11:18:06 UTC 2017 - jreidinger@suse.com

- Added PartitionId#to_human_string and PartitionId::formattable?
- 0.1.30

-------------------------------------------------------------------
Thu Jul  6 08:11:59 UTC 2017 - gsouza@suse.com

- Added verifications for disk in network.
- 0.1.29

-------------------------------------------------------------------
Tue Jul  4 14:29:40 UTC 2017 - jlopez@suse.com

- Added new class Y2Storage::Proposal::Base.
- Proper assignment of default values for new proposals.
- 0.1.28

-------------------------------------------------------------------
Tue Jul  4 08:32:12 UTC 2017 - ancor@suse.com

- Added AutoinstProfile::PartitioningSection which allows to export
  the current system (or any other devicegraph) to an AutoYaST
  profile (only plain partitions supported so far).
- 0.1.27

-------------------------------------------------------------------
Mon Jul  3 15:50:43 UTC 2017 - jlopez@suse.com

- Adapt proposal to different situations (disable home, snapshots,
  etc)
- 0.1.26

-------------------------------------------------------------------
Mon Jul  3 13:36:17 UTC 2017 - jreidinger@suse.com

- add LvmVg#basename
- add PartitionTables::Base#delete_all_partitions
- add logger to all devices
- add LvmVg#name
- 0.1.25

-------------------------------------------------------------------
Tue Jun 27 15:05:52 UTC 2017 - igonzalezsosa@suse.com

- Add LVM support for AutoYaST partitioning (bsc#1044697).
- 0.1.24

-------------------------------------------------------------------
Tue Jun 27 09:04:58 UTC 2017 - ancor@suse.com

- More robust Y2Storage::StorageManager#probe

-------------------------------------------------------------------
Mon Jun 26 11:56:23 UTC 2017 - jreidinger@suse.com

- Added Y2Storage::MdParity#to_human_string and
  Y2Storage::MdLevel#to_human_string
- 0.1.23

-------------------------------------------------------------------
Mon Jun 26 08:56:07 UTC 2017 - aschnell@suse.com

- Added Y2Storage::Md wrapper
- 0.1.22

-------------------------------------------------------------------
Mon Jun 19 12:30:46 UTC 2017 - mvidner@suse.com

- Added Y2Storage::DiskSize#human_floor, Y2Storage::Region#size
- 0.1.21

-------------------------------------------------------------------
Mon Jun 19 08:33:19 UTC 2017 - igonzalezsosa@suse.com

- AutoinstProposal is loaded with the rest of the proposal
  classes when 'y2storage' is required.
- 0.1.20

-------------------------------------------------------------------
Mon Jun 19 06:58:54 UTC 2017 - jilopez@localhost

- Adjustments to DASD to ensure the proposal works as expected
  in such devices.
- Added Devicegraph#disk_devices to get all DASDs and disks.
- DASD support added to YAML reader and writer.

-------------------------------------------------------------------
Fri Jun 16 12:47:40 UTC 2017 - igonzalezsosa@suse.com

- Add basic support for AutoYaST customized partitioning
  (only plain partitions are supported)
- 0.1.19

-------------------------------------------------------------------
Thu Jun 15 07:17:28 UTC 2017 - jreidinger@suse.com

- Add new method StorageManager.fake_from_xml for easy loading
  of xml device graphs

-------------------------------------------------------------------
Wed Jun 14 20:21:27 CEST 2017 - aschnell@suse.com

- added probe function to StorageManager
- 0.1.18

-------------------------------------------------------------------
Thu Jun  8 09:36:29 UTC 2017 - ancor@suse.com

- Added new method BlkDevice#to_be_formatted? (needed by
  yast2-partitioner).
- 0.1.17

-------------------------------------------------------------------
Tue Jun  6 17:57:16 CEST 2017 - shundhammer@suse.de

- Don't insist on installing filesystem support packages that
  are not available in any repo (bsc#1039830)
- 0.1.16

-------------------------------------------------------------------
Thu Jun  1 10:27:25 UTC 2017 - ancor@suse.com

- Fixed a bug in LvmLv#stripe_size=

-------------------------------------------------------------------
Mon May 22 10:58:24 UTC 2017 - ancor@suse.com

- Refactored the proposal code in preparation for the AutoYaST
  implementation. Removed PlannedVolume and PlannedVolumesList
  classes in favor of new more specific classes in the Planned
  namespace.
- Fixed the proposal to never propose subvolumes that would be
  shadowed by another proposed device.

-------------------------------------------------------------------
Wed May 17 11:53:56 UTC 2017 - jreidinger@suse.com

- Add to Y2Storage::PartitionTables::Type#to_human_string
- 0.1.15

-------------------------------------------------------------------
Thu May  4 13:21:28 CEST 2017 - schubi@suse.de

- Added SCR agent .etc.mtab again until we have a proper
  alternative for it (still needed in yast2-users).
- 0.1.14

-------------------------------------------------------------------
Thu May  4 09:07:44 UTC 2017 - ancor@suse.com

- Changelog entry to document stuff that was left behind.
  See below.
- Installation proposal now generates Btrfs subvolumes when needed
  (according to control.xml and a fallback list).
- Improved and fully functional Guided Setup.
- Added new fields to ProposalSettings and renamed others (xxx_size
  instead of xxx_disk_size). Similar changes in PlannedVolume.
- New smaller and more convenient API for DiskAnalyzer.
- Many documentation (Yardoc) improvements and fixes.
- Added dummy activate callbacks (for activating a previous LUKS).
- The installer now saves a xml representation of the probed and
  staging devicegraphs before proceeding with the installation.
- New API for accessing the libstorage objects from Ruby:
  * New classes in the Y2Storage namespace offering a wrapper around
    the corresponding libstorage classes and enums: Actiongraph,
    AlignPolicy, BlkDevice, BtrfsSubvolume, Dasd, DasdFormat,
    DasdType, DataTransport, Device, Devicegraph, Disk, Encryption,
    LvmLv, LvmPv, LvmVg, Mountable, Partition, PartitionId,
    PartitionType, Partitionable, Region and ResizeInfo.
  * Mixins StorageClassWrapper and StorageEnumWrapper to define more
    wrappers as needed.
  * Removed EnumMappings.
  * Removed most refinements in Y2Storage, functionality moved to
    the new classes.
  * Marked DevicesList as deprecated.
  * Marked some refinements as deprecated.

-------------------------------------------------------------------
Tue Apr 25 08:50:10 UTC 2017 - jreidinger@suse.com

- add Gpt#pmbr_boot(?/=) methods for protective MBR
- 0.1.13

-------------------------------------------------------------------
Thu Mar 23 08:18:36 UTC 2017 - jilopez@localhost

- Adapted prepdisk client to work in update mode.

-------------------------------------------------------------------
Tue Mar 21 17:11:37 CET 2017 - schubi@suse.de

- Added to_s in ProposalSettings

-------------------------------------------------------------------
Thu Mar  9 12:47:11 UTC 2017 - ancor@suse.com

- Partially adjust the proposal settings according to control.xml.

-------------------------------------------------------------------
Fri Mar  3 12:30:12 UTC 2017 - ancor@suse.com

- Improved the EnumMappings module.
- 0.1.12

-------------------------------------------------------------------
Thu Feb 16 11:37:57 UTC 2017 - ancor@suse.com

- Improvements in the devicegraph query interface: added an
  EncryptionLists class and adapted all the other classes to take
  several encryption-related scenarios into account.
- 0.1.11

-------------------------------------------------------------------
Wed Feb  8 13:19:24 UTC 2017 - ancor@suse.com

- Added a prototype of the "Guided Setup" wizard to configure the
  proposal settings.

-------------------------------------------------------------------
Wed Jan 25 14:35:38 UTC 2017 - ancor@suse.com

- Proper management of completely empty disks (no partition table,
  no file-system and no LVM PV) in the proposal.
- Improved FreeDiskSpace and Disk#free_spaces to correctly handle
  disks without partition table.
- 0.1.10

-------------------------------------------------------------------
Thu Jan 19 10:54:22 CET 2017 - shundhammer@suse.de

- Install storage-related software packages as needed: Migrated
  UsedStorageFeatures to storage-ng and added PackageHandler
- 0.1.9

-------------------------------------------------------------------
Tue Jan 17 12:07:18 UTC 2017 - ancor@suse.com

- Improved StorageManager that complies to the Singleton pattern
  and includes a revision counter for the staging devicegraph.
- 0.1.8

-------------------------------------------------------------------
Mon Jan 16 12:27:03 UTC 2017 - ancor@suse.com

- Added 'fstab_options' key to the YAML representation of the
  devicegraphs used for testing.
- 0.1.7

-------------------------------------------------------------------
Thu Jan  5 15:27:02 UTC 2017 - ancor@suse.com

- Y2Storage::DiskAnalyzer - distinguish disks with no MBR gap
  (0 bytes gap) from cases where the MBR gap is not applicable.
  This fixes the proposal for some LVM scenarios with legacy boot.

-------------------------------------------------------------------
Fri Dec 23 12:44:24 UTC 2016 - ancor@suse.com

- Removed unused ProposalDemo client (kind of obsoleted by
  Dialogs::InstDiskProposal)

-------------------------------------------------------------------
Wed Dec 21 12:01:32 UTC 2016 - ancor@suse.com

- Improvements in the devicegraph query interface
  (DisksLists#with_name_or_partition)
- 0.1.6

-------------------------------------------------------------------
Tue Dec 20 06:39:28 UTC 2016 - ancor@suse.com

- Fixed partitioning proposal to not fail when trying to create
  very small partitions (like bios_boot), to work better with uneven
  spaces (not divisible by the minimal grain) and to reduce the
  gaps between partitions.

-------------------------------------------------------------------
Wed Dec 14 16:01:00 UTC 2016 - ancor@suse.com

- Write more precise information in the logs (DiskSize#to_s)

-------------------------------------------------------------------
Tue Dec 13 11:11:20 UTC 2016 - ancor@suse.com

- Proposal does not try to set the boot flag if not supported
  (for example, GPT partition tables)

-------------------------------------------------------------------
Fri Dec  9 10:30:33 UTC 2016 - aschnell@suse.com

- Adapted to several changes in libstorage-ng

-------------------------------------------------------------------
Fri Nov 25 16:39:13 UTC 2016 - ancor@suse.com

- Improvements in the LVM-based proposal

-------------------------------------------------------------------
Tue Nov 22 15:32:41 UTC 2016 - ancor@suse.com

- Improvements in Refinements::DevicegraphLists

-------------------------------------------------------------------
Tue Nov 22 12:28:39 UTC 2016 - ancor@suse.com

- Convenience method to check for GPT
- Several methods added to most of the DevicesLists classes
- 0.1.5

-------------------------------------------------------------------
Thu Oct 27 12:49:59 UTC 2016 - ancor@suse.com

- Better management of LVM partitions in Proposal::SpaceMaker

-------------------------------------------------------------------
Thu Oct 27 13:46:39 CEST 2016 - aschnell@suse.com

- mount special filesystems in target during installation

-------------------------------------------------------------------
Wed Oct 26 12:26:58 UTC 2016 - ancor@suse.com

- LVM classes added to Refinements::DevicegraphLists

-------------------------------------------------------------------
Wed Oct 12 13:38:38 UTC 2016 - cwh@suse.com

- Use own textdomain (storage-ng instead of storage) (bsc#1004050)
- 0.1.4

-------------------------------------------------------------------
Fri Sep 30 14:05:08 UTC 2016 - ancor@suse.com

- Added new inst_prepdisk client - first version in which the
  installer commits the changes to the target disk(s).
- 0.1.3

-------------------------------------------------------------------
Tue Sep 27 06:00:45 UTC 2016 - ancor@suse.com

- More reusable DiskAnalyzer.
- Use libstorage mechanisms to check for windows partitions.
- Added new minimalistic inst_disk_proposal client.
- 0.1.2

-------------------------------------------------------------------
Mon Aug  1 13:11:13 UTC 2016 - ancor@suse.com

- Namespaces adapted to avoid conflicts with old yast2-storage
  and to follow the new YaST convention.
- 0.1.1

-------------------------------------------------------------------
Thu Feb 25 16:35:57 CET 2016 - aschnell@suse.com

- initial package with yast2-storage-ng, successor of yast2-storage
<|MERGE_RESOLUTION|>--- conflicted
+++ resolved
@@ -1,41 +1,40 @@
 -------------------------------------------------------------------
-<<<<<<< HEAD
-Mon May 11 07:48:59 UTC 2020 - Steffen Winterfeldt <snwint@suse.com>
-
-- remove obsolete proposal_settings_editable (bsc#1171423)
-- 4.3.4
-
--------------------------------------------------------------------
-Wed Apr 29 08:26:48 UTC 2020 - Steffen Winterfeldt <snwint@suse.com>
-
-- add x-initrd.attach option to crypttab if needed (bsc#1168465)
-- 4.3.3
-
--------------------------------------------------------------------
-Thu Apr 23 14:32:38 UTC 2020 - Steffen Winterfeldt <snwint@suse.com>
-
-- update /etc/crypttab status properly (bsc#1118977)
-- 4.3.2
-
--------------------------------------------------------------------
-Wed Apr 22 13:29:05 CEST 2020 - aschnell@suse.com
-
-- disallow to edit LVM cache pools (related to bsc#1099744)
-- 4.3.1
-
--------------------------------------------------------------------
-Fri Apr 17 15:08:48 UTC 2020 - David Diaz <dgonzalez@suse.com>
-
-- Fix the severity of some boot checks, making them warnings
-  instead of errors.
-=======
 Tue May 12 11:08:12 UTC 2020 - Ancor Gonzalez Sosa <ags@localhost>
 
 - Partitioner: fixed a crash when libstorage-ng fails to report
   the block device of an LVM PV, which is a consequence of a wrong
   multipath setup (bsc#1170216).
-- 4.2.109
->>>>>>> bbd76cdd
+- 4.3.5
+
+-------------------------------------------------------------------
+Mon May 11 07:48:59 UTC 2020 - Steffen Winterfeldt <snwint@suse.com>
+
+- remove obsolete proposal_settings_editable (bsc#1171423)
+- 4.3.4
+
+-------------------------------------------------------------------
+Wed Apr 29 08:26:48 UTC 2020 - Steffen Winterfeldt <snwint@suse.com>
+
+- add x-initrd.attach option to crypttab if needed (bsc#1168465)
+- 4.3.3
+
+-------------------------------------------------------------------
+Thu Apr 23 14:32:38 UTC 2020 - Steffen Winterfeldt <snwint@suse.com>
+
+- update /etc/crypttab status properly (bsc#1118977)
+- 4.3.2
+
+-------------------------------------------------------------------
+Wed Apr 22 13:29:05 CEST 2020 - aschnell@suse.com
+
+- disallow to edit LVM cache pools (related to bsc#1099744)
+- 4.3.1
+
+-------------------------------------------------------------------
+Fri Apr 17 15:08:48 UTC 2020 - David Diaz <dgonzalez@suse.com>
+
+- Fix the severity of some boot checks, making them warnings
+  instead of errors.
 
 -------------------------------------------------------------------
 Fri Apr 17 11:45:31 UTC 2020 - Ancor Gonzalez Sosa <ancor@suse.com>
