-------------------------------------------------------------------
<<<<<<< HEAD
Thu Sep 30 11:21:19 UTC 2021 - José Iván López González <jlopez@suse.com>
=======
Thu Oct 14 14:19:03 UTC 2021 - David Diaz <dgonzalez@suse.com>

- Fix (un)masking systemd units by using the systemctl --plain
  flag for getting an output without status glyphs (bsc#1191347).
- 4.3.56

-------------------------------------------------------------------
Fri Oct  1 16:43:29 UTC 2021 - José Iván López González <jlopez@suse.com>
>>>>>>> 9d6bb99b

- Recommend to install libyui-qt-graph package (bsc#1191109) in
  order to offer the View/Device Graphs menu option.
- 4.4.8

-------------------------------------------------------------------
Thu Aug  5 12:19:04 UTC 2021 - José Iván López González <jlopez@suse.com>

- Improve detection of devices that contain an installation
  repository (bsc#1185694).
- 4.4.7

-------------------------------------------------------------------
Tue Jun 15 10:21:16 UTC 2021 - Imobach Gonzalez Sosa <igonzalezsosa@suse.com>

- Fix the Comment entry in the desktop file so the tooltip
  in the control center is properly translated (bsc#1187270).
- 4.4.6

-------------------------------------------------------------------
Mon Jun  7 09:26:58 UTC 2021 - Steffen Winterfeldt <snwint@suse.com>

- ensure mount options are not doubled (bsc#1186298)
- 4.4.5

-------------------------------------------------------------------
Fri Jun  4 12:12:49 UTC 2021 - Steffen Winterfeldt <snwint@suse.com>

- try harder matching device names (bsc#1186268)
- 4.4.4

-------------------------------------------------------------------
Thu May 20 08:42:54 UTC 2021 - Knut Anderssen <kanderssen@suse.com>

- Make the 'Change Used Devices' menu item translatable
  (bsc#1185060).
- 4.4.3

-------------------------------------------------------------------
Sun May 16 08:11:46 UTC 2021 - Dirk Müller <dmueller@suse.com>

- only list specific files installed in common directories (metainfo,
  icons, fillupdir)

- 4.4.2 (bsc#1186066, bsc#1184786)

-------------------------------------------------------------------
Thu May  6 08:00:23 UTC 2021 - Martin Vidner <mvidner@suse.com>

- Display pathnames correctly in a Right-to-Left context
  (bsc#1128091).
- 4.4.1

-------------------------------------------------------------------
Tue Apr 20 13:51:55 UTC 2021 - Ladislav Slezák <lslezak@suse.cz>

- 4.4.0 (bsc#1185510)

-------------------------------------------------------------------
Tue Mar 30 10:31:55 UTC 2021 - José Iván López González <jlopez@suse.com>

- Avoid to call private methods over self because it raises an
  exception with ruby < 2.7 (related to bsc#1180723).
- 4.3.50

-------------------------------------------------------------------
Wed Mar 17 16:21:09 UTC 2021 - José Iván López González <jlopez@suse.com>

- Round-down the number of physical extends according to the
  stripes of the logical volume (bsc#1180723).
- Add extra validations when creating a striped volume and when
  editing the physical volumes.
- 4.3.49

-------------------------------------------------------------------
Thu Mar 11 00:01:59 UTC 2021 - David Diaz <dgonzalez@suse.com>

- Stop using the question mark icon in the recursive deletion
  confirm dialog (bsc#1183088).
- 4.3.48

-------------------------------------------------------------------
Tue Mar  9 16:40:38 UTC 2021 - José Iván López González <jlopez@suse.com>

- Partitioner: allow to define the file system label (bsc#1183220).
- 4.3.47

-------------------------------------------------------------------
Wed Feb 25 16:26:55 UTC 2021 - Ancor Gonzalez Sosa <ancor@suse.com>

- Improved mechanism to detect whether _netdev is needed for a
  given disk: use its driver as extra criterion (bsc#1176140).
- 4.3.46

-------------------------------------------------------------------
Thu Feb 25 09:20:13 UTC 2021 - Ancor Gonzalez Sosa <ancor@suse.com>

- Partitioner: extended the text of the help to cover the new menu
  and the general navigation (related to bsc#1181590).
- 4.3.45

-------------------------------------------------------------------
Fri Feb 19 13:21:35 UTC 2021 - José Iván López González <jlopez@suse.com>

- Partitioner: ask for recursively unmounting affected devices when
  deleting a device (bsc#1171310).
- 4.3.44

-------------------------------------------------------------------
Thu Feb 11 14:16:57 UTC 2021 - Ancor Gonzalez Sosa <ancor@suse.com>

- Partitioner: in general, collapse branches of the tables only if
  they contain Btrfs snapshots (related to bsc#1181464).
- 4.3.43

-------------------------------------------------------------------
Thu Feb  4 14:17:09 UTC 2021 - Ancor Gonzalez Sosa <ancor@suse.com>

- Partitioner: stop offering LVM pools as possible base devices
  for bcache devices and for multi-device btrfs (bsc#1170044).
- 4.3.42

-------------------------------------------------------------------
Thu Jan 28 17:07:25 UTC 2021 - Ancor Gonzalez Sosa <ancor@suse.com>

- AutoYaST UI: improved visualization of some partition sections
  in the left tree (related to jsc#SLE-11308).
- 4.3.41

-------------------------------------------------------------------
Mon Jan 25 11:52:18 UTC 2021 - José Iván López González <jlopez@suse.com>

- Partitioner: fix typo calling to popup (bsc#1181348).
- 4.3.40

-------------------------------------------------------------------
Fri Jan 22 15:37:00 UTC 2021 - José Iván López González <jlopez@suse.com>

- Partitioner: show used devices for MD BIOS RAID (bsc#1181300).
- 4.3.39

-------------------------------------------------------------------
Thu Jan 21 12:20:34 UTC 2021 - José Iván López González <jlopez@suse.com>

- Partitioner: properly set subvolume limit when creating a new
  subvolume (bsc#1181205).
- 4.3.38

-------------------------------------------------------------------
Thu Jan 14 13:40:54 UTC 2021 - Ancor Gonzalez Sosa <ancor@suse.com>

- Partitioner: removed warning for too small EFI system partition.
- Proposal: reuse pre-existing EFI partition even if it's small
- Related to bsc#1177358, bsc#1170625 and bsc#1119318.
- 4.3.37

-------------------------------------------------------------------
Tue Jan 12 12:59:07 UTC 2021 - Ancor Gonzalez Sosa <ancor@suse.com>

- Added API methods to get the preferred name to reference a block
  device or its filesystem (jsc#SLE-17081, also related to
  bsc#1177926 and bsc#1169874).
- 4.3.36

-------------------------------------------------------------------
Tue Dec 22 13:09:47 UTC 2020 - Ancor Gonzalez Sosa <ancor@suse.com>

- Partitioner: do not allow to modify the path of Btrfs subvolumes
  (bsc#1180182)
- 4.3.35

-------------------------------------------------------------------
Mon Dec 21 12:29:43 UTC 2020 - David Diaz <dgonzalez@suse.com>

- Storage: pre-generates an UUID for every swap device the
  installer plans to create (related to jsc#SLE-17081, bsc#1169874,
  and bsc#1177926).
- 4.3.34

-------------------------------------------------------------------
Fri Dec 18 12:35:39 UTC 2020 - Imobach Gonzalez Sosa <igonzalezsosa@suse.com>

- AutoYaST: setting the 'quotas' element to 'false' disables
  subvolumes quotas, no matter whether the 'referenced_limit'
  was specified or not (related to jsc#SLE-7742).
- 4.3.33

-------------------------------------------------------------------
Thu Dec 17 11:31:34 UTC 2020 - Ancor Gonzalez Sosa <ancor@suse.com>

- Fixed deletion of dependant devicegraph nodes (bsc#1179590)
- 4.3.32

-------------------------------------------------------------------
Tue Dec 15 15:56:44 UTC 2020 - José Iván López González <jlopez@suse.com>

- AutoYaST: added management of tmpfs file systems (jsc#SLE-11308).
- 4.3.31

-------------------------------------------------------------------
Tue Dec 15 13:34:29 UTC 2020 - Ancor Gonzalez Sosa <ancor@suse.com>

- Do not enforce installation of packages that are not strictly
  needed (bsc#1065588).
- Partitioner: improved calculation of which packages need to be
  installed in the running system (bsc#1168077).

-------------------------------------------------------------------
Thu Dec 10 16:45:41 UTC 2020 - Imobach Gonzalez Sosa <igonzalezsosa@suse.com>

- AutoYaST: add support for Btrfs quotas (jsc#SLE-7742).
- 4.3.29

-------------------------------------------------------------------
Thu Dec 10 08:45:09 UTC 2020 - José Iván López González <jlopez@suse.com>

- Partitioner: do not show summary when there are no actions to
  perform (bsc#1179829).
- 4.3.28

-------------------------------------------------------------------
Fri Dec  4 08:57:17 UTC 2020 - José Iván López González <jlopez@suse.com>

- Fix unit tests (related to jsc#SLE-11308).
- 4.3.27

-------------------------------------------------------------------
Thu Dec  3 09:28:34 UTC 2020 - Ancor Gonzalez Sosa <ancor@suse.com>

- Partitioner: added management of tmpfs file systems (related to
  jsc#SLE-11308).
- 4.3.26

-------------------------------------------------------------------
Wed Dec  2 11:49:57 UTC 2020 - José Iván López González <jlopez@suse.com>

- Use Yast::Kernel.propose_hibernation? (related to jsc#SLE-12280).
- 4.3.25

-------------------------------------------------------------------
Thu Nov 26 15:29:54 UTC 2020 - Ancor Gonzalez Sosa <ancor@suse.com>

- Y2Storage wrapper for the new Tmpfs class from libstorage-ng
  (related to jsc#SLE-11308)

-------------------------------------------------------------------
Wed Nov 25 12:13:14 UTC 2020 - José Iván López González <jlopez@suse.com>

- Partitioner: improve support for Btrfs subvolumes, related to
  bsc#996598, bsc#1175139, bsc#1161408, bsc#1004783, bsc#1067505.
- Partitioner: add support for Btrfs quotas (jsc#SLE-7742).
- 4.3.24

-------------------------------------------------------------------
Tue Nov 24 14:07:12 UTC 2020 - Ancor Gonzalez Sosa <ancor@suse.com>

- Partitioner: fixed a crash when 'Do not format' is selected for a
  device that used to be part of a Btrfs (bsc#1179100).
- 4.3.23

-------------------------------------------------------------------
Fri Nov 20 12:53:43 UTC 2020 - Josef Reidinger <jreidinger@suse.com>

- print properly help to avoid accidental opening of module by bash
  completion (bsc#1172340)
- 4.3.22

-------------------------------------------------------------------
Wed Nov 18 16:30:03 UTC 2020 - Stefan Hundhammer <shundhammer@suse.com>

- Improved error handling for mounting /sys/firmware/efi/efivars
  (bsc#1174029):
  - Also check in /proc/filesystems if efivarfs is supported
  - Don't throw exception if a mount fails, just display a warning
- 4.3.21

-------------------------------------------------------------------
Wed Nov 11 14:44:26 UTC 2020 - Martin Vidner <mvidner@suse.com>

- Untranslated error message in 'Edit Btrfs subvolumes'/
  'Add subvolume' (bsc#1130822)
- Detect missing textdomain during unit testing.
- 4.3.20

-------------------------------------------------------------------
Thu Nov  5 10:26:55 UTC 2020 - Stefan Hundhammer <shundhammer@suse.com>

- Disable "Device" menu items for NFS shares
  (related to jsc#PM-73, jsc#SLE-7742, jsc#SLE-15283)
- 4.3.19

-------------------------------------------------------------------
Wed Nov  4 09:21:55 UTC 2020 - Ancor Gonzalez Sosa <ancor@suse.com>

- Proposal: adjusted the size and format of the EFI partition
  (bsc#1177358, bsc#1170625, bsc#1119318).
- 4.3.18

-------------------------------------------------------------------
Fri Oct 30 11:58:50 UTC 2020 - Ancor Gonzalez Sosa <ancor@suse.com>

- Partitioner: revamped user interface (related to jsc#PM-73,
  jsc#SLE-7742, jsc#SLE-15283).
- 4.3.17

-------------------------------------------------------------------
Tue Oct 20 15:36:03 UTC 2020 - Stefan Hundhammer <shundhammer@suse.com>

- Added $LIBSTORAGE_IGNORE_PROBE_ERRORS environment variable
  to ignore storage probing errors (bsc#1177332)
- 4.3.16
-------------------------------------------------------------------
Wed Aug 26 10:08:03 UTC 2020 - Imobach Gonzalez Sosa <igonzalezsosa@suse.com>

- Unify profile element paths (bsc#1175680).
- 4.3.15

-------------------------------------------------------------------
Thu Aug  6 12:00:08 UTC 2020 - Ancor Gonzalez Sosa <ancor@suse.com>

- AutoinstProposal now properly reports the proposal as failed when
  it fails to find the disks (bsc#1174469)
- 4.3.14

-------------------------------------------------------------------
Wed Aug  5 15:06:26 UTC 2020 - Ancor Gonzalez Sosa <ancor@suse.com>

- Proposal: fixed detection of shadowed subvolumes for roles using
  separate LVM volume groups for each filesystem (bsc#1174475).
- 4.3.13

-------------------------------------------------------------------
Fri Jul 17 11:44:48 UTC 2020 - David Diaz <dgonzalez@suse.com>

- Partitioner: fix stripes size reported for thin LVs.
- Partitioner: do not show stripes size when its value is zero.

-------------------------------------------------------------------
Tue Jul  7 10:57:59 UTC 2020 - David Diaz <dgonzalez@suse.com>

- Partitioner: fix and improve the information shown for each
  type of LVM logical volumes.
- Partitioner: makes visible the relationship between an LVM
  snapshot and its original logical volume (related to
  bsc#1120410).
- Partitioner: warn the user before performing certain actions
  on an LVM snapshot.
- 4.3.12

-------------------------------------------------------------------
Fri Jul  3 12:31:39 UTC 2020 - José Iván López González <jlopez@suse.com>

- AutoYaST: delegate to initial guided proposal when no partitions
  are defined in the profile (bsc#1173610).
- AutoYaST: fix enable_snapshots option.
- 4.3.11

-------------------------------------------------------------------
Tue Jun 30 09:18:15 CEST 2020 - aschnell@suse.com

- install nvme-cli if NVMe devices are present (bsc#1172866)
- 4.3.10

-------------------------------------------------------------------
Fri Jun 26 14:02:34 UTC 2020 - Ancor Gonzalez Sosa <ancor@suse.com>

- Ensure consistent removal of LVM snapshots when the origin LV
  is deleted (related to bsc#1120410).
- 4.3.9

-------------------------------------------------------------------
Wed Jun 10 14:26:28 UTC 2020 - David Diaz <dgonzalez@suse.com>

- Partitioner: does not warn the user when the BIOS Boot partition
  is missing in a XEN guest.

-------------------------------------------------------------------
Thu May 19 15:22:56 CEST 2020 - schubi@suse.de

- AutoYaST: Cleanup/improve issue handling (bsc#1171335).
- 4.3.8

-------------------------------------------------------------------
Mon May 18 15:15:02 CEST 2020 - aschnell@suse.com

- added translation for new resize blocking reason (bsc#1172164)
- 4.3.7

-------------------------------------------------------------------
Fri May 15 09:17:09 UTC 2020 - Steffen Winterfeldt <snwint@suse.com>

- ensure crypttab entries use correct mount_by variant (bsc#1165702)
- 4.3.6

-------------------------------------------------------------------
Tue May 12 11:08:12 UTC 2020 - Ancor Gonzalez Sosa <ags@localhost>

- Partitioner: fixed a crash when libstorage-ng fails to report
  the block device of an LVM PV, which is a consequence of a wrong
  multipath setup (bsc#1170216).
- 4.3.5

-------------------------------------------------------------------
Mon May 11 07:48:59 UTC 2020 - Steffen Winterfeldt <snwint@suse.com>

- remove obsolete proposal_settings_editable (bsc#1171423)
- 4.3.4

-------------------------------------------------------------------
Wed Apr 29 08:26:48 UTC 2020 - Steffen Winterfeldt <snwint@suse.com>

- add x-initrd.attach option to crypttab if needed (bsc#1168465)
- 4.3.3

-------------------------------------------------------------------
Thu Apr 23 14:32:38 UTC 2020 - Steffen Winterfeldt <snwint@suse.com>

- update /etc/crypttab status properly (bsc#1118977)
- 4.3.2

-------------------------------------------------------------------
Wed Apr 22 13:29:05 CEST 2020 - aschnell@suse.com

- disallow to edit LVM cache pools (related to bsc#1099744)
- 4.3.1

-------------------------------------------------------------------
Fri Apr 17 15:08:48 UTC 2020 - David Diaz <dgonzalez@suse.com>

- Fix the severity of some boot checks, making them warnings
  instead of errors.

-------------------------------------------------------------------
Fri Apr 17 11:45:31 UTC 2020 - Ancor Gonzalez Sosa <ancor@suse.com>

- Proposal: in the initial attempt, consider only a reasonable
  number of disks (bsc#1154070).
- Proposal: speed up the initial attempt when "allocate_volume_mode"
  is set to "device" in the control file (part of jsc#SLE-7238).
- 4.3.0

-------------------------------------------------------------------
Wed Apr 15 11:10:16 UTC 2020 - Steffen Winterfeldt <snwint@suse.com>

- rework VFAT mount option handling (bsc#1161771)

-------------------------------------------------------------------
Mon Apr 06 09:14:25 CEST 2020 - aschnell@suse.com

- allow to disable LUKS activation (bsc#1162545)
- 4.2.107

-------------------------------------------------------------------
Fri Apr  3 14:18:30 UTC 2020 - Ancor Gonzalez Sosa <ancor@suse.com>

- Partitioner: fixed a crash when some devices are modified both
  before and after reprobing the hardware (bsc#1168325).
- 4.2.106

-------------------------------------------------------------------
Wed Apr  1 12:27:01 UTC 2020 - Ancor Gonzalez Sosa <ancor@suse.com>

- Never add the _netdev option to fstab for the root mount point
  (bsc#1165937).
- 4.2.105

-------------------------------------------------------------------
Fri Mar 27 13:14:08 UTC 2020 - Ancor Gonzalez Sosa <ancor@suse.com>

- Reverted the changes done to support the calculation of udev
  links from yast2-bootloader, since the changes in that module
  were also reverted. See previous entries for versions 4.2.90
  and 4.2.102.
- Related to bsc#1167779, bsc#1166096 and bsc#1151075.
- 4.2.104

-------------------------------------------------------------------
Thu Mar 26 15:18:33 CET 2020 - aschnell@suse.com

- Reanimate saving USED_FS_LIST (bsc#1161533).
- 4.2.103

-------------------------------------------------------------------
Wed Mar 25 07:23:03 UTC 2020 - Ancor Gonzalez Sosa <ancor@suse.com>

- Extend and improve the API to get udev names for a block device
  (needed for bsc#1166096).
- 4.2.102

-------------------------------------------------------------------
Mon Mar 23 17:36:02 UTC 2020 - David Diaz <dgonzalez@suse.com>

- Prevents to put /boot in a bcache (bsc#1165903).
- 4.2.101

-------------------------------------------------------------------
Fri Mar 20 12:25:12 UTC 2020 - Imobach Gonzalez Sosa <igonzalezsosa@suse.com>

- AutoYaST: show an error when no suitable components are found
  for Bcache, Btrfs multi-devices filesystems, and RAID devices
  (bsc#1167053).
- 4.2.100

-------------------------------------------------------------------
Thu Mar 19 11:16:31 UTC 2020 - Ancor Gonzalez Sosa <ancor@suse.com>

- Partitioner: do not allow to clone a partition table to another
  device with a different block size (bsc#1166363)
- 4.2.99

-------------------------------------------------------------------
Wed Mar 18 16:37:28 UTC 2020 - Ancor Gonzalez Sosa <ancor@suse.com>

- Restricted the scenarios in which software-defined RAIDs are
  eligible as target devices for the proposal. Do it only in systems
  with EFI (bsc#1166258).
- 4.2.98

-------------------------------------------------------------------
Fri Mar 13 14:02:15 UTC 2020 - Steffen Winterfeldt <snwint@suse.com>

- write nocow attribute correctly into YAML
- 4.2.97

-------------------------------------------------------------------
Thu Mar 12 11:51:13 UTC 2020 - Imobach Gonzalez Sosa <igonzalezsosa@suse.com>

- AutoYaST: report the user when conflicting attributes are set
  in a partition section (i.e., mount, raid_name, lvm_group,
  btrfs_name, bcache_backing_for and bcache_caching_for)
  (bsc#1165907).
- 4.2.96

-------------------------------------------------------------------
Wed Mar 11 12:53:13 UTC 2020 - Ancor Gonzalez Sosa <ancor@suse.com>

- Usability improvements when asking the user to install packages
  during the probing phase (related to bsc#1140040).
- More flexible API for PackageHandler and related classes
- More libstorage-ng "storage features" now recognized and handled
  if needed: UF_DASD, UF_BITLOCKER, UF_JFS, UF_F2FS, UF_EXFAT.
- Partitioner: better error reporting when the installation of
  needed packages fails.
- 4.2.95

-------------------------------------------------------------------
Mon Mar  9 09:53:50 UTC 2020 - Imobach Gonzalez Sosa <igonzalezsosa@suse.com>

- AutoYaST: show an error when no suitable physical volumes are
  found for a given volume group (bsc#1162043).
- AutoYaST: do not append a suffix to LVM Volume Group names unless it
  is needed (bsc#1115749).
- 4.2.94

-------------------------------------------------------------------
Thu Mar  5 10:23:24 UTC 2020 - José Iván López González <jlopez@suse.com>

- Fix unit tests for the progress dialog added in version 4.2.82
  (related to bsc#1135366).
- 4.2.93

-------------------------------------------------------------------
Tue Mar  3 12:56:34 UTC 2020 - Imobach Gonzalez Sosa <igonzalezsosa@suse.com>

- AutoYaST: export the 'disklabel' attribute for software RAID
  devices.
- AutoYaST: include a 'partitions' section when exporting an
  unpartitioned software RAID which is not used as a filesystem
  (bsc#1159201).
- 4.2.92

-------------------------------------------------------------------
Fri Feb 28 17:05:15 UTC 2020 - José Iván López González <jlopez@suse.com>

- Partitioner: allow to select APQNs when encrypting with pervasive
  encryption (jsc#SLE-7376).
- 4.2.91
-------------------------------------------------------------------
Thu Feb 20 16:02:54 UTC 2020 - José Iván López González <jlopez@suse.com>

- Add API methods to get preferred mount by option and the
  associated device path.
- 4.2.90

-------------------------------------------------------------------
Thu Feb 20 14:37:41 CET 2020 - aschnell@suse.com

- allow to install packages needed for probing
- 4.2.89

-------------------------------------------------------------------
Wed Feb 19 10:49:56 UTC 2020 - Ancor Gonzalez Sosa <ancor@suse.com>

- Proposal: fixed the infinite loop when trying to create a new
  partition out of the candidate devices (related to bsc#1161331
  and bsc#1161678).
- 4.2.88

-------------------------------------------------------------------
Tue Feb 18 15:04:21 UTC 2020 - José Iván López González <jlopez@suse.com>

- Partitioner: do no show button for editing devices when the
  device cannot be used as block device (bsc#1163597).
- Revert changes from 4.2.85.
- 4.2.87

-------------------------------------------------------------------
Tue Feb 18 11:59:05 UTC 2020 - Ancor Gonzalez Sosa <ancor@suse.com>

- Initial Guided Proposal: place the boot-related partitions in
  the device choosen for root, even if it's a software RAID
  (bsc#1161331, bsc#1161678).
- 4.2.86

-------------------------------------------------------------------
Tue Feb 18 10:26:02 UTC 2020 - José Iván López González <jlopez@suse.com>

- Partitioner: do not allow to edit a device when the device cannot
  be used as block device (bsc#1163597).
- 4.2.85

-------------------------------------------------------------------
Wed Feb 12 09:53:44 CET 2020 - aschnell@suse.com

- added texts for RAID1C3 and RAID1C4 as required by
  gh#openSUSE/libstorage-ng#706 (related to jsc#SLE-3877)
- 4.2.84

-------------------------------------------------------------------
Wed Feb  5 12:38:51 UTC 2020 - David Diaz <dgonzalez@suse.com>

- Partitioner: usability improved by remembering the last active
  tab and selected device per page (bsc#1159883).
- 4.2.83

-------------------------------------------------------------------
Tue Feb  4 12:09:51 UTC 2020 - José Iván López González <jlopez@suse.com>

- Partitioner: add a new progress dialog instead of simply closing
  when applying the changes in a running system (bsc#1135366).
- 4.2.82

-------------------------------------------------------------------
Fri Jan 31 16:49:28 UTC 2020 - Ancor Gonzalez Sosa <ancor@suse.com>

- Partitioner: the button to delete all partitions does no longer
  fail for devices containing logical partitions (bsc#1162290).
- 4.2.81

-------------------------------------------------------------------
Tue Jan 29 10:00:18 UTC 2020 - Christopher Hofmann <cwh@suse.com>

- Added package requirement for UF_PLAIN_ENCRYPTION (bsc#1160773)
- 4.2.80

-------------------------------------------------------------------
Tue Jan 28 20:20:50 CET 2020 - aschnell@suse.com

- also mask swap units in mask-systemd-units (bsc#1152545)
- 4.2.79

-------------------------------------------------------------------
Fri Jan 24 14:08:28 CET 2020 - aschnell@suse.com

- reduce min height of dialogs (bsc#1161651)
- drop noatime, acl and xattr options in "Fstab Options" dialog
  (bsc#1135723)
- change mount by method to combobox in "Fstab Options" dialog
  (bsc#1135723)
- 4.2.78

-------------------------------------------------------------------
Thu Jan 23 15:56:36 UTC 2020 - Ancor Gonzalez Sosa <ancor@suse.com>

- Avoided crash when libstorage-ng provides a non-UTF string as
  partition id (bsc#1161442).
- 4.2.77

-------------------------------------------------------------------
Tue Jan 21 12:11:46 UTC 2020 - aschnell@suse.com

- added warning before resizing block devices which were probed
  empty (related to bsc#1159318)
- 4.2.76

-------------------------------------------------------------------
Tue Jan 21 11:34:31 UTC 2020 - Ancor Gonzalez Sosa <ancor@suse.com>

- Guided Setup: enforced a consistent width for both password
  fields (bsc#1161202)
- 4.2.75

-------------------------------------------------------------------
Fri Jan 17 14:54:37 UTC 2020 - David Diaz <dgonzalez@suse.com>

- Partitioner: make it possible to directly work with devices
  from the overview/system page (related to fate#318196).
- 4.2.74

-------------------------------------------------------------------
Thu Jan 16 11:48:39 UTC 2020 - José Iván López González <jlopez@suse.com>

- Improve integration with yast2-nfs-client.
- Related bugs: bsc#1006815, bsc#1151426.
- 4.2.73

-------------------------------------------------------------------
Wed Jan 15 22:07:30 CET 2020 - aschnell@suse.com

- treat partitions with BitLocker as Windows (related to
  bsc#1159318)
- 4.2.72

-------------------------------------------------------------------
Tue Jan 14 20:52:30 CET 2020 - aschnell@suse.com

- use udevadm in /usr/bin instead of /sbin (bsc#1160890)
- use absolute paths in mask-systemd-units
- 4.2.71

-------------------------------------------------------------------
Tue Jan 14 09:54:08 CET 2020 - aschnell@suse.com

- do not allow block sizes bigger than the system page size when
  creating xfs (bsc#1111668)
- check inode size depending on block size when creating xfs
- 4.2.70

-------------------------------------------------------------------
Thu Jan 09 12:45:00 CET 2020 - aschnell@suse.com

- disallow to mount BitLocker (related to bsc#1159318)
- 4.2.69

-------------------------------------------------------------------
Tue Jan  7 09:10:11 UTC 2020 - José Iván López González <jlopez@suse.com>

- Use partition id names defined by libstorage-ng.
- 4.2.68

-------------------------------------------------------------------
Mon Dec 23 08:29:03 CET 2019 - aschnell@suse.com

- Improved sorting by device name and size in tables (bsc#1140018)
- 4.2.67

-------------------------------------------------------------------
Fri Dec 20 16:20:29 UTC 2019 - Ancor Gonzalez Sosa <ancor@suse.com>

- Fixed an error when applying fallback_max_size_lvm in some corner
  cases (bsc#1075990).
- 4.2.66

-------------------------------------------------------------------
Thu Dec 19 14:22:49 UTC 2019 - Imobach Gonzalez Sosa <igonzalezsosa@suse.com>

- AutoYaST: use the multipath device when the 'device' element
  points to one of its wires (bsc#1159081).
- 4.2.65

-------------------------------------------------------------------
Tue Dec 17 12:48:40 UTC 2019 - Josef Reidinger <jreidinger@suse.com>

- Wrap long details message when error happens (bsc#1085468)
- 4.2.64

-------------------------------------------------------------------
Fri Dec 13 16:37:32 UTC 2019 - Ancor Gonzalez Sosa <ancor@suse.com>

- Improved support for Raspberry Pi in the Guided Proposal: now it
  also works without preexisting firmware partition (jsc#SLE-7298)
- 4.2.63

-------------------------------------------------------------------
Wed Dec 11 15:19:00 UTC 2019 - José Iván López González <jlopez@suse.com>

- Show device name when activating a LUKS device (related to
  bsc#1125774).
- 4.2.62

-------------------------------------------------------------------
Tue Dec 10 15:32:05 UTC 2019 - José Iván López González <jlopez@suse.com>

- Generate encryption names according to the mount point of the
  encryption device (bsc#1125774).
- 4.2.61

-------------------------------------------------------------------
Wed Dec  4 12:17:37 UTC 2019 - José Iván López González <jlopez@suse.com>

- Improve detection of Windows systems (related to bsc#1135341).
- 4.2.60

-------------------------------------------------------------------
Wed Nov 27 13:53:57 UTC 2019 - Christopher Hofmann <cwh@suse.com>

- Set passno to 2 for the ESP (bsc#1135523)
- 4.2.59

-------------------------------------------------------------------
Mon Nov 25 12:21:07 UTC 2019 - José Iván López González <jlopez@suse.com>

- Detect root mount point probed as inactive (e.g., as result of a
  snapshot rollback without rebooting the system).
- Related to bsc#1124581.
- 4.2.58

-------------------------------------------------------------------
Thu Nov 21 16:10:22 UTC 2019 - Ancor Gonzalez Sosa <ancor@suse.com>

- Fixed a wrong check that was preventing the installation of some
  needed packages (bsc#1151148).
- 4.2.57

-------------------------------------------------------------------
Thu Nov 14 16:23:39 UTC 2019 - Ancor Gonzalez Sosa <ancor@suse.com>

- Propagate the noauto, nofail and _netdev options from fstab
  to crypttab (needed for jsc#SLE-7687).
- Add the _netdev option to fstab for mount points on top of a
  network-based device like iSCSI or FCoE (jsc#SLE-7687).
- 4.2.56

-------------------------------------------------------------------
Tue Nov 12 11:27:38 UTC 2019 - Imobach Gonzalez Sosa <igonzalezsosa@suse.com>

- AutoYaST: allow to inject settings for the guided proposal
  (related to boo#1156539).
- 4.2.55

-------------------------------------------------------------------
Wed Nov  6 11:49:35 UTC 2019 - Imobach Gonzalez Sosa <igonzalezsosa@suse.com>

- AutoYaST: do not repeat filesystem related information when
  cloning multidevice Btrfs filesystems (bsc#1148578).
- AutoYaST: do not export the enable_snapshots element for drives
  which do not contain the root filesystem.
- 4.2.54

-------------------------------------------------------------------
Wed Oct 30 09:55:48 UTC 2019 - Imobach Gonzalez Sosa <igonzalezsosa@suse.com>

- AutoYaST: add support to set the encryption method (related to
  jsc#SLE-7376).
- 4.2.53

-------------------------------------------------------------------
Mon Oct 28 14:22:24 CET 2019 - aschnell@suse.com

- fix creation of secure key for new partitions (bsc#1154267)
- 4.2.52

-------------------------------------------------------------------
Wed Oct 23 11:51:58 UTC 2019 - Imobach Gonzalez Sosa <igonzalezsosa@suse.com>

- AutoYaST: consider CT_DMMULTIPATH an alias of CT_DISK (related
  to bsc#1130988).
- 4.2.51

-------------------------------------------------------------------
Fri Oct 18 21:01:14 UTC 2019 - Imobach Gonzalez Sosa <igonzalezsosa@suse.com>

- Fix translation of some encryption related widgets (bsc#1154364).
- 4.2.50

-------------------------------------------------------------------
Fri Oct 18 15:20:01 UTC 2019 - Imobach Gonzalez Sosa <igonzalezsosa@suse.com>

- Avoid false warning about booting from LUKS2 in s390
  (related to jsc#SLE-7376).

-------------------------------------------------------------------
Wed Oct 16 14:09:42 UTC 2019 - Ancor Gonzalez Sosa <ancor@suse.com>

- If a given device cannot be mounted by the method configured as
  default, try to find the most stable alternative instead of just
  using the device kernel name (bsc#1151075).
- Improved support for volatile encryption (related to
  jsc#SLE-7376).
- Partitioner: more accurate mount_by options in Fstab Options.
- 4.2.49

-------------------------------------------------------------------
Wed Oct 16 11:40:56 UTC 2019 - Imobach Gonzalez Sosa <igonzalezsosa@suse.com>

- Set sector size to 4k for encrypted devices which underlying
  device is, at least, 4k too (jsc#SLE-7376).
- 4.2.48

-------------------------------------------------------------------
Fri Oct 11 14:26:23 CEST 2019 - aschnell@suse.com

- Added translation for new enum value RB_PASSWORD_REQUIRED
  (bsc#1153871).
- 4.2.47

-------------------------------------------------------------------
Fri Oct  4 11:07:07 UTC 2019 - Ancor Gonzalez Sosa <ancor@suse.com>

- AutoYaST: do not include the uuid field in the <partition>
  sections when cloning a system (bsc#1148477, bsc#1152535).
- 4.2.46

-------------------------------------------------------------------
Thu Oct  3 16:58:02 UTC 2019 - Ancor Gonzalez Sosa <ancor@suse.com>

- AutoYaST: do not fail if the uuid is specified for a new
  filesystem (bsc#1148477, bsc#1152535).
- AutoYaST: partitions and logical volumes to be reused can now be
  found by uuid (bsc#1148477, bsc#1152535).

-------------------------------------------------------------------
Wed Oct  2 13:35:42 UTC 2019 - David Diaz <dgonzalez@suse.com>

- Partitioner: fix the type column value for Ext3/4 filesystems
  with an external journal (bsc#1145841).
- Do not crash when importing mount points from a multi-device
  filesystem.
- 4.2.45

-------------------------------------------------------------------
Wed Oct  2 08:46:10 UTC 2019 - Ancor Gonzalez Sosa <ancor@suse.com>

- At the end of installation, copy the pervasive encryption keys
  to the zkey repository of the target system (jsc#SLE-7376).
- 4.2.44

-------------------------------------------------------------------
Tue Oct 01 11:19:20 CEST 2019 - aschnell@suse.com

- implemented detection of pervasive encryption (for jsc#SLE-7376)
- 4.2.43

-------------------------------------------------------------------
Wed Sep 25 08:09:53 UTC 2019 - José Iván López González <jlopez@suse.com>

- Partitioner: allow encrypting swap with protected and secure
  keys (part of jsc#SLE-7376).
- Partitioner: allow importing mount points from encrypted swap
  with protected and secure keys.
- 4.2.42

-------------------------------------------------------------------
Mon Sep 23 11:08:38 UTC 2019 - David Diaz <dgonzalez@suse.com>

- Partitioner: allows encrypting volumes using pervasive
  encryption (jsc#SLE-7376).
- 4.2.41

-------------------------------------------------------------------
Thu Sep 19 07:57:35 UTC 2019 - David Diaz <dgonzalez@suse.com>

- Partitioner: allow creating encrypted swap with random
  password (bsc#1088641).
- Partitioner: allow importing mount points from encrypted swap
  with random password.
- Storage: fix an encryption type inconsistency (bsc#1151079).
- 4.2.40

-------------------------------------------------------------------
Tue Sep 17 14:41:01 UTC 2019 - Steffen Winterfeldt <snwint@suse.com>

- add warning if /boot is on a LUKS2 encrypted partition
- 4.2.39

-------------------------------------------------------------------
Thu Sep  5 15:03:50 UTC 2019 - Ancor Gonzalez Sosa <ancor@suse.com>

- Partitioner: better handling of existing encryptions, including
  the possibility of reusing them (related to jsc#SLE-7376).

-------------------------------------------------------------------
Wed Sep 04 14:46:12 CEST 2019 - aschnell@suse.com

- added translation for new EncryptionType::PLAIN (bsc#1088641)
- 4.2.38

-------------------------------------------------------------------
Fri Aug 30 09:25:52 UTC 2019 - Steffen Winterfeldt <snwint@suse.com>

- bind-mount /run from inst-sys to target system during install (bsc#1136463)
- 4.2.37

-------------------------------------------------------------------
Wed Aug 28 15:13:44 UTC 2019 - Ancor Gonzalez Sosa <ancor@suse.com>

- Partitioner: display encryption type (related to jsc#SLE-7376).
- 4.2.36

-------------------------------------------------------------------
Thu Aug 22 12:58:12 CEST 2019 - schubi@suse.de

- Using rb_default_ruby_abi tag in the spec file in order to
  handle several ruby versions (bsc#1146403).
- 4.2.35

-------------------------------------------------------------------
Wed Aug 21 11:11:06 UTC 2019 - Steffen Winterfeldt <snwint@suse.com>

- log all ng proposal settings
- 4.2.34

-------------------------------------------------------------------
Sat Aug 10 22:00:06 UTC 2019 - David Diaz <dgonzalez@suse.com>

- Initial Guided Proposal: added support to make the proposal
  using all candidates devices, without trying all possible set
  of settings for each individual device first (related to
  jsc#SLE-7238).
- 4.2.33

-------------------------------------------------------------------
Thu Aug  8 10:37:33 UTC 2019 - José Iván López González <jlopez@suse.com>

- AutoYaST: allow to create a Bcache without a caching device.
- AutoYaST: allow to create a Bcache over a LVM Logical Volume.
- bsc#1139783
- 4.2.32

-------------------------------------------------------------------
Wed Aug  7 09:29:06 UTC 2019 - Steffen Winterfeldt <snwint@suse.com>

- fix NilClass issue when calculating proposal on RAID (bsc#1139808)
- 4.2.31

-------------------------------------------------------------------
Mon Jul 29 21:52:18 CEST 2019 - aschnell@suse.com

- Fixed exception when removing devices from btrfs (bsc#1142669)
- Sort selected devices in LVM VG and btrfs dialog by name
- 4.2.30

-------------------------------------------------------------------
Thu Jul 18 15:11:15 UTC 2019 - Ancor Gonzalez Sosa <ancor@suse.com>

- Fixed some errors calculating the initial proposal, before the
  user has executed the Guided Setup (related to jsc#SLE-7238).
- 4.2.29

-------------------------------------------------------------------
Mon Jul 15 13:32:36 UTC 2019 - Stefan Hundhammer <shundhammer@suse.com>

- Complain if user attempts to put /boot on a thin LVM or a BCache
  (bsc#1134130)
- 4.2.28

-------------------------------------------------------------------
Fri Jul 12 12:24:36 UTC 2019 - David Diaz <dgonzalez@suse.com>

- Guided Setup: added support for the new control file option
  "allocate_volume_mode". When set to "device", this option allows
  the user to specify a device per each volume (part of
  jsc#SLE-7238).
- 4.2.27

-------------------------------------------------------------------
Wed Jul 10 11:31:18 UTC 2019 - José Iván López González <jlopez@suse.com>

- Add execute permissions to test files (bsc#1141006).

-------------------------------------------------------------------
Tue Jul  9 14:15:16 UTC 2019 - José Iván López González <jlopez@suse.com>

- For Z Systems, the option to enlarge swap for suspend is always
  disabled by default, independently of its value in the control
  file (part of jsc#SLE-6926).
- 4.2.26

-------------------------------------------------------------------
Tue Jul  9 13:20:26 UTC 2019 - Stefan Hundhammer <shundhammer@suse.com>

- AutoYaST: Fixed typo in filesystem type that caused a crash
  (bsc#1136272)
- 4.2.25

-------------------------------------------------------------------
Mon Jul  8 11:52:43 UTC 2019 - José Iván López González <jlopez@suse.com>

- AutoYaST: do not delete related partitions if they are not
  specifically requested (related to bsc#1096760).
- 4.2.24

-------------------------------------------------------------------
Fri Jul  5 14:04:00 UTC 2019 - José Iván López González <jlopez@suse.com>

- Proposal: add control file option to make configurable to resize
  and delete partitions (part of jsc#SLE-7238).
- 4.2.23

-------------------------------------------------------------------
Mon Jul  1 11:12:13 UTC 2019 - José Iván López González <jlopez@suse.com>

- Partitioner: fix importing mount points from a multi-device
  Btrfs filesystem (bsc#1137997).
- 4.2.22

-------------------------------------------------------------------
Mon Jul  1 10:28:48 UTC 2019 - Josef Reidinger <jreidinger@suse.com>

- adopt new rubocop to be able to use the latest ruby features
  (bsc#1139270)
- 4.2.21

-------------------------------------------------------------------
Tue Jun 18 10:56:58 UTC 2019 - ancor@suse.com

- Proposal: initial support for several separate LVM volume groups
  (part of jsc#SLE-7238).
- 4.2.20

-------------------------------------------------------------------
Mon Jun 10 11:54:40 UTC 2019 - José Iván López González <jlopez@suse.com>

- AutoYaST: add support for multi-device Btrfs filesystems.
- Part of jsc#SLE-3877.
- 4.2.19

-------------------------------------------------------------------
Fri May 31 12:40:29 UTC 2019 - Stasiek Michalski <hellcp@mailbox.org>

- Add metainfo (fate#319035)
- Revamp spec
- Replace GenericName with Comment
-4.2.18

-------------------------------------------------------------------
Fri May 17 14:59:50 UTC 2019 - ancor@suse.com

- AutoYaST: do not ask for a reusable filesystem when it's not
  really needed (bsc#1134330).
- 4.2.17

-------------------------------------------------------------------
Thu May 16 10:38:16 UTC 2019 - José Iván López González <jlopez@suse.com>

- Partitioner: allow to resize devices used by a multi-device
  Btrfs filesystem (part of jsc#SLE-3877).
- 4.2.16

-------------------------------------------------------------------
Mon May 13 14:08:14 UTC 2019 - Steffen Winterfeldt <snwint@suse.com>

- guided proposal frees space from existing multidevice btrfs properly
  (bsc#1096760); the same for raid using partitions
- 4.2.15

-------------------------------------------------------------------
Fri May 10 12:31:21 UTC 2019 - Ancor Gonzalez Sosa <ancor@suse.com>

- Partitioner: button to delete Btrfs filesystems.
- Partitioner: prevent edition of block devices that are part of
  a multi-device Btrfs.
- Part of jsc#SLE-3877.
- 4.2.14

-------------------------------------------------------------------
Wed May  8 11:59:39 UTC 2019 - José Iván López González <jlopez@suse.com>

- Partitioner: added option for creating Btrfs filesystems (single-
  and multidevice).
- Partitioner: added option for editing devices used by a Btrfs.
- Part of jsc#SLE-3877.
- 4.2.13

-------------------------------------------------------------------
Thu May  2 09:49:02 UTC 2019 - David Diaz <dgonzalez@suse.com>

- Partitioner: fix the Btrfs filesystem icon used in "Type" column.
- Partitioner: improve the value for the "Type" column when a volume
  group does not have name.
- Partitioner: fix the device name for a multidevice filesystem.
- Partitioner: do not show label nor mount point for devices used by
  a multidevice filesystem.
- Part of jsc#SLE-3877.
- 4.2.12

-------------------------------------------------------------------
Thu May  2 09:21:50 UTC 2019 - ancor@suse.com

- Partitioner: fixes in the navigation tree (bsc#1133686).
- 4.2.11

-------------------------------------------------------------------
Tue Apr 30 12:30:12 UTC 2019 - David Diaz <dgonzalez@suse.com>

- Partitioner: unify the "Type" and "FS Type" columns.
- Partitioner: show multidevice filesystems in the system section.
- Part of jsd#SLE-3877.
- 4.2.10

-------------------------------------------------------------------
Tue Apr 30 07:46:10 UTC 2019 - José Iván López González <jlopez@suse.com>

- Partitioner: added option for editing Btrfs filesystems.
- Part of jsd#SLE-3877.
- 4.2.9

-------------------------------------------------------------------
Wed Apr 24 13:42:09 UTC 2019 - José Iván López González <jlopez@suse.com>

- Partitioner: BTRFS section was adapted to show both: multidevice
  and non-multidevice BTRFS filesystems.
- Partitioner: added page for each BTRFS filesystem.
- Part of jsd#SLE-3877.
- 4.2.8

-------------------------------------------------------------------
Mon Apr 22 22:56:55 UTC 2019 - David Diaz <dgonzalez@suse.com>

- Partitioner: by default, initialize the tree with sections
  expanded and devices collapsed.
- Partitioner: improves the user experience preserving, between
  every redraw, the tree items as the were: expanded or collapsed.
- Lightly related to fate#318196.
- 4.2.7

-------------------------------------------------------------------
Mon Apr 15 15:46:04 UTC 2019 - ancor@suse.com

- Partitioner: fixed translation issues related to bcache
  (bsc#1126822).
- 4.2.6

-------------------------------------------------------------------
Wed Apr 10 11:04:44 UTC 2019 - José Iván López González <jlopez@suse.com>

- AutoYaST: new format for importing/exporting NFS drives.
- Related to bsc#1130256.
- 4.2.5

-------------------------------------------------------------------
Wed Apr 10 07:55:26 UTC 2019 - David Diaz <dgonzalez@suse.com>

- Partitioner: when editing a block device, clean-up useless
  LVM PV metadata from it (bsc#1129663)
- 4.2.4

-------------------------------------------------------------------
Wed Apr  3 08:09:10 UTC 2019 - José Iván López González <jlopez@suse.com>

- Fix NFS root detection when installing with AutoYaST
  (needed for bsc#1130256).
- 4.2.3

-------------------------------------------------------------------
Wed Apr  3 07:12:34 UTC 2019 - David Diaz <dgonzalez@suse.com>

- Fix initial proposal to make a clean copy of initial settings
  before switching to another candidate device (bsc#1130392).
- Related to bsc#1102026 and bsc#1090383.
- 4.2.2

-------------------------------------------------------------------
Tue Apr  2 15:37:22 UTC 2019 - José Iván López González <jlopez@suse.com>

- Add support for installing over NFS with AutoYaST (bsc#1130256).
- 4.2.1

-------------------------------------------------------------------
Tue Apr  2 13:55:19 UTC 2019 - ancor@suse.com

- Fixed unit tests to also work in ARM architecture (bsc#1130957).

-------------------------------------------------------------------
Wed Mar 27 10:07:31 UTC 2019 - José Iván López González <jlopez@suse.com>

- Do not add mount options that are default (bsc#1122867).
- Short partition ids.
- Move windows system detection to ExistingFilesystem class.
- 4.2.0

-------------------------------------------------------------------
Tue Mar 26 12:56:35 UTC 2019 - snwint@suse.com

- propose boot loader partitions only on system disk (bsc#1094927)

-------------------------------------------------------------------
Tue Mar 26 11:51:34 UTC 2019 - José Iván López González <jlopez@suse.com>

- Improve unit tests: mocking architecture for Bcache is not needed
  anymore (fix regression tests for bsc#1129787).
- 4.1.77

-------------------------------------------------------------------
Mon Mar 25 14:20:54 UTC 2019 - José Iván López González <jlopez@suse.com>

- Fix boot disk detection (bsc#1129787).
- 4.1.76

-------------------------------------------------------------------
Mon Mar 18 09:30:02 UTC 2019 - Imobach Gonzalez Sosa <igonzalezsosa@suse.com>

- Fix bcache and AutoYaST related tests (related to fate#325346).
- 4.1.75

-------------------------------------------------------------------
Wed Mar 13 17:18:19 UTC 2019 - José Iván López González <jlopez@suse.com>

- Show new icons for the options of the Configure menu button
  (related to bsc#1122174).
- 4.1.74

-------------------------------------------------------------------
Wed Mar 13 16:45:16 CET 2019 - schubi@suse.de

- Unifying name Bcache/bcache to bcache (fate#325346).
- 4.1.73

-------------------------------------------------------------------
Tue Mar 12 17:30:49 UTC 2019 - Imobach Gonzalez Sosa <igonzalezsosa@suse.com>

- Add support for Bcache to AutoYaST (fate#325346).
- Fix reuse of RAID partitions for LVM volume groups and bcache
  devices.
- 4.1.72

-------------------------------------------------------------------
Mon Mar 11 22:19:33 UTC 2019 - David Díaz <dgonzalez@suse.com>

- Only exports the partition_type attribute when it belongs to a
  partition table with support for extended partitions
  (bsc#1115751).

-------------------------------------------------------------------
Wed Mar  6 16:28:26 UTC 2019 - Stefan Hundhammer <shundhammer@suse.com>

- Prevent crash if resizing a newly formatted filesystem (bsc#1124146)
- 4.1.71

-------------------------------------------------------------------
Wed Mar  6 11:21:49 UTC 2019 - Ladislav Slezák <lslezak@suse.cz>

- Fixed "can't modify frozen String" crashes (related to
  bsc#1125006)
- Fixed missing translation (bsc#1127181)
- 4.1.70

-------------------------------------------------------------------
Mon Mar  4 16:31:25 UTC 2019 - David Díaz <dgonzalez@suse.com>

- Translates the filesystem roles properly (bsc#1127756).
- 4.1.69

-------------------------------------------------------------------
Thu Feb 28 15:33:19 UTC 2019 - David Díaz <dgonzalez@suse.com>

- Do not crash when using an old MD RAID schema and the
  partition_nr attribute is missing. Instead, do not allow to
  continue because a missing value issue (bsc#1126059).
- 4.1.68

-------------------------------------------------------------------
Wed Feb 27 09:57:10 UTC 2019 - David Díaz <dgonzalez@suse.com>

- Do not export the partition_type attribute when it belongs to a
  GPT partition table (bsc#1115751).

-------------------------------------------------------------------
Fri Feb 22 15:11:37 UTC 2019 - José Iván López González <jlopez@suse.com>

- Partitioner: improve "Import Mount Points" feature.
  Now, a fstab entry cannot be imported when the filesystem type
  is not supported. Moreover, the "mount by" type is assigned
  according to the fstab entry and the label of the previous
  filesystem is preserved (bsc#1103391).
- 4.1.67

-------------------------------------------------------------------
Wed Feb 20 16:39:13 UTC 2019 - Stefan Hundhammer <shundhammer@suse.com>

- Suggest /boot/efi as the mount point for EFI System Partitions
  (bsc#1088120)
- 4.1.66

-------------------------------------------------------------------
Wed Feb 20 11:55:30 UTC 2019 - jreidinger@suse.com

- filesystem label is kept when using existing partitioning
  (bsc#1087229)
- 4.1.65

-------------------------------------------------------------------
Wed Feb 20 09:35:48 UTC 2019 - José Iván López González <jlopez@suse.com>

- Partitioner: add new tab in Bcache section to show all caching
  set devices (part of fate#325346).
- 4.1.64

-------------------------------------------------------------------
Tue Feb 19 14:40:11 UTC 2019 - ancor@suse.com

- Partitioner: new option "Provide Crypt Passwords" (bsc#1113515).
- 4.1.63

-------------------------------------------------------------------
Tue Feb 19 14:15:16 UTC 2019 - jlopez@suse.com

- Partitioner: allow to edit bcache devices (part of fate#325346).
- 4.1.62

-------------------------------------------------------------------
Tue Feb 19 13:39:49 UTC 2019 - Stefan Hundhammer <shundhammer@suse.com>

- Added help texts for guided setup (bsc#1121801)
- 4.1.61

-------------------------------------------------------------------
Mon Feb 18 14:54:15 CET 2019 - aschnell@suse.com

- AutoYaST: handle device_order for MD RAIDs during installation
  (bsc#1083542)
- 4.1.60

-------------------------------------------------------------------
Thu Feb 14 17:03:05 UTC 2019 - Stefan Hundhammer <shundhammer@suse.com>

- Force mocking arch to x86_64 for unit tests that depend on bcache
  (part of jsc#SLE-4329)
- 4.1.59

-------------------------------------------------------------------
Thu Feb 14 12:49:25 UTC 2019 - Stefan Hundhammer <shundhammer@suse.com>

- Limit bcache support to x86_64 arch (jsc#SLE-4329)
- 4.1.58

-------------------------------------------------------------------
Thu Feb 14 12:19:58 UTC 2019 - Ancor Gonzalez Sosa <ancor@suse.com>

- Guided Setup: improved the disk selection user interface to
  properly support scenarios with many disks (bsc#1123688).
- 4.1.57

-------------------------------------------------------------------
Thu Feb 14 10:49:47 CET 2019 - aschnell@suse.com

- AutoYaST: save device_order for MD RAIDs (bsc#1083542)
- 4.1.56

-------------------------------------------------------------------
Fri Feb  8 11:43:53 UTC 2019 - ancor@suse.com

- AutoYaST: fix broken support for retaining existing MD RAIDs in
  some scenarios (bsc#1120979,  bsc#1121720).
- 4.1.55

-------------------------------------------------------------------
Thu Feb  7 15:53:28 UTC 2019 - jlopez@suse.com

- Partitioner: allow to create bcache devices without a caching
  set (part of fate#325346).
- 4.1.54

-------------------------------------------------------------------
Wed Feb  6 11:54:41 UTC 2019 - Ancor Gonzalez Sosa <ancor@suse.com>

- Partitioner: when running standalone (in an installed system)
  abort gracefully if probing fails (bsc#1123837).
- 4.1.53

-------------------------------------------------------------------
Mon Feb  4 15:55:56 UTC 2019 - jlopez@suse.com

- Remove setters for bcache attributes that cannot be permanent
  saved (writeback_percent and sequential_cutoff).
- Part of fate#325346.
- 4.1.52

-------------------------------------------------------------------
Mon Feb  4 15:54:13 UTC 2019 - Stefan Hundhammer <shundhammer@suse.com>

- Limit ESP to min size on aarch64 (bsc#1119318)
- 4.1.51

-------------------------------------------------------------------
Thu Jan 31 12:35:36 UTC 2019 - jlopez@suse.com

- Partitioner: properly show Flash-only Bcache devices.
- Part of fate#325346.
- 4.1.50

-------------------------------------------------------------------
Thu Jan 31 12:23:49 CET 2019 - aschnell@suse.com

- do not show hint for details button if button does not exist
  (bsc#1115807)
- 4.1.49

-------------------------------------------------------------------
Thu Jan 24 16:44:15 UTC 2019 - ancor@suse.com

- Partitioning proposal: improved the calculation about how much
  each Windows partition must be resized (bsc#1121286).
- 4.1.48

-------------------------------------------------------------------
Wed Jan 23 10:14:20 UTC 2019 - Ancor Gonzalez Sosa <ancor@suse.com>

- Make the storage proposal (i.e. the Guided Setup) easier to
  debug (bsc#1057436).
- 4.1.47

-------------------------------------------------------------------
Wed Jan 23 10:11:58 CET 2019 - aschnell@suse.com

- do not include nil in package list of used storage features
  for FC devices (bsc#1122781)
- 4.1.46

-------------------------------------------------------------------
Thu Jan 17 13:46:54 UTC 2019 - ancor@suse.com

- Specific error pop-up for exceptions raised while calculating the
  storage actions (mitigation of bsc#1120070).
- 4.1.45

-------------------------------------------------------------------
Thu Jan 10 14:59:32 UTC 2019 - jlopez@suse.com

- Allow to cancel Guided Setup (bsc#1121442).
- Link to storage client from installation summary (bsc#1099485).
- 4.1.44

-------------------------------------------------------------------
Tue Dec 18 12:43:21 CET 2018 - schubi@suse.de

- Do not touch eMMC boot partitions (mmcblk*boot*) (bsc#1119316)
- 4.1.43

-------------------------------------------------------------------
Tue Dec 18 12:02:57 CET 2018 - aschnell@suse.com

- do not use removed function IconPath anymore (bsc#1119699)
- 4.1.42

-------------------------------------------------------------------
Tue Dec 11 10:36:52 UTC 2018 - jlopez@suse.com

- Hardening execution of system commands (part of bsc#1118291).
- 4.1.41

-------------------------------------------------------------------
Wed Dec  5 17:01:14 UTC 2018 - Stasiek Michalski <hellcp@mailbox.org>

- Ship only primary icons with module to avoid conflicts (boo#1118521)
- 4.1.40

-------------------------------------------------------------------
Tue Dec  4 15:07:42 UTC 2018 - jlopez@suse.com

- Partitioner: does not allow to create BTRFS subvolumes with
  unsafe characters in its path (related to bsc#1059972).
- 4.1.39

-------------------------------------------------------------------
Fri Nov 30 14:35:44 UTC 2018 - ancor@suse.com

- Support for Raspberry Pi in Guided Proposal: it suggests to keep
  the firmware partition and mount it as /boot/vc (fate#323484).
- 4.1.38

-------------------------------------------------------------------
Tue Nov 27 05:34:41 UTC 2018 - Noah Davis <noahadvs@gmail.com>

- Provide icon with module (boo#1109310)
- 4.1.37

-------------------------------------------------------------------
Thu Nov 22 15:56:50 UTC 2018 - jlopez@suse.com

- Partitioner: add support for UDF filesystem (fate#326877).
- 4.1.36

-------------------------------------------------------------------
Fri Nov 16 16:08:38 UTC 2018 - Ancor Gonzalez Sosa <ancor@suse.com>

- The Guided Proposal tries to preserve partitions of type IRST
  (Intel Rapid Start Technology) when possible (bsc#1099187,
  fate#325885).
- Made the Guided Proposal algorithm more clear, so it's easier to
  debug (bsc#1057436).
- 4.1.35

-------------------------------------------------------------------
Fri Nov 16 14:59:05 UTC 2018 - jlopez@suse.com

- Initial proposal tries all possible attempts over each candidate
  device before switching to another device.
- Related to bsc#1102026 and bsc#1090383.
- 4.1.34

-------------------------------------------------------------------
Fri Nov 16 14:56:26 UTC 2018 - snwint@suse.com

- adjust boot requirements to handle RAID cases (fate#326573)
- 4.1.33

-------------------------------------------------------------------
Wed Nov 14 15:15:04 CET 2018 - schubi@suse.de

- SkipListValue.size_k returns the correct value (bsc#1115507).
- 4.1.32

-------------------------------------------------------------------
Thu Nov  8 16:44:24 UTC 2018 - ancor@suse.com

- Internal code reorganization at Proposal::SpaceMaker
  (preparations for fate#325885 and fate#323484).

-------------------------------------------------------------------
Wed Nov  7 12:28:40 UTC 2018 - jlopez@suse.com

- Crypttab entry allows to find a crypttab device by its UUID.
- Devicegraph#find_by_any_name is able to find a LUKS device by
  using its name at crypttab file.
- Related to bsc#1094963.
- 4.1.31

-------------------------------------------------------------------
Wed Nov  7 10:08:49 UTC 2018 - dgonzalez@suse.com

- Improve the proposal to be able to work with existing MD RAIDs
  (fate#326573).
- 4.1.30

-------------------------------------------------------------------
Wed Oct 31 13:34:48 UTC 2018 - Stefan Hundhammer <shundhammer@suse.com>

- Format the new multi-line compound actions correctly (bsc#1085134)
- 4.1.29

-------------------------------------------------------------------
Tue Oct 30 13:38:10 UTC 2018 - snwint@suse.com

- do not include 'Partition' in partition type names

-------------------------------------------------------------------
Fri Oct 26 11:37:48 UTC 2018 - snwint@suse.com

- allow creation of partitions starting before 1 MiB in expert
  partitioner

-------------------------------------------------------------------
Sat Oct 20 22:10:48 WEST 2018 - igonzalezsosa@suse.com

- Fixes and improvements to AutoYaST partitioning:
  - Improve support to reuse a disk as a PV (bsc#1107298).
  - Resize and then create new devices (bsc#1112545).
  - Warn the user when trying to reuse a non-existent filesystem.
  - Fix support of old format to specify several software RAIDs
    (bsc#1112546).
  - Proper support for Xen virtual partitions (bsc#1105350).
  - Export enable_snapshots element properly (related to
    bsc#1073544).
  - Allow to format a whole disk and use it as a filesystem.
  - Add support for partitioned software RAIDs (fate#326573).
  - Allow to use a whole disk as a software RAID member (related
    to fate#326573).
- 4.1.28

-------------------------------------------------------------------
Fri Oct 19 11:59:10 UTC 2018 - jreidinger@suse.com

- Add support for selecting cache mode during bcache creation
  (fate#325346)
- 4.1.27

-------------------------------------------------------------------
Thu Oct 18 14:04:59 UTC 2018 - ancor@suse.com

- Improved UI responsiveness by caching the value of some internal
  methods (bsc#1112402):
  * StorageClassWrapper.downcasted_new
  * StorageEnv#active?
  * DiskDevice#types_for_is
- Improved compatibility with RSpec 3.8 by caching the objects
  used to wrap libstorage-ng enum values.
- 4.1.26

-------------------------------------------------------------------
Tue Oct 16 12:58:10 UTC 2018 - jreidinger@suse.com

- Improve filtering of possible backing devices for bcache and
  limit deletion of bcache to only safe cases (fate#325346)
- 4.1.25

-------------------------------------------------------------------
Thu Oct 11 15:03:26 UTC 2018 - ancor@suse.com

- Improved the warning messages about missing BIOS Boot partition,
  both in the Partitioner and in AutoYaST (bsc#1087275).
- Improved other AutoYaST warning messages related to the
  partitions needed for booting.
- 4.1.24

-------------------------------------------------------------------
Fri Oct  5 09:43:38 UTC 2018 - jreidinger@suse.com

- Implement creating and deleting bcache devices (fate#325346)
- 4.1.23

-------------------------------------------------------------------
Tue Oct  2 13:44:40 UTC 2018 - schubi@suse.de

- Fixed flickering testcase. Maybe produced by the fix of
  bsc#1108831.
- 4.1.22

-------------------------------------------------------------------
Tue Oct  2 13:43:16 UTC 2018 - ancor@suse.com

- Partitioner: make it possible to directly format a disk (with
  no partitions).
- Partitioner: reorganized the user interface by grouping options
  to ensure all the new possibilities (like formatting a whole
  disk or creating partitions on an MD RAID) fit into text mode
  80x24 (part of fate#318196 and of fate#326573).
- 4.1.21

-------------------------------------------------------------------
Thu Sep 27 15:13:31 CEST 2018 - schubi@suse.de

- AutoYaST proposal: Do not crash if existing boot partition
  cannot be used without formatting it. (bsc#1108831)
- 4.1.20

-------------------------------------------------------------------
Fri Sep 20 13:19:58 UTC 2018 - jlopez@suse.com

- Partitioner: ask for unmounting when deleting a device.
- Partitioner: ask for unmounting when resizing a device.
- Part of fate#318196
- 4.1.19

-------------------------------------------------------------------
Tue Sep 20 13:00:29 UTC 2018 - jlopez@suse.com

- AutoYaST: Allow to use whole disk as PV by indicating a partition
  with number 0 (bsc#1107298).

-------------------------------------------------------------------
Wed Sep 19 21:23:54 UTC 2018 - lorenz@math.tu-berlin.de

- When trying to reuse a partition, AutoYaST will consider only
  those partitions from the right disk (bsc#1106774).

-------------------------------------------------------------------
Wed Sep 19 14:28:22 UTC 2018 - dgonzalez@suse.com

- Do not crash when a partition content info cannot be
  detected (bsc#1101979).
- 4.1.18

-------------------------------------------------------------------
Wed Sep 19 11:43:13 UTC 2018 - jreidinger@suse.com

- Add read-only support for Bcache (fate#325346)
- 4.1.17

-------------------------------------------------------------------
Wed Sep 19 11:25:25 UTC 2018 - ancor@suse.com

- Partitioner: allow to manage partitions in software MD RAIDs
  (fate#318196, bsc#1094933 and bsc#1092417).
- 4.1.16

-------------------------------------------------------------------
Fri Sep  7 15:24:41 UTC 2018 - ancor@suse.com

- Partitioner: do not offer partitions of other RAIDs as available
  devices to create MD RAID arrays (fate#318196).
- 4.1.15

-------------------------------------------------------------------
Wed Sep  5 14:41:15 UTC 2018 - ancor@suse.com

- Partitioner: allow to add full disks and multipath devices (with
  no partition table) to MD RAID arrays (fate#318196).
- Partitioner: improved checks and workflow for "Create New
  Partition Table"
- More informative message when a device is in use.
- 4.1.14

-------------------------------------------------------------------
Tue Sep  4 11:45:19 UTC 2018 - jreidinger@suse.com

- Add asterisk to mount points that is not active and also write it
  to description (FATE#318196)
- 4.1.13

-------------------------------------------------------------------
Thu Aug 30 07:41:35 UTC 2018 - jlopez@suse.com

- Improved wording when moving partitions (bsc#1099599).
- 4.1.12

-------------------------------------------------------------------
Wed Aug 29 14:30:59 UTC 2018 - jreidinger@suse.com

- Add support for Intel Rapid Start technology partitions
  (FATE#325885)
- 4.1.11

-------------------------------------------------------------------
Tue Aug 28 13:27:53 UTC 2018 - ancor@suse.com

- Fixed a wrong unit test.
- 4.1.10

-------------------------------------------------------------------
Fri Aug 24 12:43:32 UTC 2018 - mvidner@suse.com

- RAID attributes: include "Active: Yes/No" (bsc#1090010)

-------------------------------------------------------------------
Wed Aug 22 21:45:06 UTC 2018 - knut.anderssen@suse.com

- Partitioner: Hide the "what to do" selector for windows
  partitions if there are no windows partitions (bsc#1055646)
- 4.1.9

-------------------------------------------------------------------
Wed Aug 22 16:56:53 CEST 2018 - schubi@suse.de

- Switched license in spec file from SPDX2 to SPDX3 format.

-------------------------------------------------------------------
Wed Aug 22 13:01:37 CEST 2018 - schubi@suse.de

- Changed dir of COPYING file.

-------------------------------------------------------------------
Tue Aug 21 15:12:28 UTC 2018 - shundhammer@suse.com

- Fixed crash in the Kubic proposal when insufficient disk space
  (bsc#1099762)
- 4.1.8

-------------------------------------------------------------------
Fri Aug 17 08:47:53 UTC 2018 - ancor@suse.com

- AutoYaST: recognize Xen virtual partitions in the profile when
  importing and installing (bsc#1085134).
- 4.1.7

-------------------------------------------------------------------
Tue Aug 14 13:58:03 UTC 2018 - igonzalezsosa@suse.com

- AutoYaST: set the 'mount by' option when reusing partitions
  (bsc#1104774).
- 4.1.6

-------------------------------------------------------------------
Tue Aug 14 11:57:28 UTC 2018 - knut.anderssen@suse.com

- Partitioner: Permit going back when the partition dialog is
  skipped (bsc#1075443)
- 4.1.5

-------------------------------------------------------------------
Mon Aug 13 14:44:32 UTC 2018 - ancor@suse.com

- Partitioner: fixed some strings that contained mistakes about
  format and/or internationalization.

-------------------------------------------------------------------
Fri Aug 10 11:56:40 UTC 2018 - ancor@suse.com

- Fixed the warning about overwriting a manually edited partition
  layout. Now it works even after going back and forth in the
  installer steps (bsc#1055756).
- 4.1.4

-------------------------------------------------------------------
Thu Aug  9 15:43:17 UTC 2018 - ancor@suse.com

- Partitioner: display Xen virtual partitions and allow to format
  and mount them (bsc#1085134).

-------------------------------------------------------------------
Tue Jul 31 15:03:42 UTC 2018 - schubi@suse.de

- Warning if overwriting manually edited settings (bsc#1055756)
- 4.1.3

-------------------------------------------------------------------
Tue Jul 31 13:44:39 UTC 2018 - igonzalezsosa@suse.com

- AutoYaST: export volume group name (lvm_group) when a MD RAID
  device is used as a physical volume (bsc#1103113).
- 4.1.2

-------------------------------------------------------------------
Thu Jul 26 11:16:27 UTC 2018 - snwint@suse.com

- make bsc#1098594 regression test work on s390
- 4.1.1

-------------------------------------------------------------------
Wed Jul 25 21:41:48 CEST 2018 - aschnell@suse.com

- use "Partition Table" instead of "Disk Label" in expert
  partitioner (bsc#1070570)
- 4.1.0

-------------------------------------------------------------------
Mon Jul 23 13:55:03 UTC 2018 - snwint@suse.com

- document XEN guest setup for testing (bsc#1085134)
- 4.0.199

-------------------------------------------------------------------
Wed Jul 18 19:00:11 UTC 2018 - ancor@suse.com

- Partitioner: when creating a partition, use only regions of
  the selected type: primary, logical or extended (bsc#1097634).
- 4.0.198

-------------------------------------------------------------------
Wed Jul 18 11:38:39 UTC 2018 - ancor@suse.com

- AutoYaST: export BIOS RAID devices correctly (bsc#1098594).
- 4.0.197

-------------------------------------------------------------------
Mon Jul 16 16:26:28 UTC 2018 - ancor@suse.com

- AutoYaST: do not crash when reusing partitions on non-disk
  devices like DASD or BIOS RAID (bsc#1098594).
- 4.0.196

-------------------------------------------------------------------
Thu Jun 28 16:04:56 CEST 2018 - schubi@suse.de

- Added additional searchkeys to desktop file (fate#321043).
- 4.0.195

-------------------------------------------------------------------
Fri Jun 22 12:23:51 CEST 2018 - aschnell@suse.com

- mask systemd mount and swap units while expert partitioner is
  running (bsc#1073633)
- 4.0.194

-------------------------------------------------------------------
Tue Jun 19 15:25:36 UTC 2018 - jlopez@suse.com

- Partitioner: add checkbox to format system volumes when importing
  mount points (bsc#1078359 and bsc#1094924).
- 4.0.193

-------------------------------------------------------------------
Fri Jun 15 14:12:53 UTC 2018 - ancor@suse.com

- Partitioner: honor default subvolumes when importing the root
  mount point (related to bsc#1078359, bsc#1083851 and fate#318196)
- Partitioner: honor default snapshots configuration when importing
  the root mount point (bsc#966637)

-------------------------------------------------------------------
Thu Jun 14 12:25:37 UTC 2018 - lslezak@suse.cz

- Fixed crash in the error callback when the text contained
  non-ASCII characters in the translated message (bsc#1096758)
- 4.0.192

-------------------------------------------------------------------
Wed Jun 13 13:56:14 UTC 2018 - snwint@suse.com

- allow for numbers > 32 bit in region dialog (bsc#1065258)
- 4.0.191

-------------------------------------------------------------------
Tue Jun 12 16:18:40 UTC 2018 - igonzalezsosa@suse.com

- Fix 'Arbitrary Option Value' translation (bsc#1081605).
- 4.0.190

-------------------------------------------------------------------
Tue Jun 12 13:11:07 UTC 2018 - lslezak@suse.cz

- Use parallel_tests to speed up running the unit tests
  (bsc#1094875), active only in SLE15-SP1/Leap-15.1

-------------------------------------------------------------------
Tue Jun 12 08:40:48 UTC 2018 - ancor@suse.com

- Better auto-generated names for encryption devices:
  * Based on the udev id of the encrypted devices instead of its
    kernel name (bsc#760213).
  * Adapted when partition numbers change, if doable (bsc#1094157).
  * Prevent collision with other DeviceMapper names (bsc#1094157).
- Do not write LUKS password of the proposal into YaST logs.
- Do not crash when registering a zero-sized device into the logs.
- 4.0.189

-------------------------------------------------------------------
Mon Jun 11 13:26:54 UTC 2018 - igonzalezsosa@suse.com

- AutoYaST: fix handling of empty Btrfs subvolume prefixes
  (bsc#1096240).
- 4.0.188

-------------------------------------------------------------------
Thu Jun  7 16:13:18 UTC 2018 - jlopez@suse.com

- Added method to update encryption names according to a crypttab
  file (needed for bsc#1094963).
- 4.0.187

-------------------------------------------------------------------
Tue Jun  5 13:39:26 UTC 2018 - jlopez@suse.com

- Partitioner: fixed error when creating new BTRFS subvolumes in
  an installed system (bsc#1067510).
- 4.0.186

-------------------------------------------------------------------
Tue Jun  5 10:24:23 UTC 2018 - shundhammer@suse.com

- Partitioner: Handle limitations for volume labels (bsc#1084867)
- 4.0.185

-------------------------------------------------------------------
Mon Jun  4 15:13:54 UTC 2018 - jlopez@suse.com

- Partitioner: allow to move partitions (part of fate#318196).
- 4.0.184

-------------------------------------------------------------------
Thu May 17 13:49:57 UTC 2018 - ancor@suse.com

- Added to the installer a detailed description about the origin of
  the partitioning layout, as discussed in bsc#1089274.
- 4.0.183

-------------------------------------------------------------------
Thu May 17 13:32:37 UTC 2018 - jlopez@suse.com

- Allow to consider MD RAIDs as BIOS RAIDs by using the env
  variable LIBSTORAGE_MDPART (bsc#1092417).

-------------------------------------------------------------------
Thu May 17 08:53:17 UTC 2018 - jlopez@suse.com

- Fixed tests to avoid to require files provided by
  yast-installation package (needed for bsc#1091047).

-------------------------------------------------------------------
Wed May 16 14:10:01 UTC 2018 - jlopez@suse.com

- Fixed detection of candidate disks for installation
  (bsc#1091047).
- 4.0.182

-------------------------------------------------------------------
Wed May 16 13:12:11 UTC 2018 - snwint@suse.com

- don't reuse prep partitions larger than 8 MiB (bsc#1090019)
- 4.0.181

-------------------------------------------------------------------
Wed May 16 10:59:27 UTC 2018 - igonzalezsosa@suse.com

- Partitioner: fix several translation issues (bsc#1081837 and
  bsc#1081601).

-------------------------------------------------------------------
Mon May 14 16:43:05 UTC 2018 - ancor@suse.com

- Expose the active flag of the MountPoint class (needed for the
  definitive fix for bsc#1064437 in modern distributions).
- 4.0.180

-------------------------------------------------------------------
Fri May 11 14:05:49 UTC 2018 - igonzalezsosa@suse.com

- Partitioner: check whether required packages are installed
  before committing changes to disk (bsc#1089508).
- 4.0.179

-------------------------------------------------------------------
Fri May 11 10:31:10 UTC 2018 - jlopez@suse.com

- Partitioner: fix buttons to abort and to go back
  (part of fate#318196 and related to bsc#1075443).
- Partitioner: fixed detection of reprobed system to avoid
  unnecessary proposal re-calculation.

-------------------------------------------------------------------
Fri May 11 10:08:24 UTC 2018 - jlopez@suse.com

- Partitioner: allow to select only valid parity algorithms when
  creating a new MD RAID (bsc#1090182).

-------------------------------------------------------------------
Fri May 11 07:36:18 UTC 2018 - ancor@suse.com

- Partitioner: "Configure..." button allowing to execute the
  YaST clients for iSCI, FCoE, DASD, zFCP and XPRAM (bsc#1090753).

-------------------------------------------------------------------
Wed May  9 08:21:50 UTC 2018 - igonzalezsosa@suse.com

- AutoYaST: do not crash when size is set to 'auto' for a partition
  without a mount point (bsc#1092414).
- 4.0.178

-------------------------------------------------------------------
Tue May  8 15:34:19 UTC 2018 - shundhammer@suse.com

- Add note to YAML files for devices not supported in YAML
  (part of fate#318196)
- 4.0.177

-------------------------------------------------------------------
Mon May  7 16:39:49 UTC 2018 - shundhammer@suse.com

- Dump devicegraphs and actions in better strategic places
  (part of fate#318196)
- Make sure not to write LUKS passwords to YAML dump files
- 4.0.176

-------------------------------------------------------------------
Fri May 04 18:06:41 CEST 2018 - aschnell@suse.com

- provide function to disable MD auto assembly (bsc#1090690)
- provide function to inhibit udisks from doing mounts
- use these two functions when running expert partitioner
- 4.0.175

-------------------------------------------------------------------
Fri May  4 14:46:31 UTC 2018 - jlopez@suse.com

- Partitioner: added option to import mount points (part of
  fate#318196 and bsc#1083851).
- 4.0.174

-------------------------------------------------------------------
Fri May  4 10:46:31 UTC 2018 - igonzalezsosa@suse.com

- AutoYaST: handle <subvolumes_prefix/> and <subvolumes> empty
  values properly (bsc#1076337, bsc#1090095 and bsc#1091669).
- 4.0.173

-------------------------------------------------------------------
Thu May  3 15:46:27 UTC 2018 - ancor@suse.com

- Set fs_passno to 2 for ext2/3/4 filesystems assigned to non-root
  mount points (bsc#1078703).
- 4.0.172

-------------------------------------------------------------------
Thu May  3 15:12:09 UTC 2018 - shundhammer@suse.com

- Don't require rspec/mocks (not present in inst-sys)
  (part of fate#318196)
- 4.0.171

-------------------------------------------------------------------
Wed May  2 12:55:09 UTC 2018 - shundhammer@suse.com

- Dump devicegraph and actions to separate human readable files
  (part of fate#318196)
- 4.0.170

-------------------------------------------------------------------
Fri Apr 27 15:23:05 UTC 2018 - ancor@suse.com

- Partitioner: fixed checks when the root filesystem is NFS
  (bsc#1090752).
- 4.0.169

-------------------------------------------------------------------
Fri Apr 27 12:57:25 UTC 2018 - jreidinger@suse.com

- add method to check if system has any disk device (bsc#1090753)
- 4.0.168

-------------------------------------------------------------------
Fri Apr 27 11:15:20 UTC 2018 - ancor@suse.com

- Set fs_passno to 1 for ext2/3/4 root filesystems (bsc#1078703).
- 4.0.167

-------------------------------------------------------------------
Fri Apr 27 05:57:25 UTC 2018 - jreidinger@suse.com

- fix libstorage logging that do not expect printf expansion
  (bsc#1091062)
- 4.0.166

-------------------------------------------------------------------
Thu Apr 26 10:59:42 UTC 2018 - ancor@suse.com

- Ensure the installer adds reused devices to /etc/crypttab and/or
  /etc/mdadm.conf if needed for booting (bsc#1071350).
- 4.0.165

-------------------------------------------------------------------
Wed Apr 25 16:07:46 UTC 2018 - jlopez@suse.com

- Partitioner: fix bug after confirming changes in a running system
  (related to bsc#1086892).
- 4.0.164

-------------------------------------------------------------------
Tue Apr 24 09:15:14 UTC 2018 - jlopez@suse.com

- Partitioner: do not validate setup just after rescanning
  (related to bsc#1086892).
- 4.0.163

-------------------------------------------------------------------
Mon Apr 23 13:10:15 UTC 2018 - ancor@suse.com

- Partitioner: use the correct default value for 'Enable Snapshots'
  when the 'Operating System' role is chosen for a new device
  (bsc#1084491).
- 4.0.162

-------------------------------------------------------------------
Mon Apr 23 10:27:04 UTC 2018 - jlopez@suse.com

- Make the package to be architecture dependant to correctly check
  the current architecture (bsc#1081198).
- 4.0.161

-------------------------------------------------------------------
Fri Apr 20 20:27:15 UTC 2018 - igonzalezsosa@suse.com

- AutoYaST: properly handle empty proposals (bsc#1090390).
- 4.0.160

-------------------------------------------------------------------
Fri Apr 20 09:39:44 UTC 2018 - ancor@suse.com

- Implemented the use_available LVM strategy for the proposal
  (part of fate#318196).
- Make use_available the new default LVM strategy, so the system
  behavior is closer to the old yast-storage.
- Speed improvements in the use_needed LVM strategy.
- 4.0.159

-------------------------------------------------------------------
Fri Apr 20 08:49:29 UTC 2018 - jlopez@suse.com

- Partitioner: add missing warning and summary of changes when
  running in an installed system (part of fate#318196 and related
  to bsc#1086892).
- 4.0.158

-------------------------------------------------------------------
Thu Apr 19 13:52:34 UTC 2018 - igonzalezsosa@suse.com

- Fix some translations issues in the Expert Partitioner
  (bsc#1081571).

-------------------------------------------------------------------
Wed Apr 18 10:37:17 UTC 2018 - ancor@suse.com

- Updated libstorage-ng dependency to ensure slots on extended
  partitions are handled correctly and added regression unit test
  about it (bsc#1088483).
- Significant speed improvements in the proposal code.

-------------------------------------------------------------------
Tue Apr 17 12:01:08 UTC 2018 - shundhammer@suse.com

- Added missing help texts in the partitioner (bsc#1079591)
- 4.0.157

-------------------------------------------------------------------
Fri Apr 13 12:33:25 UTC 2018 - jlopez@suse.com

- Added support for settings 'expert_partitioner_warning' and
  'proposal_settings_editable' (bsc#1087486).
- Fix bug going back in Partitioner: only re-calculate proposal
  when the system was re-probed (bsc#1088960).
- 4.0.156

-------------------------------------------------------------------
Fri Apr 13 12:31:04 UTC 2018 - igonzalezsosa@suse.com

- AutoYaST: support partition_type when set to "primary"
 (bsc#1081506).
- 4.0.155

-------------------------------------------------------------------
Fri Apr 13 10:56:19 UTC 2018 - ancor@suse.com

- More informative message displayed when the proposal failed with
  some given settings, so it doesn't sound like a definitive error
  (related to bsc#1089274).
- 4.0.154

-------------------------------------------------------------------
Tue Apr 10 16:24:16 UTC 2018 - jlopez@suse.com

- Partitioner: fix creation of default BTRFS subvolume
  (bsc#1087918 and bsc#1087763).
- 4.0.153

-------------------------------------------------------------------
Tue Apr 10 16:21:04 UTC 2018 - ancor@suse.com

- Partitioner: make possible for the embedded yast2-nfs-client to
  access the vfstype field of fstab, so it can detect and correct
  legacy NFS entries (bsc#1088426).
- 4.0.152

-------------------------------------------------------------------
Tue Apr 10 10:59:32 UTC 2018 - jlopez@suse.com

- Update dependency with libstorage-ng (ensure lock system).
- Part of fate#318196.
- 4.0.151

-------------------------------------------------------------------
Mon Apr  9 19:44:44 UTC 2018 - ancor@suse.com

- Fixed the disable_order property of control.xml. Now it affects
  all the configurable aspects of the volume, as documented
  (related to bsc#1078495).
- 4.0.150

-------------------------------------------------------------------
Mon Apr  9 10:14:12 UTC 2018 - jlopez@suse.com

- Add system lock to avoid several processes using the storage
  stack when a process is already using it with read-write access.
- Part of fate#318196.
- 4.0.149

-------------------------------------------------------------------
Mon Apr  9 09:14:12 UTC 2018 - ancor@suse.com

- Force UTF-8 encoding for (most) strings coming from libstorage-ng
  (bsc#1088067).
- 4.0.148

-------------------------------------------------------------------
Thu Apr  5 15:30:57 UTC 2018 - shundhammer@suse.com

- Better error handling if no storage proposal is possible
  (bsc#1064677)
- 4.0.147

-------------------------------------------------------------------
Tue Apr  3 13:26:50 UTC 2018 - jlopez@suse.com

- Recover method #exists_in_probed? (bsc#1087818).
- 4.0.146

-------------------------------------------------------------------
Tue Apr  3 11:40:35 UTC 2018 - igonzalezsosa@suse.com

- Partitioner: do not crash when a striped logical volume is
  selected (bsc#1087702).

-------------------------------------------------------------------
Tue Apr  3 08:23:14 UTC 2018 - ancor@suse.com

- Fixed an error searching devices by name introduced by the recent
  sanitization related to bsc#1083672.
- 4.0.145

-------------------------------------------------------------------
Mon Apr  2 11:53:31 UTC 2018 - jlopez@suse.com

- Partitioner: add check for minimum size when using snapshots
  (bsc#1085131).
- 4.0.144

-------------------------------------------------------------------
Mon Apr  2 11:04:31 UTC 2018 - ancor@suse.com

- If a duplicate PV is found, show an specific error message with
  instructions (bsc#1082542).
- 4.0.143

-------------------------------------------------------------------
Mon Apr  2 09:53:31 UTC 2018 - jlopez@suse.com

- Use correct probe mode in unit tests (fate#318196).

-------------------------------------------------------------------
Mon Mar 26 14:54:45 UTC 2018 - ancor@suse.com

- Honor the LIBSTORAGE_MULTIPATH_AUTOSTART environment variable
  (part of fate#318196 and part of the fix for bsc#1082542).
- 4.0.142

-------------------------------------------------------------------
Mon Mar 26 12:43:53 UTC 2018 - jlopez@suse.com

- Sanitize devicegraph after probing when there are LVM volume
  groups with missing physical volumes (bsc#1083672).
- 4.0.141

-------------------------------------------------------------------
Mon Mar 26 09:41:25 UTC 2018 - shundhammer@suse.com

- Partitioner: Report detailed reasons why resizing is not possible
  (fate#318196)
- 4.0.140

-------------------------------------------------------------------
Mon Mar 26 09:02:11 UTC 2018 - ancor@suse.com

- Partitioner: fixed an error that was causing filesystems to be
  deleted in some combination of actions (part of fate#318196).

-------------------------------------------------------------------
Fri Mar 23 06:33:21 UTC 2018 - igonzalezsosa@suse.com

- AutoYaST: add support for LVM thin pools (bsc#1086596).
- AutoYaST: add support for stripes/stripesize elements.
- 4.0.139

-------------------------------------------------------------------
Mon Mar 19 07:47:13 UTC 2018 - jlopez@suse.com

- Fix issues with zero-size devices (bsc#1083887).
- Proposal: do not use zero-size devices.
- Partitioner: completely hide zero-size devices.
- 4.0.138

-------------------------------------------------------------------
Fri Mar 16 16:44:51 UTC 2018 - ancor@suse.com

- Added methods to deal with /etc/fstab specs (part of bsc#1071454)
- 4.0.137

-------------------------------------------------------------------
Fri Mar 16 10:06:25 UTC 2018 - igonzalezsosa@suse.com

- AutoYaST: fixed space distribution on LVM volume groups when
  using percentages (bsc#1079369).
- AutoYaST: do not ignore free spaces smaller than 30MiB
  (bsc#1085627).
- 4.0.136

-------------------------------------------------------------------
Thu Mar 15 16:29:56 UTC 2018 - jreidinger@suse.com

- Warn if user creates too big PReP partition which firmware can
  have problem to load (bsc#1081979)
- 4.0.135

-------------------------------------------------------------------
Thu Mar 15 15:37:51 UTC 2018 - shundhammer@suse.com

- Partitioner: Check if resize is possible based on filesystem type
  (fate#318196)
- 4.0.134

-------------------------------------------------------------------
Thu Mar 15 09:57:41 UTC 2018 - jlopez@suse.com

- Partitioner: do not allow to remove implicit partitions.
- Partitioner: allow to remove any disk device (not only disks).
- Part of fate#318196.
- 4.0.133

-------------------------------------------------------------------
Tue Mar 13 15:04:59 UTC 2018 - shundhammer@suse.com

- Post a warning if reusing an existing system mount point without
  formatting during installation in the partitioner (bsc#1080073)
- 4.0.132

-------------------------------------------------------------------
Mon Mar 12 11:35:55 UTC 2018 - igonzalezsosa@suse.com

- Add a new btrfs_read_only property to force the root filesystem
  to be read-only (bsc#1079000)
- Honor the subvolumes list for the root filesystem (bsc#1077866)
- 4.0.131

-------------------------------------------------------------------
Mon Mar 12 08:50:40 UTC 2018 - jlopez@suse.com

- Partitioner: always allow to edit the partition id (bsc#1077868).
- 4.0.130

-------------------------------------------------------------------
Fri Mar  9 09:36:27 UTC 2018 - ancor@suse.com

- Shadowed subvolumes that are ignored in the first proposal
  attempt are not longer omitted in subsequent ones (#bsc#1084213
  and bsc#1084261).
- 4.0.129

-------------------------------------------------------------------
Thu Mar  8 14:35:20 UTC 2018 - jlopez@suse.com

- Make proposal to work with implicit partition tables (s390).
- Part of fate#318196.
- 4.0.128

-------------------------------------------------------------------
Wed Mar  7 16:41:09 UTC 2018 - shundhammer@suse.com

- Make sure subvolumes use the same mount_by as their parent btrfs
  (bsc#1080408)
- 4.0.127

-------------------------------------------------------------------
Wed Mar  7 15:01:47 UTC 2018 - ancor@suse.com

- Better control on whether a separate /boot/zipl is needed in
  S/390 systems, both in the Guided Setup and the Partitioner.
- Do not longer report FBA DASDs to be unsupported devices for
  booting (they are indeed supported).
- Part of bsc#1070265.
- 4.0.126

-------------------------------------------------------------------
Wed Mar  7 11:39:52 UTC 2018 - snwint@suse.com

- fix translations in blk_device_resize.rb (bsc#1081598)
- 4.0.125

-------------------------------------------------------------------
Mon Mar  5 15:47:29 UTC 2018 - jlopez@suse.com

- Guided proposal uses preferred partition table type when
  possible (e.g., all partitions are deleted).
- Part of fate#318196.
- 4.0.124

-------------------------------------------------------------------
Mon Mar  5 15:18:00 UTC 2018 - jreidinger@suse.com

- Add specialized warning when /boot/efi is on software RAID
  (bsc#1081578)
- 4.0.123

-------------------------------------------------------------------
Mon Mar  5 12:42:49 UTC 2018 - igonzalezsosa@suse.com

- AutoYaST: do not stop installation when there is not enough
  space for automatically added boot devices (bsc#1082999).

-------------------------------------------------------------------
Fri Mar  2 13:52:37 UTC 2018 - igonzalezsosa@suse.com

- AutoYaST: support to export LVM volume group and MD RAIDs
  (bsc#1081331).

-------------------------------------------------------------------
Fri Mar  2 11:59:29 UTC 2018 - ancor@suse.com

- New PReP partitions proposed by the Guided Setup are now always
  primary (bsc#1082468).
- 4.0.122

-------------------------------------------------------------------
Fri Mar  2 10:28:49 UTC 2018 - snwint@suse.com

- ensure proper hierarchy when creating btrfs subvolumes (bsc#1078732)
- 4.0.121

-------------------------------------------------------------------
Thu Mar  1 15:20:35 UTC 2018 - shundhammer@suse.com

- Use default swap priority, not 42 (bsc#1066077)
- 4.0.120

-------------------------------------------------------------------
Thu Mar  1 14:48:34 UTC 2018 - jreidinger@suse.com

- Do not crash for separate /boot which does not exists yet
  (bsc#1078774
- 4.0.119

-------------------------------------------------------------------
Thu Mar  1 08:17:01 UTC 2018 - jlopez@suse.com

- Partitioner: allow to clone a disk (part of fate#318196).
- 4.0.118

-------------------------------------------------------------------
Wed Feb 28 15:39:15 UTC 2018 - ancor@suse.com

- More reliable parsing for the hwinfo output (bsc#1082536).
- Better documentation and tests for activate callbacks.
- 4.0.117

-------------------------------------------------------------------
Wed Feb 28 14:26:21 CET 2018 - aschnell@suse.com

- adapted to new activate callbacks in libstorage-ng (see
  bsc#1082542)
- 4.0.116

-------------------------------------------------------------------
Tue Feb 27 09:47:17 UTC 2018 - igonzalezsosa@suse.com

- Keep encryption when adding a device to a LVM volume group
  (bsc#1077750).
- 4.0.115

-------------------------------------------------------------------
Tue Feb 27 01:22:48 UTC 2018 - ancor@suse.com

- Improved handling of libstorage-ng errors (bsc#1070459,
  bsc#1079228, bsc#1079817, bsc#1063059, bsc#1080554, bsc#1076776,
  bsc#1070459 and some others).
- 4.0.114

-------------------------------------------------------------------
Mon Feb 26 16:11:12 UTC 2018 - shundhammer@suse.com

- Use format(), not Ruby variable expansion for translated messages
  (bsc#1081454)
- 4.0.113

-------------------------------------------------------------------
Mon Feb 26 14:54:59 UTC 2018 - ancor@suse.com

- Partitioner: ensure a valid password is provided when encrypting
  a device (bsc#1065079).
- Increase to 8 characters the minimum size to consider an
  encryption password to be valid (same limit than yast2-storage).
- 4.0.112

-------------------------------------------------------------------
Fri Feb 23 14:57:51 UTC 2018 - jreidinger@suse.com

- Do not allow to encrypt too small partition (bsc#1065071)
- Check size for separate /boot
- 4.0.111

-------------------------------------------------------------------
Fri Feb 23 14:50:46 UTC 2018 - jlopez@suse.com

- Partitioner: prevent to modify devices used in LVM or MD RAID
  (bsc#1079827).
- 4.0.110

-------------------------------------------------------------------
Fri Feb 23 14:11:10 UTC 2018 - ancor@suse.com

- Better handling of errors during hardware probing (bsc#1070459,
  bsc#1079228, bsc#1079817, bsc#1063059, bsc#1080554, bsc#1076776,
  bsc#1070459 and some others).
- 4.0.109

-------------------------------------------------------------------
Fri Feb 23 13:42:46 UTC 2018 - jlopez@suse.com

- Avoid to write files in tests (SCR.Write) (fate#323457).

-------------------------------------------------------------------
Thu Feb 22 19:28:22 CET 2018 - aschnell@suse.com

- adapted to callback improvements in libstorage-ng (bsc#1070459
  and many others)
- 4.0.108

-------------------------------------------------------------------
Thu Feb 22 17:12:46 UTC 2018 - shundhammer@suse.com

- Added missing textdomain calls (bsc#1081454)
- 4.0.107

-------------------------------------------------------------------
Thu Feb 22 16:59:52 UTC 2018 - igonzalezsosa@suse.com

- AutoYaST: fix support to create multiple volume groups
  (bsc#1081633).
- 4.0.106

-------------------------------------------------------------------
Thu Feb 22 12:51:48 UTC 2018 - shundhammer@suse.com

- Added missing ptable type conversion (fate#323457)
- 4.0.105

-------------------------------------------------------------------
Thu Feb 22 12:02:57 UTC 2018 - shundhammer@suse.com

- Changed default partition table from MSDOS to GPT (fate#323457)
- 4.0.104

-------------------------------------------------------------------
Thu Feb 22 11:41:45 UTC 2018 - snwint@suse.com

- ensure partition name changes during the proposal process are taken
  properly into account (bsc#1078691)
- 4.0.103

-------------------------------------------------------------------
Tue Feb 21 14:35:16 UTC 2018 - jlopez@suse.com

- Use sysconfig storage file to read the default value for mount_by
   (bsc#1081198).
- Partitioner: allow to configure default value for mount_by.
- 4.0.102

-------------------------------------------------------------------
Wed Feb 21 12:29:02 UTC 2018 - ancor@suse.com

- Do not take into account unformatted DASDs as a possible target
  for installation (bsc#1071798).
- Partitioner: do not show unformatted DASDs, since they cannot
  be partitioned or used in any other way.

-------------------------------------------------------------------
Wed Feb 21 08:46:02 UTC 2018 - igonzalezsosa@suse.com

- AutoYaST: guess which filesystem type should be used for a given
  partition/logical volume when it is not specified in the profile
  (bsc#1075203).

-------------------------------------------------------------------
Tue Feb 20 16:43:31 UTC 2018 - shundhammer@suse.com

- Special handling for mount options for / and /boot/*
  in the partitioner (bsc#1080731)
- 4.0.101

-------------------------------------------------------------------
Tue Feb 20 09:43:12 UTC 2018 - ancor@suse.com

- Partitioner: bring back traditional list of mount points for both
  installation and installed system (bsc#1076167 and bsc#1081200).
- Partitioner: bring back traditional behavior of the "Operating
  System" and "Data" roles during installation (bsc#1078975 and
  bsc#1073854).
- 4.0.100

-------------------------------------------------------------------
Mon Feb 19 18:08:01 UTC 2018 - shundhammer@suse.com

- Special handling for mount options for / and /boot/*
  (bsc#1080731, bsc#1061867, bsc#1077859)
- 4.0.99

-------------------------------------------------------------------
Mon Feb 19 14:19:30 UTC 2018 - jreidinger@suse.com

- Ensure that there is always selected item in table, if it is not
  empty (bsc#1076318)
- 4.0.98

-------------------------------------------------------------------
Thu Feb 15 16:16:19 UTC 2018 - ancor@suse.com

- Adjusted the suggested and minimum sizes of all the booting
  partitions, both in the storage proposal and in the Partitioner
  validations (bsc#1076851 and fate#318196).
- 4.0.97

-------------------------------------------------------------------
Thu Feb 15 13:01:41 UTC 2018 - igonzalezsosa@suse.com

- Fix hwinfo parsing to support more than one device_file property
  (bsc#1080999)
- 4.0.96

-------------------------------------------------------------------
Thu Feb 15 12:33:23 UTC 2018 - jreidinger@suse.com

- Split detection of problematic boot scenarios into errors and
  warnings. With warnings user can continue, but not with errors.
  (bsc#1074475)
- 4.0.95

-------------------------------------------------------------------
Wed Feb 14 09:39:42 UTC 2018 - jlopez@suse.com

- PowerPC: do not require /boot partition for non-PowerNV
  (bsc#1070139).
- Partitioner: do not enforce partition id for /boot/efi
  (bsc#1078707).
- 4.0.94

-------------------------------------------------------------------
Mon Feb 12 14:17:15 UTC 2018 - snwint@suse.com

- add format options dialog (bsc#1077868)
- 4.0.93

-------------------------------------------------------------------
Mon Feb 12 13:13:35 UTC 2018 - ancor@suse.com

- More reasonable location in the disk for the partitions proposed
  to make the system bootable (bsc#1073680 and bsc#1076851).

-------------------------------------------------------------------
Fri Feb  9 19:05:17 UTC 2018 - jlopez@suse.com

- Partitioner: fix issues using transactions (bsc#1079880 and
  bsc#1079573).
- 4.0.92

-------------------------------------------------------------------
Fri Feb  9 00:51:22 UTC 2018 - ancor@suse.com

- Enable multipathd in the target system at the end of installation
  if there are multipath devices (bsc#1076183).
- Updated required version of libstorage-ng-ruby (bsc#1079541).
- 4.0.91

-------------------------------------------------------------------
Thu Feb  8 16:48:20 UTC 2018 - jlopez@suse.com

- Add class MountPoint (needed for bsc#1076305 and bsc#1066763).
- 4.0.90

-------------------------------------------------------------------
Thu Feb  8 15:42:52 UTC 2018 - ancor@suse.com

- Partitioner: fixed creation of partition tables (bsc#1078721).
- 4.0.89

-------------------------------------------------------------------
Thu Feb  8 10:47:53 UTC 2018 - ancor@suse.com

- Partitioner: fixed 'Installation Summary' section (part of
  fate#318196).
- 4.0.88

-------------------------------------------------------------------
Thu Feb  8 10:15:18 UTC 2018 - igonzalezsosa@suse.com

- AutoYaST: support additional names in the drive/device element
  (bsc#1077277).
- 4.0.87

-------------------------------------------------------------------
Wed Feb  7 16:47:58 UTC 2018 - shundhammer@suse.com

- Disabled empty pages in partitioner for the time being
  (bsc#1078849)
- 4.0.86

-------------------------------------------------------------------
Wed Feb  7 10:57:26 UTC 2018 - igonzalezsosa@suse.com

- AutoYaST: support reuse of already existing partitions as LVM
  physical volumes or MD RAIDs (bsc#1077277).
- 4.0.85

-------------------------------------------------------------------
Wed Feb  7 00:18:34 UTC 2018 - ancor@suse.com

- Partitioner: fixed 'Device Graph' section (part of fate#318196).
- 4.0.84

-------------------------------------------------------------------
Mon Feb  5 15:26:35 UTC 2018 - ancor@suse.com

- Added a new 'disk' client, alias for 'partitioner' (bsc#1078900).
- 4.0.83

-------------------------------------------------------------------
Wed Jan 31 16:06:25 UTC 2018 - shundhammer@suse.com

- Handle arbitrary mount options for /etc/fstab properly
  (bsc#1066076)
- 4.0.82

-------------------------------------------------------------------
Wed Jan 31 14:53:57 UTC 2018 - jlopez@suse.com

- Partitioner: list all LVM thin volumes to delete when an LVM thin
  pool is going to be deleted.
- Partitioner: show warning when an LVM thin pool is overcommitted
  after resizing.
- Part of fate#318196.
- 4.0.81

-------------------------------------------------------------------
Wed Jan 31 11:53:57 UTC 2018 - igonzalezsosa@suse.com

- AutoYaST: try to shrink new partitions/logical volumes
  proportionally when there is not enough space (bsc#1078418).
- 4.0.80

-------------------------------------------------------------------
Wed Jan 31 09:25:07 UTC 2018 - ancor@suse.com

- Partitioner: initial support for NFS (part of fate#318196)
- Partitioner: removed useless tmpfs option
- 4.0.79

-------------------------------------------------------------------
Tue Jan 30 12:00:27 UTC 2018 - jlopez@suse.com

- Partitioner: allow to create LVM thin pools and volumes.
- Fix transactions of devicegraphs.
- Part of fate#318196.
- 4.0.78

-------------------------------------------------------------------
Tue Jan 30 11:24:28 UTC 2018 - jlopez@suse.com

- Partitioner: improve error message when trying to remove an used
  physical volume.

-------------------------------------------------------------------
Thu Jan 25 16:00:29 UTC 2018 - shundhammer@suse.com

- Add default mount options for /etc/fstab for ext2/3/4 and vfat
  (bsc#1066076)
- 4.0.77

-------------------------------------------------------------------
Wed Jan 24 12:28:19 UTC 2018 - igonzalezsosa@suse.com

- Properly detect snapshots subvolumes (bsc#1076321 and
  bsc#1076335).
- 4.0.76

-------------------------------------------------------------------
Tue Jan 23 13:44:43 UTC 2018 - jlopez@suse.com

- Partitioner: allow to resize LVM volume groups.
- Part of fate#318196.
- 4.0.75

-------------------------------------------------------------------
Tue Jan 23 13:01:39 UTC 2018 - ancor@suse.com

- Partitioner: consider all sizes entered by the user as base of 2
  despite the units not being consistent with the International
  System. Thus, 1KB (which in the IS actually means 1000 bytes)
  becomes equivalent to 1KiB (which is 1024 bytes).

-------------------------------------------------------------------
Tue Jan 23 10:09:51 UTC 2018 - snwint@suse.com

- fix proposal dialog error when there are no disks (bsc#1057430)

-------------------------------------------------------------------
Mon Jan 22 19:33:46 UTC 2018 - jlopez@suse.com

- Avoid partitioning checks error when using old settings format.
- Needed for bsc#1059160, bsc#1055747 and bsc#1063957.

-------------------------------------------------------------------
Mon Jan 22 15:55:46 UTC 2018 - ancor@suse.com

- Partitioner: button to resize LVM logical volumes now works as
  expected (part of fate#31896).
- 4.0.74

-------------------------------------------------------------------
Mon Jan 22 13:11:32 UTC 2018 - igonzalezsosa@suse.com

- Consider all free spaces when deciding which partitions
  distribution is better (bsc#1077051).

-------------------------------------------------------------------
Thu Jan 19 12:10:29 UTC 2018 - jlopez@suse.com

- Fix TODOs labels in partitioner (bsc#1058652).
- 4.0.73

-------------------------------------------------------------------
Fri Jan 19 11:31:14 UTC 2018 - jreidinger@suse.com

- Fix subtracting arrays of devices (fixes multipath wires
  detection for bsc#1076766)
- 4.0.72

-------------------------------------------------------------------
Fri Jan 19 09:50:54 UTC 2018 - ancor@suse.com

- Partitioner: when creating partitions they are now aligned to
  hardware requirements (indispensable for DASD) and when possible
  also for optimal performance (bsc#1069860 and bsc#1072011).
- Partitioner: adjusted alignment logic during resizing to match
  the new logic used during creation.
- Partitioner: skip validation of disabled widgets in the dialog
  to select the size of a new partition.
- Partitioner: fixed a crash and one inconsistency in the dialog
  to resize an existing partition.
- 4.0.71

-------------------------------------------------------------------
Fri Jan 19 09:41:52 UTC 2018 - ancor@suse.com

- Correctly open the expert partitioner when called from the
  Kubic/CaaSP summary screen (bsc#1076732)
- 4.0.70

-------------------------------------------------------------------
Mon Jan 15 14:22:32 UTC 2018 - jlopez@suse.com

- Added sanity checks for partitioning setup.
- Partitioner: setup issues are shown to the user before continue.
  Mandatory product volumes are required according to control file.
- Part of fate#31896 and fix for bsc#1059160, bsc#1055747 and
  bsc#1063957.
- 4.0.69

-------------------------------------------------------------------
Mon Jan 15 12:51:01 UTC 2018 - ancor@suse.com

- Some code reorganization regarding alignment and resizing.
- Added to several places in the API the possibilty of using other
  alignment types, in addition to the optimal one.
- Added a (temporary) workaround to a possible bug in libstorage-ng
  regarding alignment.

-------------------------------------------------------------------
Tue Jan  9 15:36:15 UTC 2018 - lslezak@suse.cz

- Added Mountable#persistent? (needed for bsc#1073696)
- 4.0.68

-------------------------------------------------------------------
Mon Jan  8 22:16:30 UTC 2018 - ancor@suse.com

- Added Devicegraph#find_by_any_name (needed for bsc#1073254)
- 4.0.67

-------------------------------------------------------------------
Mon Jan  8 12:46:38 UTC 2018 - ancor@suse.com

- Do not try to reuse UUID and label from unformatted swap
  partitions (bsc#1071515).
- 4.0.66

-------------------------------------------------------------------
Mon Jan  8 11:52:30 UTC 2018 - igonzalezsosa@suse.com

- Force the subvolume name to be relative (related to bsc#1073548)
- 4.0.65

-------------------------------------------------------------------
Mon Jan  8 11:37:06 UTC 2018 - ancor@suse.com

- Fixed error when calculating the proposal on top of a BIOS RAID
  (bsc#1067349)

-------------------------------------------------------------------
Fri Dec 22 15:40:13 UTC 2017 - igonzalezsosa@suse.com

- AutoYaST: export the enable_snapshots element (bsc#1073544)

-------------------------------------------------------------------
Fri Dec 22 15:17:35 UTC 2017 - snwint@suse.com

- rewrite SpaceMaker::resize_and_delete! to be more human-readable
- 4.0.64

-------------------------------------------------------------------
Fri Dec 22 14:40:04 UTC 2017 - snwint@suse.com

- fix unnecessary Windows partition deletion (bsc #1066386)
- 4.0.63

-------------------------------------------------------------------
Fri Dec 22 12:35:29 UTC 2017 - snwint@suse.com

- fix logic in GuidedProposal::calculate_proposal (bsc#1058027)
- 4.0.62

-------------------------------------------------------------------
Fri Dec 22 10:26:05 UTC 2017 - igonzalezsosa@suse.com

- Do not crash when showing an unhandled partition id
  (bsc#1068087)

-------------------------------------------------------------------
Wed Dec 20 15:33:49 UTC 2017 - ancor@suse.com

- Partitioner: support for deleting an LVM volume group.
- Correct handling of orphan physical volume devices.
- Fix for bsc#106956 and part of fate#31896.
- 4.0.61

-------------------------------------------------------------------
Wed Dec 20 12:04:42 CET 2017 - aschnell@suse.com

- added obsoletes (bsc#1073645)
- 4.0.60

-------------------------------------------------------------------
Tue Dec 19 17:12:27 UTC 2017 - ancor@suse.com

- Added BlkDevice.find_by_any_name (needed for bsc#1073254)
- 4.0.59

-------------------------------------------------------------------
Tue Dec 19 14:05:33 UTC 2017 - jreidinger@suse.com

- Add DeviceGraph#find_by_name call (needed for bsc#1072908)
- 4.0.58

-------------------------------------------------------------------
Mon Dec 18 12:59:02 UTC 2017 - igonzalezsosa@suse.com

- AutoYaST: Improve disklabel element handling (bsc#1073307).
- 4.0.57

-------------------------------------------------------------------
Thu Dec 14 12:01:48 UTC 2017 - ancor@suse.com

- Fixed a recently added unit test to not rely on libstorage-ng
  sorting. Related to bsc#1049901 and part of fate#31896.
- 4.0.56

-------------------------------------------------------------------
Mon Dec 11 15:40:36 UTC 2017 - jlopez@suse.com

- Partitioner: add buttons to Hard Disks section for creating new
  partitions and editing devices.
- Part of fate#318196.
- 4.0.55

-------------------------------------------------------------------
Mon Dec 11 15:32:28 UTC 2017 - ancor@suse.com

- Improved how the proposal handles disks that are in use but don't
  have a partition table (directly formatted disks, disks that are
  direct members of an LVM or RAID, etc.).
  Preliminary fix for bsc#1071949 and bsc#1067670.
- 4.0.54

-------------------------------------------------------------------
Mon Dec 11 12:56:35 UTC 2017 - jlopez@suse.com

- Improve detection of efi and swap partitions.
- bsc#1071775 and bsc#1065234
- 4.0.53

-------------------------------------------------------------------
Fri Dec  8 17:34:17 CET 2017 - locilka@suse.com

- Fixed dependencies (yast2 >= 4.0.24) (fate#318196)
- 4.0.52

-------------------------------------------------------------------
Tue Dec  5 14:32:26 UTC 2017 - igonzalezsosa@suse.com

- AutoYaST: assign the correct partition_id to /boot/efi
  (bsc#1071167)
- 4.0.51

-------------------------------------------------------------------
Tue Dec  5 06:46:00 UTC 2017 - ancor@suse.com

- Don't trust any longer the order of any collection coming from
  libstorage-ng (related to bsc#1049901 and part of fate#31896).
- 4.0.50

-------------------------------------------------------------------
Mon Dec  4 09:02:09 UTC 2017 - jlopez@suse.com

- Partitoner: added support for resizing partitions (bsc#1057586).
- Part of fate#318196.
- 4.0.49

-------------------------------------------------------------------
Mon Dec  4 08:55:17 UTC 2017 - igonzalezsosa@suse.com

- AutoYaST does not ignore the 'enable_snapshots' setting even
  if the list of partitions is missing (bsc#1070790).
- 4.0.48

-------------------------------------------------------------------
Fri Dec  1 16:58:14 UTC 2017 - ancor@suse.com

- Rely on the new improved mechanism of libstorage-ng to sort
  devices by name. Preparation for bsc#1049901 and part of
  fate#31896.
- 4.0.47

-------------------------------------------------------------------
Fri Dec  1 15:34:11 UTC 2017 - igonzalezsosa@suse.com

- Fix boot partition detection (bsc#1070621).
- 4.0.46

-------------------------------------------------------------------
Fri Dec  1 12:27:34 UTC 2017 - igonzalezsosa@suse.com

- AutoYaST honors 'use' and 'initialize' elements even if the
  list of partitions is missing (related to bsc#1065061).
- 4.0.45

-------------------------------------------------------------------
Thu Nov 30 16:14:49 UTC 2017 - ancor@suse.com

- Partitioner: added buttons to sort the devices being added to
  an MD RAID (part of fate#318196).
- 4.0.44

-------------------------------------------------------------------
Thu Nov 30 16:13:18 UTC 2017 - igonzalezsosa@suse.com

- Do not ignore start_multipath setting (bsc#1070343).
- 4.0.43

-------------------------------------------------------------------
Wed Nov 29 13:54:41 UTC 2017 - snwint@suse.com

- adjust list of partition ids in expert partitioner (bsc#1060993,
  fate#314888)
- 4.0.42

-------------------------------------------------------------------
Tue Nov 28 13:35:34 UTC 2017 - igonzalezsosa@suse.com

- AutoYaST: honor size=max for logical volumes (bsc#1070131).
- 4.0.41

-------------------------------------------------------------------
Mon Nov 27 17:49:38 UTC 2017 - jlopez@suse.com

- Allow to work with BIOS RAIDs as regular disks (bsc#1067349).
- Allow to create partition table over directly formatted devices.
- 4.0.40

-------------------------------------------------------------------
Mon Nov 27 17:08:52 UTC 2017 - snwint@suse.com

- make PartitionTables::partition_id_supported? available
- 4.0.39

-------------------------------------------------------------------
Fri Nov 24 13:25:34 UTC 2017 - ancor@suse.com

- Fixed a problem when confirming the very same partitioning schema
  several times (bug#1069671).
- 4.0.38

-------------------------------------------------------------------
Fri Nov 24 12:23:03 UTC 2017 - igonzalezsosa@suse.com

- AutoYaST: safer handling of partition ids (bsc#1067207).
- 4.0.37

-------------------------------------------------------------------
Thu Nov 23 15:27:23 UTC 2017 - igonzalezsosa@suse.com

- AutoYaST: add support to resize partitions and logical volumes
  (bsc#1069505).
- AutoYaST: fix detection of root partition when using LVM
  (bsc#1069647).
- 4.0.36

-------------------------------------------------------------------
Thu Nov 23 13:05:31 UTC 2017 - ancor@suse.com

- Ensure that disks considered for (auto)installation are always
  sorted in a stable and consistent way based on its device name.
  Preparation for bsc#1049901 and part of fate#31896.
- 4.0.35

-------------------------------------------------------------------
Wed Nov 22 19:19:27 UTC 2017 - jlopez@suse.com

- Partitioner: added support for resizing MD RAIDs.
- Part of fate#318196.
- 4.0.34

-------------------------------------------------------------------
Wed Nov 22 17:11:41 UTC 2017 - shundhammer@suse.com

- No RAID chunk size below 64 kiB for most types of RAID
  (bsc#1065381)
- 4.0.33

-------------------------------------------------------------------
Mon Nov 20 15:40:58 UTC 2017 - shundhammer@suse.com

- Added "Create New Partition Table" in partitioner
- Part of fate#318196.
- 4.0.32

-------------------------------------------------------------------
Thu Nov 16 10:31:04 UTC 2017 - jlopez@suse.com

- Improve logging: add wrapper param for guard method and dump xml
  representation of the devicegraph to the logs.
- Part of fate#318196.
- 4.0.31

-------------------------------------------------------------------
Wed Nov 15 15:55:51 UTC 2017 - ancor@suse.com

- When proposing a partitions layout for installation, prefer
  getting big installations and arranging the partitions by their
  weights over creating adjacent partitions. Part of fate#318196.
- 4.0.30

-------------------------------------------------------------------
Tue Nov 14 15:41:21 UTC 2017 - jlopez@suse.com

- Partitioner: added support for creating volume groups.
- Part of fate#318196.
- 4.0.29

-------------------------------------------------------------------
Wed Nov  8 16:03:31 UTC 2017 - snwint@suse.com

- safer handling of partition ids (bsc#1060993
- 4.0.28

-------------------------------------------------------------------
Wed Nov  8 14:45:22 UTC 2017 - igonzalezsosa@suse.com

- AutoYaST: filter out old '@' entries when importing the list of
  subvolumes (bsc#1061253)
- 4.0.27

-------------------------------------------------------------------
Wed Nov  8 10:07:09 UTC 2017 - ancor@suse.com

- Added support in the UI of the guided setup for the new format
  of <volumes> in the control file.
- Part of fate#318196.
- 4.0.26

-------------------------------------------------------------------
Wed Nov  8 05:54:04 UTC 2017 - igonzalezsosa@suse.com

- AutoYaST: fix space distribution when partition table does not
  exist (bsc#1065061)
- AutoYaST: set partition tables type according to the profile
- 4.0.25

-------------------------------------------------------------------
Tue Nov  7 13:48:43 UTC 2017 - jlopez@suse.com

- Fix name of planned logical volumes.
- Take into account real RAM size to plan volumes.
- Add scenario tests using new partitioning settings.
- Part of fate#318196.
- 4.0.24

-------------------------------------------------------------------
Tue Nov  7 13:18:35 UTC 2017 - igonzalezsosa@suse.com

- AutoYaST: adjust the list of allowed keys in skip lists
  (bsc#1065668)
- 4.0.23

-------------------------------------------------------------------
Tue Nov  7 09:38:19 UTC 2017 - igonzalezsosa@suse.com

- AutoYaST: add support for udev links in the <device/> element
  (bsc#1066320)
- 4.0.22

-------------------------------------------------------------------
Fri Nov  3 15:11:42 UTC 2017 - igonzalezsosa@suse.com

- AutoYaST: do not remove partitions that are supposed to be reused
  (bsc#1066398).
- 4.0.21

-------------------------------------------------------------------
Fri Nov  3 15:04:24 UTC 2017 - jlopez@suse.com

- Partitioner: support for deleting md raids.
- Part of fate#318196.
- 4.0.20

-------------------------------------------------------------------
Fri Nov 03 14:27:02 CET 2017 - aschnell@suse.com

- do not query end of region if region is empty (bsc#1066290)
- 4.0.19

-------------------------------------------------------------------
Thu Nov  2 17:58:28 UTC 2017 - igonzalezsosa@suse.com

- AutoYaST: query hardware information on skip lists (bsc#1065668).
- AutoYaST: support multi-valued keys on skip lists.
- AutoYaST: do not crash when no suitable disk for installation
  is found.
- 4.0.18

-------------------------------------------------------------------
Wed Nov  1 09:11:23 UTC 2017 - jlopez@suse.com

- Partitioner: support for deleting logical volumes.
- Part of fate#318196.
- 4.0.17

-------------------------------------------------------------------
Wed Nov  1 08:23:17 UTC 2017 - igonzalezsosa@suse.com

- AutoYaST: do not crash when an unknown key is used in a
  skip list (bsc#1065670).
- 4.0.16

-------------------------------------------------------------------
Tue Oct 31 12:14:18 UTC 2017 - igonzalezsosa@suse.com

- AutoYaST: fix reuse of partitions (bsc#1060637).
- AutoYaST: improve error handling when trying to reuse a partition
  fails.
- AutoYaST: when a problem is detected while creating a proposal,
  register in which section it was found.
- AutoYaST: register an issue when a proposal does not contain
  a root (/) partition.
- 4.0.15

-------------------------------------------------------------------
Mon Oct 30 13:32:02 UTC 2017 - ancor@suse.com

- Added an option in the installer to run the expert partitioner
  with the current storage layout as starting point.
- Possible fix for bsc#1055644 and part of fate#318196.
- 4.0.14

-------------------------------------------------------------------
Fri Oct 27 11:33:55 UTC 2017 - jsrain@suse.cz

- Limit maximal proposed size of EFI partition (bsc#1062775)
- 4.0.13

-------------------------------------------------------------------
Thu Oct 26 15:30:53 UTC 2017 - ancor@suse.com

- Partitioner: small adjustments in the verifications performed
  before running some wizards.

-------------------------------------------------------------------
Wed Oct 25 17:28:48 UTC 2017 - jlopez@suse.com

- Partitioner: allow to work with multipath devices.
- bsc#1058373 and bsc#1028853.
- Part of fate#318196.
- 4.0.12

-------------------------------------------------------------------
Wed Oct 25 13:12:37 UTC 2017 - igonzalezsosa@suse.com

- Add support to clone subvolumes when using AutoYaST (bsc#1064875)
- 4.0.11

-------------------------------------------------------------------
Wed Oct 25 12:32:58 CEST 2017 - snwint@suse.de

- adjust control.xml documentation
- 4.0.10

-------------------------------------------------------------------
Mon Oct 23 17:53:27 UTC 2017 - jlopez@suse.com

- Partitioner: show only option to create vg when there are no vgs.
- Part of fate#318196.
- 4.0.9

-------------------------------------------------------------------
Mon Oct 23 17:14:01 CEST 2017 - snwint@suse.de

- have volumes in control.xml proposed by default (fate#318196)
- 4.0.8

-------------------------------------------------------------------
Fri Oct 20 17:28:16 UTC 2017 - jlopez@suse.com

- Partitioner: support for creating logical volumes.
- Part of fate#318196.
- 4.0.7

-------------------------------------------------------------------
Thu Oct 19 14:27:49 UTC 2017 - igonzalezsosa@suse.com

- AutoYaST: add basic support for error handling
- AutoYaST: handle 'size: auto' correctly
- 4.0.6

-------------------------------------------------------------------
Thu Oct 19 13:05:35 UTC 2017 - jsrain@suse.cz

- During installation, mount efivarfs in /mnt/sys/firmware/efivars
  if present in inst-sys (bsc#1063063)
- 4.0.5

-------------------------------------------------------------------
Tue Oct 17 16:45:21 CEST 2017 - shundhammer@suse.de

- Terminate extra space distribution loop if nothing could be
  distributed anymore (bsc#1063392)
- 4.0.4

-------------------------------------------------------------------
Tue Oct 17 11:25:03 UTC 2017 - snwint@suse.com

- finalize control.xml description (fate#318196)
- 4.0.3

-------------------------------------------------------------------
Mon Oct 16 10:02:24 UTC 2017 - jlopez@suse.com

- Add strategies to try an initial valid proposal, even changing
  settings when necessary.
- Part of fate#318196.
- 4.0.2

-------------------------------------------------------------------
Tue Oct 10 11:11:59 UTC 2017 - jlopez@suse.com

- Adapt proposal to work with new format of proposal settings.
- Part of fate#318196.
- 4.0.1

-------------------------------------------------------------------
Mon Oct  9 12:29:13 UTC 2017 - igonzalezsosa@suse.com

- AutoYaST: proper handling of the 'use' element allowing to
  delete a set of partitions (bsc#1061042)
- AutoYaST: support for mkfs_options, fstopt and mount_by elements
  (bsc#1061289)
- 4.0.0

-------------------------------------------------------------------
Fri Oct  6 07:11:35 UTC 2017 - jlopez@suse.com

- Added support for reading new format of proposal settings.
- Part of fate#318196.
- 3.3.27

-------------------------------------------------------------------
Thu Oct  5 14:38:22 UTC 2017 - ancor@suse.com

- Partitioner: don't return to the summary screen after each
  operation.
- Partitioner: speedup the refresh time after each operation (by
  not querying the hostname again).
- Both part of fate#318196.
- 3.3.26

-------------------------------------------------------------------
Wed Oct  4 17:28:24 CEST 2017 - shundhammer@suse.de

- Added disk.desktop file for partitioner (bsc#1059528)
- 3.3.25

-------------------------------------------------------------------
Wed Oct  4 12:11:11 UTC 2017 - snwint@suse.com

- separate planning strategies from DevicesPlanner into
  DevicesPlannerStrategies module
- 3.3.24

-------------------------------------------------------------------
Tue Oct  3 07:06:32 UTC 2017 - ancor@suse.com

- Partitioner: buttons to edit the filesystem in RAID and LVM LV.
- Partitioner: correct positioning of some buttons.
- Partitioner: allow to mount several swap devices.
- All part of fate#318196.
- 3.3.23

-------------------------------------------------------------------
Fri Sep 29 15:06:42 UTC 2017 - ancor@suse.com

- Partitioner: option to create an MD RAID (part of fate#318196).
- 3.3.22

-------------------------------------------------------------------
Fri Sep 29 10:54:54 UTC 2017 - jlopez@suse.com

- Fix validation when trying to create a partition with custom
  size (bsc#1060864).
- 3.3.21

-------------------------------------------------------------------
Tue Sep 26 16:47:44 CEST 2017 - shundhammer@suse.de

- Implemented simple proposal for CASP (bsc#1058736)
- 3.3.20

-------------------------------------------------------------------
Mon Sep 25 10:44:42 CEST 2017 - snwint@suse.de

- updated installer hacks document: ssh key import works

-------------------------------------------------------------------
Fri Sep 22 15:20:51 UTC 2017 - jlopez@suse.com

- Avoid to reuse small efi partitions (bsc#1056640).
- 3.3.19

-------------------------------------------------------------------
Thu Sep 21 14:54:28 UTC 2017 - ancor@suse.com

- More backwards-compatible behavior when formatting partitions in
  the expert partitioner.
- Checkbox to enable snapshots for "/" in the expert partitioner.
- Both part of fate#318196
- 3.3.18

-------------------------------------------------------------------
Tue Sep 19 07:26:06 UTC 2017 - ancor@suse.com

- Improved creation and modification of partitions in the Expert
  Partitioner (bsc#1057869, bsc#1057874).
- Added button to define the Btrfs subvolumes directly during
  creation or modification.
- 3.3.17

-------------------------------------------------------------------
Wed Sep 13 14:44:52 UTC 2017 - jreidinger@suse.com

- add all full udev links and helper to list them all
  (useful for fixing bsc#1057604)
- 3.3.16

-------------------------------------------------------------------
Wed Sep 13 14:03:00 UTC 2017 - snwint@suse.com

- don't limit uefi to x86_64 (bsc#1056629)
- 3.3.15

-------------------------------------------------------------------
Tue Sep 12 15:54:47 UTC 2017 - jlopez@suse.com

- Fix proposal to not try to create more than 3 partitions in a
  DASD partition table (bsc#1058052).
- 3.3.14

-------------------------------------------------------------------
Thu Sep  7 14:28:28 UTC 2017 - schubi@suse.de

- AutoYaST: Temporary workaround to avoid crash when size 'auto'
  (which is still not supported) is used (bnc#1056182).
- 3.3.13

-------------------------------------------------------------------
Thu Sep  7 13:45:07 UTC 2017 - jlopez@suse.com

- Fix partitioner bug creating partition with custom size
  (bsc#1057049)
- 3.3.12

-------------------------------------------------------------------
Thu Sep  7 08:34:59 UTC 2017 - ancor@suse.com

- AutoYaST: support for Btrfs snapshots (part of fate#318196).
- 3.3.11

-------------------------------------------------------------------
Wed Sep  6 15:33:27 UTC 2017 - jlopez@suse.com

- Fix bug when formatting with expert partitioner (bsc#1057405).
- 3.3.10

-------------------------------------------------------------------
Wed Sep  6 14:59:46 UTC 2017 - igonzalezsosa@suse.com

- Ignore case when parsing sizes (bsc#1056715 and bsc#1055913).
- 3.3.9

-------------------------------------------------------------------
Tue Sep  5 17:24:37 CEST 2017 - schubi@suse.de

- AutoYaST: Handle sizes without unit correctly. (bnc#1056168)
- 3.3.8

-------------------------------------------------------------------
Tue Sep  5 06:00:08 UTC 2017 - ancor@suse.com

- Create Btrfs in the guided setup if requested to do so (part of
  fate#318196).
- 3.3.7

-------------------------------------------------------------------
Wed Aug 30 15:44:35 UTC 2017 - jlopez@suse.com

- Added overall summary for the expert partitioner.
- Part of fate#318196
- 3.3.6

-------------------------------------------------------------------
Mon Aug 23 19:33:27 UTC 2017 - jlopez@suse.com

- Added methods to save user data into libstorage-ng objects.
- Added subvolume shadowing control to the expert partitioner.
- Added mount point validation to the expert partitioner.
- Removed Planned::BtrfsSubvolume class.
- Part of fate#318196
- 3.3.5

-------------------------------------------------------------------
Mon Aug 21 22:47:04 UTC 2017 - knut.anderssen@suse.com

- Added support for legacy filesystems (fate#323394).
- 3.3.4

-------------------------------------------------------------------
Mon Aug 21 13:40:03 CEST 2017 - snwint@suse.de

- adjust package description in spec file

-------------------------------------------------------------------
Mon Aug 21 10:20:59 UTC 2017 - ancor@suse.com

- When displaying partition ids to the user, use names that are
  more similar to old yast-storage (part of fate#318196).
- 3.3.3

-------------------------------------------------------------------
Fri Aug 18 08:56:36 UTC 2017 - knut.anderssen@suse.com

- ReiserFS is not allowed anymore, it was already removed in SLE 12
  for new installations and was only supported for upgrades.
  (fate#323394)
- 3.3.2

-------------------------------------------------------------------
Wed Aug 16 10:24:07 UTC 2017 - ancor@suse.com

- Added deactivation of virtual devices (multipath, LVM, etc.)
  to the public API.
- Initial management of Btrfs subvolumes in the expert partitioner.
- Both as part of fate#318196
- 3.3.1

-------------------------------------------------------------------
Mon Jul 24 16:17:03 UTC 2017 - jlopez@suse.com

- Removed temporary StorageManager API.
- 0.1.32

-------------------------------------------------------------------
Thu Jul 20 14:54:17 UTC 2017 - ancor@suse.com

- Added pop-up to ask the user about multipath activation.

-------------------------------------------------------------------
Thu Jul 20 10:45:36 UTC 2017 - ancor@suse.com

- Added Btrfs subvolumes support to the AutoYaST customized
  partitioning.

-------------------------------------------------------------------
Tue Jul 18 11:43:26 UTC 2017 - ancor@suse.com

- Adjusted the guided proposal to work properly on scenarios with
  DM RAIDs.

-------------------------------------------------------------------
Mon Jul 17 09:07:39 UTC 2017 - ancor@suse.com

- Adjusted the guided proposal to work properly on scenarios with
  Multipath I/O.

-------------------------------------------------------------------
Wed Jul 12 15:37:16 UTC 2017 - ancor@suse.com

- Replaced the original prototype of the expert partitioner with
  the one coming from yast2-partitioner.
- Added #supported_fstab_options and #default_partition_id methods
  to Y2Storage::Filesystems::Type.
- Removed Y2Storage::DevicesLists and not longer needed modules
  from Y2Storage::Refinements
- 0.1.31

-------------------------------------------------------------------
Tue Jul 11 11:18:06 UTC 2017 - jreidinger@suse.com

- Added PartitionId#to_human_string and PartitionId::formattable?
- 0.1.30

-------------------------------------------------------------------
Thu Jul  6 08:11:59 UTC 2017 - gsouza@suse.com

- Added verifications for disk in network.
- 0.1.29

-------------------------------------------------------------------
Tue Jul  4 14:29:40 UTC 2017 - jlopez@suse.com

- Added new class Y2Storage::Proposal::Base.
- Proper assignment of default values for new proposals.
- 0.1.28

-------------------------------------------------------------------
Tue Jul  4 08:32:12 UTC 2017 - ancor@suse.com

- Added AutoinstProfile::PartitioningSection which allows to export
  the current system (or any other devicegraph) to an AutoYaST
  profile (only plain partitions supported so far).
- 0.1.27

-------------------------------------------------------------------
Mon Jul  3 15:50:43 UTC 2017 - jlopez@suse.com

- Adapt proposal to different situations (disable home, snapshots,
  etc)
- 0.1.26

-------------------------------------------------------------------
Mon Jul  3 13:36:17 UTC 2017 - jreidinger@suse.com

- add LvmVg#basename
- add PartitionTables::Base#delete_all_partitions
- add logger to all devices
- add LvmVg#name
- 0.1.25

-------------------------------------------------------------------
Tue Jun 27 15:05:52 UTC 2017 - igonzalezsosa@suse.com

- Add LVM support for AutoYaST partitioning (bsc#1044697).
- 0.1.24

-------------------------------------------------------------------
Tue Jun 27 09:04:58 UTC 2017 - ancor@suse.com

- More robust Y2Storage::StorageManager#probe

-------------------------------------------------------------------
Mon Jun 26 11:56:23 UTC 2017 - jreidinger@suse.com

- Added Y2Storage::MdParity#to_human_string and
  Y2Storage::MdLevel#to_human_string
- 0.1.23

-------------------------------------------------------------------
Mon Jun 26 08:56:07 UTC 2017 - aschnell@suse.com

- Added Y2Storage::Md wrapper
- 0.1.22

-------------------------------------------------------------------
Mon Jun 19 12:30:46 UTC 2017 - mvidner@suse.com

- Added Y2Storage::DiskSize#human_floor, Y2Storage::Region#size
- 0.1.21

-------------------------------------------------------------------
Mon Jun 19 08:33:19 UTC 2017 - igonzalezsosa@suse.com

- AutoinstProposal is loaded with the rest of the proposal
  classes when 'y2storage' is required.
- 0.1.20

-------------------------------------------------------------------
Mon Jun 19 06:58:54 UTC 2017 - jilopez@localhost

- Adjustments to DASD to ensure the proposal works as expected
  in such devices.
- Added Devicegraph#disk_devices to get all DASDs and disks.
- DASD support added to YAML reader and writer.

-------------------------------------------------------------------
Fri Jun 16 12:47:40 UTC 2017 - igonzalezsosa@suse.com

- Add basic support for AutoYaST customized partitioning
  (only plain partitions are supported)
- 0.1.19

-------------------------------------------------------------------
Thu Jun 15 07:17:28 UTC 2017 - jreidinger@suse.com

- Add new method StorageManager.fake_from_xml for easy loading
  of xml device graphs

-------------------------------------------------------------------
Wed Jun 14 20:21:27 CEST 2017 - aschnell@suse.com

- added probe function to StorageManager
- 0.1.18

-------------------------------------------------------------------
Thu Jun  8 09:36:29 UTC 2017 - ancor@suse.com

- Added new method BlkDevice#to_be_formatted? (needed by
  yast2-partitioner).
- 0.1.17

-------------------------------------------------------------------
Tue Jun  6 17:57:16 CEST 2017 - shundhammer@suse.de

- Don't insist on installing filesystem support packages that
  are not available in any repo (bsc#1039830)
- 0.1.16

-------------------------------------------------------------------
Thu Jun  1 10:27:25 UTC 2017 - ancor@suse.com

- Fixed a bug in LvmLv#stripe_size=

-------------------------------------------------------------------
Mon May 22 10:58:24 UTC 2017 - ancor@suse.com

- Refactored the proposal code in preparation for the AutoYaST
  implementation. Removed PlannedVolume and PlannedVolumesList
  classes in favor of new more specific classes in the Planned
  namespace.
- Fixed the proposal to never propose subvolumes that would be
  shadowed by another proposed device.

-------------------------------------------------------------------
Wed May 17 11:53:56 UTC 2017 - jreidinger@suse.com

- Add to Y2Storage::PartitionTables::Type#to_human_string
- 0.1.15

-------------------------------------------------------------------
Thu May  4 13:21:28 CEST 2017 - schubi@suse.de

- Added SCR agent .etc.mtab again until we have a proper
  alternative for it (still needed in yast2-users).
- 0.1.14

-------------------------------------------------------------------
Thu May  4 09:07:44 UTC 2017 - ancor@suse.com

- Changelog entry to document stuff that was left behind.
  See below.
- Installation proposal now generates Btrfs subvolumes when needed
  (according to control.xml and a fallback list).
- Improved and fully functional Guided Setup.
- Added new fields to ProposalSettings and renamed others (xxx_size
  instead of xxx_disk_size). Similar changes in PlannedVolume.
- New smaller and more convenient API for DiskAnalyzer.
- Many documentation (Yardoc) improvements and fixes.
- Added dummy activate callbacks (for activating a previous LUKS).
- The installer now saves a xml representation of the probed and
  staging devicegraphs before proceeding with the installation.
- New API for accessing the libstorage objects from Ruby:
  * New classes in the Y2Storage namespace offering a wrapper around
    the corresponding libstorage classes and enums: Actiongraph,
    AlignPolicy, BlkDevice, BtrfsSubvolume, Dasd, DasdFormat,
    DasdType, DataTransport, Device, Devicegraph, Disk, Encryption,
    LvmLv, LvmPv, LvmVg, Mountable, Partition, PartitionId,
    PartitionType, Partitionable, Region and ResizeInfo.
  * Mixins StorageClassWrapper and StorageEnumWrapper to define more
    wrappers as needed.
  * Removed EnumMappings.
  * Removed most refinements in Y2Storage, functionality moved to
    the new classes.
  * Marked DevicesList as deprecated.
  * Marked some refinements as deprecated.

-------------------------------------------------------------------
Tue Apr 25 08:50:10 UTC 2017 - jreidinger@suse.com

- add Gpt#pmbr_boot(?/=) methods for protective MBR
- 0.1.13

-------------------------------------------------------------------
Thu Mar 23 08:18:36 UTC 2017 - jilopez@localhost

- Adapted prepdisk client to work in update mode.

-------------------------------------------------------------------
Tue Mar 21 17:11:37 CET 2017 - schubi@suse.de

- Added to_s in ProposalSettings

-------------------------------------------------------------------
Thu Mar  9 12:47:11 UTC 2017 - ancor@suse.com

- Partially adjust the proposal settings according to control.xml.

-------------------------------------------------------------------
Fri Mar  3 12:30:12 UTC 2017 - ancor@suse.com

- Improved the EnumMappings module.
- 0.1.12

-------------------------------------------------------------------
Thu Feb 16 11:37:57 UTC 2017 - ancor@suse.com

- Improvements in the devicegraph query interface: added an
  EncryptionLists class and adapted all the other classes to take
  several encryption-related scenarios into account.
- 0.1.11

-------------------------------------------------------------------
Wed Feb  8 13:19:24 UTC 2017 - ancor@suse.com

- Added a prototype of the "Guided Setup" wizard to configure the
  proposal settings.

-------------------------------------------------------------------
Wed Jan 25 14:35:38 UTC 2017 - ancor@suse.com

- Proper management of completely empty disks (no partition table,
  no file-system and no LVM PV) in the proposal.
- Improved FreeDiskSpace and Disk#free_spaces to correctly handle
  disks without partition table.
- 0.1.10

-------------------------------------------------------------------
Thu Jan 19 10:54:22 CET 2017 - shundhammer@suse.de

- Install storage-related software packages as needed: Migrated
  UsedStorageFeatures to storage-ng and added PackageHandler
- 0.1.9

-------------------------------------------------------------------
Tue Jan 17 12:07:18 UTC 2017 - ancor@suse.com

- Improved StorageManager that complies to the Singleton pattern
  and includes a revision counter for the staging devicegraph.
- 0.1.8

-------------------------------------------------------------------
Mon Jan 16 12:27:03 UTC 2017 - ancor@suse.com

- Added 'fstab_options' key to the YAML representation of the
  devicegraphs used for testing.
- 0.1.7

-------------------------------------------------------------------
Thu Jan  5 15:27:02 UTC 2017 - ancor@suse.com

- Y2Storage::DiskAnalyzer - distinguish disks with no MBR gap
  (0 bytes gap) from cases where the MBR gap is not applicable.
  This fixes the proposal for some LVM scenarios with legacy boot.

-------------------------------------------------------------------
Fri Dec 23 12:44:24 UTC 2016 - ancor@suse.com

- Removed unused ProposalDemo client (kind of obsoleted by
  Dialogs::InstDiskProposal)

-------------------------------------------------------------------
Wed Dec 21 12:01:32 UTC 2016 - ancor@suse.com

- Improvements in the devicegraph query interface
  (DisksLists#with_name_or_partition)
- 0.1.6

-------------------------------------------------------------------
Tue Dec 20 06:39:28 UTC 2016 - ancor@suse.com

- Fixed partitioning proposal to not fail when trying to create
  very small partitions (like bios_boot), to work better with uneven
  spaces (not divisible by the minimal grain) and to reduce the
  gaps between partitions.

-------------------------------------------------------------------
Wed Dec 14 16:01:00 UTC 2016 - ancor@suse.com

- Write more precise information in the logs (DiskSize#to_s)

-------------------------------------------------------------------
Tue Dec 13 11:11:20 UTC 2016 - ancor@suse.com

- Proposal does not try to set the boot flag if not supported
  (for example, GPT partition tables)

-------------------------------------------------------------------
Fri Dec  9 10:30:33 UTC 2016 - aschnell@suse.com

- Adapted to several changes in libstorage-ng

-------------------------------------------------------------------
Fri Nov 25 16:39:13 UTC 2016 - ancor@suse.com

- Improvements in the LVM-based proposal

-------------------------------------------------------------------
Tue Nov 22 15:32:41 UTC 2016 - ancor@suse.com

- Improvements in Refinements::DevicegraphLists

-------------------------------------------------------------------
Tue Nov 22 12:28:39 UTC 2016 - ancor@suse.com

- Convenience method to check for GPT
- Several methods added to most of the DevicesLists classes
- 0.1.5

-------------------------------------------------------------------
Thu Oct 27 12:49:59 UTC 2016 - ancor@suse.com

- Better management of LVM partitions in Proposal::SpaceMaker

-------------------------------------------------------------------
Thu Oct 27 13:46:39 CEST 2016 - aschnell@suse.com

- mount special filesystems in target during installation

-------------------------------------------------------------------
Wed Oct 26 12:26:58 UTC 2016 - ancor@suse.com

- LVM classes added to Refinements::DevicegraphLists

-------------------------------------------------------------------
Wed Oct 12 13:38:38 UTC 2016 - cwh@suse.com

- Use own textdomain (storage-ng instead of storage) (bsc#1004050)
- 0.1.4

-------------------------------------------------------------------
Fri Sep 30 14:05:08 UTC 2016 - ancor@suse.com

- Added new inst_prepdisk client - first version in which the
  installer commits the changes to the target disk(s).
- 0.1.3

-------------------------------------------------------------------
Tue Sep 27 06:00:45 UTC 2016 - ancor@suse.com

- More reusable DiskAnalyzer.
- Use libstorage mechanisms to check for windows partitions.
- Added new minimalistic inst_disk_proposal client.
- 0.1.2

-------------------------------------------------------------------
Mon Aug  1 13:11:13 UTC 2016 - ancor@suse.com

- Namespaces adapted to avoid conflicts with old yast2-storage
  and to follow the new YaST convention.
- 0.1.1

-------------------------------------------------------------------
Thu Feb 25 16:35:57 CET 2016 - aschnell@suse.com

- initial package with yast2-storage-ng, successor of yast2-storage
<|MERGE_RESOLUTION|>--- conflicted
+++ resolved
@@ -1,16 +1,12 @@
 -------------------------------------------------------------------
-<<<<<<< HEAD
-Thu Sep 30 11:21:19 UTC 2021 - José Iván López González <jlopez@suse.com>
-=======
 Thu Oct 14 14:19:03 UTC 2021 - David Diaz <dgonzalez@suse.com>
 
 - Fix (un)masking systemd units by using the systemctl --plain
   flag for getting an output without status glyphs (bsc#1191347).
-- 4.3.56
-
--------------------------------------------------------------------
-Fri Oct  1 16:43:29 UTC 2021 - José Iván López González <jlopez@suse.com>
->>>>>>> 9d6bb99b
+- 4.4.9
+
+-------------------------------------------------------------------
+Thu Sep 30 11:21:19 UTC 2021 - José Iván López González <jlopez@suse.com>
 
 - Recommend to install libyui-qt-graph package (bsc#1191109) in
   order to offer the View/Device Graphs menu option.
