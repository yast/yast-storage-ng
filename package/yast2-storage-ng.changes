--- conflicted
+++ resolved
@@ -1,5 +1,11 @@
 -------------------------------------------------------------------
-<<<<<<< HEAD
+Thu Jan 10 14:59:32 UTC 2019 - jlopez@suse.com
+
+- Allow to cancel Guided Setup (bsc#1121442).
+- Link to storage client from installation summary (bsc#1099485).
+- 4.1.44
+
+-------------------------------------------------------------------
 Tue Dec 18 12:43:21 CET 2018 - schubi@suse.de
 
 - Do not touch eMMC boot partitions (mmcblk*boot*) (bsc#1119316)
@@ -22,13 +28,6 @@
 
 - Ship only primary icons with module to avoid conflicts (boo#1118521)
 - 4.1.40
-=======
-Thu Jan 10 14:59:32 UTC 2019 - jlopez@suse.com
-
-- Allow to cancel Guided Setup (bsc#1121442).
-- Link to storage client from installation summary (bsc#1099485).
-- 4.0.217
->>>>>>> 987e8da9
 
 -------------------------------------------------------------------
 Tue Dec  4 15:07:42 UTC 2018 - jlopez@suse.com
