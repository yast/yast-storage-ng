--- conflicted
+++ resolved
@@ -1,10 +1,11 @@
 -------------------------------------------------------------------
-<<<<<<< HEAD
-Wed Feb 21 14:57:51 UTC 2018 - jreidinger@suse.com
+Fri Feb 23 14:57:51 UTC 2018 - jreidinger@suse.com
 
 - Do not allow to encrypt too small partition (bsc#1065071)
 - Check that if separated "/boot" is used that it is big enough
-=======
+- 4.0.108
+
+-------------------------------------------------------------------
 Thu Feb 22 17:12:46 UTC 2018 - shundhammer@suse.com
 
 - Added missing textdomain calls (bsc#1081454)
@@ -42,7 +43,6 @@
 - Use sysconfig storage file to read the default value for mount_by
    (bsc#1081198).
 - Partitioner: allow to configure default value for mount_by.
->>>>>>> e2da188b
 - 4.0.102
 
 -------------------------------------------------------------------
