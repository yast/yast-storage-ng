--- conflicted
+++ resolved
@@ -1,11 +1,12 @@
 -------------------------------------------------------------------
-<<<<<<< HEAD
-Thu Mar 31 12:37:01 UTC 2022 - José Iván López González <jlopez@suse.com>
+Mon Apr 11 07:36:47 UTC 2022 - José Iván López González <jlopez@suse.com>
 
 - Release sources before probing during installation to avoid
   issues when unmounting devices (bsc#1197999 and related to
   bsc#1196061).
-=======
+- 4.5.2
+
+-------------------------------------------------------------------
 Thu Apr  7 16:29:00 UTC 2022 - Knut Anderssen <kanderssen@suse.com>
 
 - Fix fstab entry filesystem matching allowing the use of quotes
@@ -16,7 +17,6 @@
 Wed Apr 06 13:24:58 UTC 2022 - Ladislav Slezák <lslezak@suse.cz>
 
 - Bump version to 4.5.0 (#bsc1198109)
->>>>>>> d4446857
 
 -------------------------------------------------------------------
 Thu Feb 10 10:18:23 UTC 2022 - Ancor Gonzalez Sosa <ancor@suse.com>
