-------------------------------------------------------------------
<<<<<<< HEAD
Mon May 23 13:12:58 UTC 2022 - Stefan Hundhammer <shundhammer@suse.com>

- Fixed failing unit test: Added translatable message for new
  libstorage enum type for bitlocker (bsc#1199832)
- 4.5.6

-------------------------------------------------------------------
Mon May  9 11:28:26 UTC 2022 - Ancor Gonzalez Sosa <ancor@suse.com>

- Handle the new libstorage-ng "storage feature" for NILFS2
  (gh#openSUSE/libstorage-ng#874)
- 4.5.5
=======
Mon May 30 12:35:08 UTC 2022 - Stefan Hundhammer <shundhammer@suse.com>

- Partitioner: Allow min chunk size of 4 KiB (page size) for RAID0 /
  RAID10 (bsc#1200018)
- 4.4.40
>>>>>>> 8c781eac

-------------------------------------------------------------------
Thu Apr 28 11:22:27 UTC 2022 - Josef Reidinger <jreidinger@suse.com>

- Mark properly help text in tmpfs widget for localization
  (bsc#1198192)
- 4.5.4

-------------------------------------------------------------------
Mon Apr 18 09:01:42 UTC 2022 - Martin Vidner <mvidner@suse.com>

- Fix empty help in some Partitioner dialogs (bsc#1194274)
  using the standard CWM mechanism.
- 4.5.3

-------------------------------------------------------------------
Mon Apr 11 07:36:47 UTC 2022 - José Iván López González <jlopez@suse.com>

- Release sources before probing during installation to avoid
  issues when unmounting devices (bsc#1197999 and related to
  bsc#1196061).
- 4.5.2

-------------------------------------------------------------------
Thu Apr  7 16:29:00 UTC 2022 - Knut Anderssen <kanderssen@suse.com>

- Fix fstab entry filesystem matching allowing the use of quotes
  surrounding the device UUID or label (bsc#1197692)
- 4.5.1

-------------------------------------------------------------------
Wed Apr 06 13:24:58 UTC 2022 - Ladislav Slezák <lslezak@suse.cz>

- Bump version to 4.5.0 (bsc#1198109)

-------------------------------------------------------------------
Thu Feb 10 10:18:23 UTC 2022 - Ancor Gonzalez Sosa <ancor@suse.com>

- Partitioner: 'Add NFS' instead of 'Add Nfs' in the menu (related
  to fate#318196).
- 4.4.36

-------------------------------------------------------------------
Thu Feb  3 16:12:52 UTC 2022 - José Iván López González <jlopez@suse.com>

- Partitioner: the details popup for an NFS displays 'defaults'
  instead of an empty string if no mount options are specified for
  that NFS (related to fate#318196).

-------------------------------------------------------------------
Wed Feb  2 20:53:34 UTC 2022 - Ancor Gonzalez Sosa <ancor@suse.com>

- Partitioner: improve integration with yast2-nfs-client to offer
  a consistent user experience (related to fate#318196 and
  bsc#1156446).
- 4.4.35

-------------------------------------------------------------------
Tue Jan 25 12:30:14 UTC 2022 - Imobach Gonzalez Sosa <igonzalezsosa@suse.com>

- Use Package module instead of PackageSystem (bsc#1194886).
- 4.4.34

-------------------------------------------------------------------
Fri Jan 21 15:33:45 UTC 2022 - José Iván López González <jlopez@suse.com>

- Fix tests according to new Md size reported by libstorage-ng
  (related to bsc#1168914).
- 4.4.33

-------------------------------------------------------------------
Tue Jan 18 15:59:33 UTC 2022 - Ladislav Slezák <lslezak@suse.cz>

- Enable RSpec verifying doubles (bsc#1194784)

-------------------------------------------------------------------
Wed Jan 12 11:12:13 UTC 2022 - José Iván López González <jlopez@suse.com>

- Allow to skip the activation of the rest of LUKS devices
  (bsc#1162545).
- Partitioner: always allow to provide password for closed LUKS
  devices.
- 4.4.32

-------------------------------------------------------------------
Wed Jan  5 21:38:56 UTC 2022 - Josef Reidinger <jreidinger@suse.com>

- Fix calling keywords for IssuesReporter in ruby3 (bsc#1194342)
- 4.4.31

-------------------------------------------------------------------
Mon Jan  3 09:22:05 UTC 2022 - Ladislav Slezák <lslezak@suse.cz>

- Display LUKS2 configuration checkbox in the installer console
  (related to jsc#SLE-21308)
- 4.4.30

-------------------------------------------------------------------
Fri Dec 31 10:36:11 UTC 2021 - Josef Reidinger <jreidinger@suse.com>

- Adapt for ruby 3.1 (bsc#1193192)
- 4.4.29

-------------------------------------------------------------------
Wed Dec 22 14:06:54 UTC 2021 - Ancor Gonzalez Sosa <ancor@suse.com>

- Dropped test clients proposal_testing and partitioner_testing in
  favor of a more powerful one called storage_testing (related to
  fate#318196).

-------------------------------------------------------------------
Mon Dec 20 16:25:17 UTC 2021 - Ancor Gonzalez Sosa <ancor@suse.com>

- Partitioner: added a warning if a required mount option, eg.
  _netdev, is missing in a mount point (jsc#SLE-20535).
- 4.4.28

-------------------------------------------------------------------
Wed Dec 15 18:48:46 UTC 2021 - David Diaz <dgonzalez@suse.com>

- Improve probing issues handling by raising exceptions.
- Fix aborting from standalone modules when the user decides
  to not continue (bsc#1193749).
- 4.4.27

-------------------------------------------------------------------
Wed Dec 15 16:28:02 UTC 2021 - Steffen Winterfeldt <snwint@suse.com>

- Partitioner: nest thin logical volumes below their thin pools (related to
  jsc#SLE-15283)
- 4.4.26

-------------------------------------------------------------------
Tue Dec 14 15:12:05 UTC 2021 - Ancor Gonzalez Sosa <ancor@suse.com>

- AutoYaST: fixes for reusing encrypted devices, RAIDs and bcache
  devices (bsc#1193450).
- 4.4.25

-------------------------------------------------------------------
Fri Dec 10 15:29:16 UTC 2021 - Steffen Winterfeldt <snwint@suse.com>

- document UEFI handling (bsc#937067)
- 4.4.24

-------------------------------------------------------------------
Fri Dec 10 10:18:05 UTC 2021 - José Iván López González <jlopez@suse.com>

- Proposal: add support for mount options (related to fate#318196).
- 4.4.23

-------------------------------------------------------------------
Thu Dec  9 13:25:29 UTC 2021 - Steffen Winterfeldt <snwint@suse.com>

- use libstorage-ng to determine whether efibootmgr is available
  (bsc#937067)
- 4.4.22

-------------------------------------------------------------------
Wed Dec  8 10:01:35 UTC 2021 - Josef Reidinger <jreidinger@suse.com>

- Prepare code for ruby3 - adapt openstruct usage (bsc#1193192)
- 4.4.21

-------------------------------------------------------------------
Fri Dec  3 12:21:14 UTC 2021 - José Iván López González <jlopez@suse.com>

- Fix regression for unit tests: mock the generation of Bcache
  issues to avoid setting the architecture for every test (related
  to jsc#SLE-18430).
- 4.4.20

-------------------------------------------------------------------
Thu Dec  2 16:36:41 UTC 2021 - Ancor Gonzalez Sosa <ancor@suse.com>

- Refined the criteria used to check whether a certain mount point
  needs the _netdev mount option (jsc#SLE-20535).
- Now _netdev is only added if needed at the end of the Guided
  Proposal, is not longer suggested as part of the default mount
  options for new mount points.
- 4.4.19

-------------------------------------------------------------------
Thu Dec  2 15:16:17 UTC 2021 - José Iván López González <jlopez@suse.com>

- Improve probing errors handling: when there are several errors,
  only one popup is shown, and Details button shows all the errors
  (jsc#SLE-18430).
- Partitioner: add menu option View/System Issues.
- 4.4.18

-------------------------------------------------------------------
Thu Dec  2 14:44:24 UTC 2021 - Ladislav Slezák <lslezak@suse.cz>

- Unify the Yes/No popup button IDs (bsc#1193326)
- 4.4.17

-------------------------------------------------------------------
Wed Dec  1 14:00:02 UTC 2021 - Josef Reidinger <jreidinger@suse.com>

- Prepare code for ruby3 (bsc#1193192)
- 4.4.16

-------------------------------------------------------------------
Tue Nov 30 13:12:33 UTC 2021 - Ancor Gonzalez Sosa <ancor@suse.com>

- Changed the HWInfoReader API: now it always returns objects of
  a new Y2Storage::HWInfoDisk class (backwards compatible with
  OpenStruct).

-------------------------------------------------------------------
Thu Nov 23 16:00:00 UTC 2021 - Stefan Knorr <sknorr@suse.com>

- Fixed typo in message about encryption (part of jsc#SLE-21308)
- 4.4.15

-------------------------------------------------------------------
Thu Nov 18 16:22:04 UTC 2021 - Ancor Gonzalez Sosa <ancor@suse.com>

- Fixed calculation of partitions needed for booting when AutoYaST
  specifies an alternative crypt_method, like pervasive_luks2
  (related to jsc#SLE-7376 and jsc#SLE-21308).
- 4.4.14

-------------------------------------------------------------------
Thu Nov 18 10:22:49 UTC 2021 - David Diaz <dgonzalez@suse.com>

- Fix duplicate PV error detection with disabled multipath
  (related to bsc#1170216).

-------------------------------------------------------------------
Wed Nov 17 13:31:47 UTC 2021 - Ancor Gonzalez Sosa <ancor@suse.com>

- Partitioner: initial support for regular LUKS2 encryption, if env
  variable YAST_LUKS2_AVAILABLE is set (part of jsc#SLE-21308).

-------------------------------------------------------------------
Thu Nov  4 12:54:16 UTC 2021 - Ancor Gonzalez Sosa <ancor@suse.com>

- Dropped support for legacy format of the proposal settings
  (related to fate#318196).
- 4.4.13

-------------------------------------------------------------------
Wed Nov  3 11:46:26 UTC 2021 - Imobach Gonzalez Sosa <igonzalezsosa@suse.com>

- Set the volume group extent size according to the AutoYaST
  profile (bsc#1192124).
- 4.4.12

-------------------------------------------------------------------
Tue Nov  2 15:46:24 UTC 2021 - Ancor Gonzalez Sosa <ancor@suse.com>

- Change the API to avoid the performance penalty introduced by
  the original check for SD Cards (related to bsc#1187438).

-------------------------------------------------------------------
Thu Oct 21 11:50:04 UTC 2021 - Ancor Gonzalez Sosa <ancor@suse.com>

- Install by default to any available Dell BOSS drive and identify
  such drives more clearly in the Guided Setup (jsc#SLE-17578).
- Try to avoid by default to install into SD Cards if a fixed disk
  is available (bsc#1187438).
- 4.4.11

-------------------------------------------------------------------
Tue Oct 19 11:22:52 UTC 2021 - Ancor Gonzalez Sosa <ancor@suse.com>

- Do not force the same mount_by method in fstab and in crypttab
  (needed for jsc#SLE-20416 and bsc#1181196)
- 4.4.10

-------------------------------------------------------------------
Thu Oct 14 14:19:03 UTC 2021 - David Diaz <dgonzalez@suse.com>

- Fix (un)masking systemd units by using the systemctl --plain
  flag for getting an output without status glyphs (bsc#1191347).
- 4.4.9

-------------------------------------------------------------------
Thu Sep 30 11:21:19 UTC 2021 - José Iván López González <jlopez@suse.com>

- Recommend to install libyui-qt-graph package (bsc#1191109) in
  order to offer the View/Device Graphs menu option.
- 4.4.8

-------------------------------------------------------------------
Thu Aug  5 12:19:04 UTC 2021 - José Iván López González <jlopez@suse.com>

- Improve detection of devices that contain an installation
  repository (bsc#1185694).
- 4.4.7

-------------------------------------------------------------------
Tue Jun 15 10:21:16 UTC 2021 - Imobach Gonzalez Sosa <igonzalezsosa@suse.com>

- Fix the Comment entry in the desktop file so the tooltip
  in the control center is properly translated (bsc#1187270).
- 4.4.6

-------------------------------------------------------------------
Mon Jun  7 09:26:58 UTC 2021 - Steffen Winterfeldt <snwint@suse.com>

- ensure mount options are not doubled (bsc#1186298)
- 4.4.5

-------------------------------------------------------------------
Fri Jun  4 12:12:49 UTC 2021 - Steffen Winterfeldt <snwint@suse.com>

- try harder matching device names (bsc#1186268)
- 4.4.4

-------------------------------------------------------------------
Thu May 20 08:42:54 UTC 2021 - Knut Anderssen <kanderssen@suse.com>

- Make the 'Change Used Devices' menu item translatable
  (bsc#1185060).
- 4.4.3

-------------------------------------------------------------------
Sun May 16 08:11:46 UTC 2021 - Dirk Müller <dmueller@suse.com>

- only list specific files installed in common directories (metainfo,
  icons, fillupdir)

- 4.4.2 (bsc#1186066, bsc#1184786)

-------------------------------------------------------------------
Thu May  6 08:00:23 UTC 2021 - Martin Vidner <mvidner@suse.com>

- Display pathnames correctly in a Right-to-Left context
  (bsc#1128091).
- 4.4.1

-------------------------------------------------------------------
Tue Apr 20 13:51:55 UTC 2021 - Ladislav Slezák <lslezak@suse.cz>

- 4.4.0 (bsc#1185510)

-------------------------------------------------------------------
Tue Mar 30 10:31:55 UTC 2021 - José Iván López González <jlopez@suse.com>

- Avoid to call private methods over self because it raises an
  exception with ruby < 2.7 (related to bsc#1180723).
- 4.3.50

-------------------------------------------------------------------
Wed Mar 17 16:21:09 UTC 2021 - José Iván López González <jlopez@suse.com>

- Round-down the number of physical extends according to the
  stripes of the logical volume (bsc#1180723).
- Add extra validations when creating a striped volume and when
  editing the physical volumes.
- 4.3.49

-------------------------------------------------------------------
Thu Mar 11 00:01:59 UTC 2021 - David Diaz <dgonzalez@suse.com>

- Stop using the question mark icon in the recursive deletion
  confirm dialog (bsc#1183088).
- 4.3.48

-------------------------------------------------------------------
Tue Mar  9 16:40:38 UTC 2021 - José Iván López González <jlopez@suse.com>

- Partitioner: allow to define the file system label (bsc#1183220).
- 4.3.47

-------------------------------------------------------------------
Wed Feb 25 16:26:55 UTC 2021 - Ancor Gonzalez Sosa <ancor@suse.com>

- Improved mechanism to detect whether _netdev is needed for a
  given disk: use its driver as extra criterion (bsc#1176140).
- 4.3.46

-------------------------------------------------------------------
Thu Feb 25 09:20:13 UTC 2021 - Ancor Gonzalez Sosa <ancor@suse.com>

- Partitioner: extended the text of the help to cover the new menu
  and the general navigation (related to bsc#1181590).
- 4.3.45

-------------------------------------------------------------------
Fri Feb 19 13:21:35 UTC 2021 - José Iván López González <jlopez@suse.com>

- Partitioner: ask for recursively unmounting affected devices when
  deleting a device (bsc#1171310).
- 4.3.44

-------------------------------------------------------------------
Thu Feb 11 14:16:57 UTC 2021 - Ancor Gonzalez Sosa <ancor@suse.com>

- Partitioner: in general, collapse branches of the tables only if
  they contain Btrfs snapshots (related to bsc#1181464).
- 4.3.43

-------------------------------------------------------------------
Thu Feb  4 14:17:09 UTC 2021 - Ancor Gonzalez Sosa <ancor@suse.com>

- Partitioner: stop offering LVM pools as possible base devices
  for bcache devices and for multi-device btrfs (bsc#1170044).
- 4.3.42

-------------------------------------------------------------------
Thu Jan 28 17:07:25 UTC 2021 - Ancor Gonzalez Sosa <ancor@suse.com>

- AutoYaST UI: improved visualization of some partition sections
  in the left tree (related to jsc#SLE-11308).
- 4.3.41

-------------------------------------------------------------------
Mon Jan 25 11:52:18 UTC 2021 - José Iván López González <jlopez@suse.com>

- Partitioner: fix typo calling to popup (bsc#1181348).
- 4.3.40

-------------------------------------------------------------------
Fri Jan 22 15:37:00 UTC 2021 - José Iván López González <jlopez@suse.com>

- Partitioner: show used devices for MD BIOS RAID (bsc#1181300).
- 4.3.39

-------------------------------------------------------------------
Thu Jan 21 12:20:34 UTC 2021 - José Iván López González <jlopez@suse.com>

- Partitioner: properly set subvolume limit when creating a new
  subvolume (bsc#1181205).
- 4.3.38

-------------------------------------------------------------------
Thu Jan 14 13:40:54 UTC 2021 - Ancor Gonzalez Sosa <ancor@suse.com>

- Partitioner: removed warning for too small EFI system partition.
- Proposal: reuse pre-existing EFI partition even if it's small
- Related to bsc#1177358, bsc#1170625 and bsc#1119318.
- 4.3.37

-------------------------------------------------------------------
Tue Jan 12 12:59:07 UTC 2021 - Ancor Gonzalez Sosa <ancor@suse.com>

- Added API methods to get the preferred name to reference a block
  device or its filesystem (jsc#SLE-17081, also related to
  bsc#1177926 and bsc#1169874).
- 4.3.36

-------------------------------------------------------------------
Tue Dec 22 13:09:47 UTC 2020 - Ancor Gonzalez Sosa <ancor@suse.com>

- Partitioner: do not allow to modify the path of Btrfs subvolumes
  (bsc#1180182)
- 4.3.35

-------------------------------------------------------------------
Mon Dec 21 12:29:43 UTC 2020 - David Diaz <dgonzalez@suse.com>

- Storage: pre-generates an UUID for every swap device the
  installer plans to create (related to jsc#SLE-17081, bsc#1169874,
  and bsc#1177926).
- 4.3.34

-------------------------------------------------------------------
Fri Dec 18 12:35:39 UTC 2020 - Imobach Gonzalez Sosa <igonzalezsosa@suse.com>

- AutoYaST: setting the 'quotas' element to 'false' disables
  subvolumes quotas, no matter whether the 'referenced_limit'
  was specified or not (related to jsc#SLE-7742).
- 4.3.33

-------------------------------------------------------------------
Thu Dec 17 11:31:34 UTC 2020 - Ancor Gonzalez Sosa <ancor@suse.com>

- Fixed deletion of dependant devicegraph nodes (bsc#1179590)
- 4.3.32

-------------------------------------------------------------------
Tue Dec 15 15:56:44 UTC 2020 - José Iván López González <jlopez@suse.com>

- AutoYaST: added management of tmpfs file systems (jsc#SLE-11308).
- 4.3.31

-------------------------------------------------------------------
Tue Dec 15 13:34:29 UTC 2020 - Ancor Gonzalez Sosa <ancor@suse.com>

- Do not enforce installation of packages that are not strictly
  needed (bsc#1065588).
- Partitioner: improved calculation of which packages need to be
  installed in the running system (bsc#1168077).

-------------------------------------------------------------------
Thu Dec 10 16:45:41 UTC 2020 - Imobach Gonzalez Sosa <igonzalezsosa@suse.com>

- AutoYaST: add support for Btrfs quotas (jsc#SLE-7742).
- 4.3.29

-------------------------------------------------------------------
Thu Dec 10 08:45:09 UTC 2020 - José Iván López González <jlopez@suse.com>

- Partitioner: do not show summary when there are no actions to
  perform (bsc#1179829).
- 4.3.28

-------------------------------------------------------------------
Fri Dec  4 08:57:17 UTC 2020 - José Iván López González <jlopez@suse.com>

- Fix unit tests (related to jsc#SLE-11308).
- 4.3.27

-------------------------------------------------------------------
Thu Dec  3 09:28:34 UTC 2020 - Ancor Gonzalez Sosa <ancor@suse.com>

- Partitioner: added management of tmpfs file systems (related to
  jsc#SLE-11308).
- 4.3.26

-------------------------------------------------------------------
Wed Dec  2 11:49:57 UTC 2020 - José Iván López González <jlopez@suse.com>

- Use Yast::Kernel.propose_hibernation? (related to jsc#SLE-12280).
- 4.3.25

-------------------------------------------------------------------
Thu Nov 26 15:29:54 UTC 2020 - Ancor Gonzalez Sosa <ancor@suse.com>

- Y2Storage wrapper for the new Tmpfs class from libstorage-ng
  (related to jsc#SLE-11308)

-------------------------------------------------------------------
Wed Nov 25 12:13:14 UTC 2020 - José Iván López González <jlopez@suse.com>

- Partitioner: improve support for Btrfs subvolumes, related to
  bsc#996598, bsc#1175139, bsc#1161408, bsc#1004783, bsc#1067505.
- Partitioner: add support for Btrfs quotas (jsc#SLE-7742).
- 4.3.24

-------------------------------------------------------------------
Tue Nov 24 14:07:12 UTC 2020 - Ancor Gonzalez Sosa <ancor@suse.com>

- Partitioner: fixed a crash when 'Do not format' is selected for a
  device that used to be part of a Btrfs (bsc#1179100).
- 4.3.23

-------------------------------------------------------------------
Fri Nov 20 12:53:43 UTC 2020 - Josef Reidinger <jreidinger@suse.com>

- print properly help to avoid accidental opening of module by bash
  completion (bsc#1172340)
- 4.3.22

-------------------------------------------------------------------
Wed Nov 18 16:30:03 UTC 2020 - Stefan Hundhammer <shundhammer@suse.com>

- Improved error handling for mounting /sys/firmware/efi/efivars
  (bsc#1174029):
  - Also check in /proc/filesystems if efivarfs is supported
  - Don't throw exception if a mount fails, just display a warning
- 4.3.21

-------------------------------------------------------------------
Wed Nov 11 14:44:26 UTC 2020 - Martin Vidner <mvidner@suse.com>

- Untranslated error message in 'Edit Btrfs subvolumes'/
  'Add subvolume' (bsc#1130822)
- Detect missing textdomain during unit testing.
- 4.3.20

-------------------------------------------------------------------
Thu Nov  5 10:26:55 UTC 2020 - Stefan Hundhammer <shundhammer@suse.com>

- Disable "Device" menu items for NFS shares
  (related to jsc#PM-73, jsc#SLE-7742, jsc#SLE-15283)
- 4.3.19

-------------------------------------------------------------------
Wed Nov  4 09:21:55 UTC 2020 - Ancor Gonzalez Sosa <ancor@suse.com>

- Proposal: adjusted the size and format of the EFI partition
  (bsc#1177358, bsc#1170625, bsc#1119318).
- 4.3.18

-------------------------------------------------------------------
Fri Oct 30 11:58:50 UTC 2020 - Ancor Gonzalez Sosa <ancor@suse.com>

- Partitioner: revamped user interface (related to jsc#PM-73,
  jsc#SLE-7742, jsc#SLE-15283).
- 4.3.17

-------------------------------------------------------------------
Tue Oct 20 15:36:03 UTC 2020 - Stefan Hundhammer <shundhammer@suse.com>

- Added $LIBSTORAGE_IGNORE_PROBE_ERRORS environment variable
  to ignore storage probing errors (bsc#1177332)
- 4.3.16
-------------------------------------------------------------------
Wed Aug 26 10:08:03 UTC 2020 - Imobach Gonzalez Sosa <igonzalezsosa@suse.com>

- Unify profile element paths (bsc#1175680).
- 4.3.15

-------------------------------------------------------------------
Thu Aug  6 12:00:08 UTC 2020 - Ancor Gonzalez Sosa <ancor@suse.com>

- AutoinstProposal now properly reports the proposal as failed when
  it fails to find the disks (bsc#1174469)
- 4.3.14

-------------------------------------------------------------------
Wed Aug  5 15:06:26 UTC 2020 - Ancor Gonzalez Sosa <ancor@suse.com>

- Proposal: fixed detection of shadowed subvolumes for roles using
  separate LVM volume groups for each filesystem (bsc#1174475).
- 4.3.13

-------------------------------------------------------------------
Fri Jul 17 11:44:48 UTC 2020 - David Diaz <dgonzalez@suse.com>

- Partitioner: fix stripes size reported for thin LVs.
- Partitioner: do not show stripes size when its value is zero.

-------------------------------------------------------------------
Tue Jul  7 10:57:59 UTC 2020 - David Diaz <dgonzalez@suse.com>

- Partitioner: fix and improve the information shown for each
  type of LVM logical volumes.
- Partitioner: makes visible the relationship between an LVM
  snapshot and its original logical volume (related to
  bsc#1120410).
- Partitioner: warn the user before performing certain actions
  on an LVM snapshot.
- 4.3.12

-------------------------------------------------------------------
Fri Jul  3 12:31:39 UTC 2020 - José Iván López González <jlopez@suse.com>

- AutoYaST: delegate to initial guided proposal when no partitions
  are defined in the profile (bsc#1173610).
- AutoYaST: fix enable_snapshots option.
- 4.3.11

-------------------------------------------------------------------
Tue Jun 30 09:18:15 CEST 2020 - aschnell@suse.com

- install nvme-cli if NVMe devices are present (bsc#1172866)
- 4.3.10

-------------------------------------------------------------------
Fri Jun 26 14:02:34 UTC 2020 - Ancor Gonzalez Sosa <ancor@suse.com>

- Ensure consistent removal of LVM snapshots when the origin LV
  is deleted (related to bsc#1120410).
- 4.3.9

-------------------------------------------------------------------
Wed Jun 10 14:26:28 UTC 2020 - David Diaz <dgonzalez@suse.com>

- Partitioner: does not warn the user when the BIOS Boot partition
  is missing in a XEN guest.

-------------------------------------------------------------------
Thu May 19 15:22:56 CEST 2020 - schubi@suse.de

- AutoYaST: Cleanup/improve issue handling (bsc#1171335).
- 4.3.8

-------------------------------------------------------------------
Mon May 18 15:15:02 CEST 2020 - aschnell@suse.com

- added translation for new resize blocking reason (bsc#1172164)
- 4.3.7

-------------------------------------------------------------------
Fri May 15 09:17:09 UTC 2020 - Steffen Winterfeldt <snwint@suse.com>

- ensure crypttab entries use correct mount_by variant (bsc#1165702)
- 4.3.6

-------------------------------------------------------------------
Tue May 12 11:08:12 UTC 2020 - Ancor Gonzalez Sosa <ags@localhost>

- Partitioner: fixed a crash when libstorage-ng fails to report
  the block device of an LVM PV, which is a consequence of a wrong
  multipath setup (bsc#1170216).
- 4.3.5

-------------------------------------------------------------------
Mon May 11 07:48:59 UTC 2020 - Steffen Winterfeldt <snwint@suse.com>

- remove obsolete proposal_settings_editable (bsc#1171423)
- 4.3.4

-------------------------------------------------------------------
Wed Apr 29 08:26:48 UTC 2020 - Steffen Winterfeldt <snwint@suse.com>

- add x-initrd.attach option to crypttab if needed (bsc#1168465)
- 4.3.3

-------------------------------------------------------------------
Thu Apr 23 14:32:38 UTC 2020 - Steffen Winterfeldt <snwint@suse.com>

- update /etc/crypttab status properly (bsc#1118977)
- 4.3.2

-------------------------------------------------------------------
Wed Apr 22 13:29:05 CEST 2020 - aschnell@suse.com

- disallow to edit LVM cache pools (related to bsc#1099744)
- 4.3.1

-------------------------------------------------------------------
Fri Apr 17 15:08:48 UTC 2020 - David Diaz <dgonzalez@suse.com>

- Fix the severity of some boot checks, making them warnings
  instead of errors.

-------------------------------------------------------------------
Fri Apr 17 11:45:31 UTC 2020 - Ancor Gonzalez Sosa <ancor@suse.com>

- Proposal: in the initial attempt, consider only a reasonable
  number of disks (bsc#1154070).
- Proposal: speed up the initial attempt when "allocate_volume_mode"
  is set to "device" in the control file (part of jsc#SLE-7238).
- 4.3.0

-------------------------------------------------------------------
Wed Apr 15 11:10:16 UTC 2020 - Steffen Winterfeldt <snwint@suse.com>

- rework VFAT mount option handling (bsc#1161771)

-------------------------------------------------------------------
Mon Apr 06 09:14:25 CEST 2020 - aschnell@suse.com

- allow to disable LUKS activation (bsc#1162545)
- 4.2.107

-------------------------------------------------------------------
Fri Apr  3 14:18:30 UTC 2020 - Ancor Gonzalez Sosa <ancor@suse.com>

- Partitioner: fixed a crash when some devices are modified both
  before and after reprobing the hardware (bsc#1168325).
- 4.2.106

-------------------------------------------------------------------
Wed Apr  1 12:27:01 UTC 2020 - Ancor Gonzalez Sosa <ancor@suse.com>

- Never add the _netdev option to fstab for the root mount point
  (bsc#1165937).
- 4.2.105

-------------------------------------------------------------------
Fri Mar 27 13:14:08 UTC 2020 - Ancor Gonzalez Sosa <ancor@suse.com>

- Reverted the changes done to support the calculation of udev
  links from yast2-bootloader, since the changes in that module
  were also reverted. See previous entries for versions 4.2.90
  and 4.2.102.
- Related to bsc#1167779, bsc#1166096 and bsc#1151075.
- 4.2.104

-------------------------------------------------------------------
Thu Mar 26 15:18:33 CET 2020 - aschnell@suse.com

- Reanimate saving USED_FS_LIST (bsc#1161533).
- 4.2.103

-------------------------------------------------------------------
Wed Mar 25 07:23:03 UTC 2020 - Ancor Gonzalez Sosa <ancor@suse.com>

- Extend and improve the API to get udev names for a block device
  (needed for bsc#1166096).
- 4.2.102

-------------------------------------------------------------------
Mon Mar 23 17:36:02 UTC 2020 - David Diaz <dgonzalez@suse.com>

- Prevents to put /boot in a bcache (bsc#1165903).
- 4.2.101

-------------------------------------------------------------------
Fri Mar 20 12:25:12 UTC 2020 - Imobach Gonzalez Sosa <igonzalezsosa@suse.com>

- AutoYaST: show an error when no suitable components are found
  for Bcache, Btrfs multi-devices filesystems, and RAID devices
  (bsc#1167053).
- 4.2.100

-------------------------------------------------------------------
Thu Mar 19 11:16:31 UTC 2020 - Ancor Gonzalez Sosa <ancor@suse.com>

- Partitioner: do not allow to clone a partition table to another
  device with a different block size (bsc#1166363)
- 4.2.99

-------------------------------------------------------------------
Wed Mar 18 16:37:28 UTC 2020 - Ancor Gonzalez Sosa <ancor@suse.com>

- Restricted the scenarios in which software-defined RAIDs are
  eligible as target devices for the proposal. Do it only in systems
  with EFI (bsc#1166258).
- 4.2.98

-------------------------------------------------------------------
Fri Mar 13 14:02:15 UTC 2020 - Steffen Winterfeldt <snwint@suse.com>

- write nocow attribute correctly into YAML
- 4.2.97

-------------------------------------------------------------------
Thu Mar 12 11:51:13 UTC 2020 - Imobach Gonzalez Sosa <igonzalezsosa@suse.com>

- AutoYaST: report the user when conflicting attributes are set
  in a partition section (i.e., mount, raid_name, lvm_group,
  btrfs_name, bcache_backing_for and bcache_caching_for)
  (bsc#1165907).
- 4.2.96

-------------------------------------------------------------------
Wed Mar 11 12:53:13 UTC 2020 - Ancor Gonzalez Sosa <ancor@suse.com>

- Usability improvements when asking the user to install packages
  during the probing phase (related to bsc#1140040).
- More flexible API for PackageHandler and related classes
- More libstorage-ng "storage features" now recognized and handled
  if needed: UF_DASD, UF_BITLOCKER, UF_JFS, UF_F2FS, UF_EXFAT.
- Partitioner: better error reporting when the installation of
  needed packages fails.
- 4.2.95

-------------------------------------------------------------------
Mon Mar  9 09:53:50 UTC 2020 - Imobach Gonzalez Sosa <igonzalezsosa@suse.com>

- AutoYaST: show an error when no suitable physical volumes are
  found for a given volume group (bsc#1162043).
- AutoYaST: do not append a suffix to LVM Volume Group names unless it
  is needed (bsc#1115749).
- 4.2.94

-------------------------------------------------------------------
Thu Mar  5 10:23:24 UTC 2020 - José Iván López González <jlopez@suse.com>

- Fix unit tests for the progress dialog added in version 4.2.82
  (related to bsc#1135366).
- 4.2.93

-------------------------------------------------------------------
Tue Mar  3 12:56:34 UTC 2020 - Imobach Gonzalez Sosa <igonzalezsosa@suse.com>

- AutoYaST: export the 'disklabel' attribute for software RAID
  devices.
- AutoYaST: include a 'partitions' section when exporting an
  unpartitioned software RAID which is not used as a filesystem
  (bsc#1159201).
- 4.2.92

-------------------------------------------------------------------
Fri Feb 28 17:05:15 UTC 2020 - José Iván López González <jlopez@suse.com>

- Partitioner: allow to select APQNs when encrypting with pervasive
  encryption (jsc#SLE-7376).
- 4.2.91
-------------------------------------------------------------------
Thu Feb 20 16:02:54 UTC 2020 - José Iván López González <jlopez@suse.com>

- Add API methods to get preferred mount by option and the
  associated device path.
- 4.2.90

-------------------------------------------------------------------
Thu Feb 20 14:37:41 CET 2020 - aschnell@suse.com

- allow to install packages needed for probing
- 4.2.89

-------------------------------------------------------------------
Wed Feb 19 10:49:56 UTC 2020 - Ancor Gonzalez Sosa <ancor@suse.com>

- Proposal: fixed the infinite loop when trying to create a new
  partition out of the candidate devices (related to bsc#1161331
  and bsc#1161678).
- 4.2.88

-------------------------------------------------------------------
Tue Feb 18 15:04:21 UTC 2020 - José Iván López González <jlopez@suse.com>

- Partitioner: do no show button for editing devices when the
  device cannot be used as block device (bsc#1163597).
- Revert changes from 4.2.85.
- 4.2.87

-------------------------------------------------------------------
Tue Feb 18 11:59:05 UTC 2020 - Ancor Gonzalez Sosa <ancor@suse.com>

- Initial Guided Proposal: place the boot-related partitions in
  the device choosen for root, even if it's a software RAID
  (bsc#1161331, bsc#1161678).
- 4.2.86

-------------------------------------------------------------------
Tue Feb 18 10:26:02 UTC 2020 - José Iván López González <jlopez@suse.com>

- Partitioner: do not allow to edit a device when the device cannot
  be used as block device (bsc#1163597).
- 4.2.85

-------------------------------------------------------------------
Wed Feb 12 09:53:44 CET 2020 - aschnell@suse.com

- added texts for RAID1C3 and RAID1C4 as required by
  gh#openSUSE/libstorage-ng#706 (related to jsc#SLE-3877)
- 4.2.84

-------------------------------------------------------------------
Wed Feb  5 12:38:51 UTC 2020 - David Diaz <dgonzalez@suse.com>

- Partitioner: usability improved by remembering the last active
  tab and selected device per page (bsc#1159883).
- 4.2.83

-------------------------------------------------------------------
Tue Feb  4 12:09:51 UTC 2020 - José Iván López González <jlopez@suse.com>

- Partitioner: add a new progress dialog instead of simply closing
  when applying the changes in a running system (bsc#1135366).
- 4.2.82

-------------------------------------------------------------------
Fri Jan 31 16:49:28 UTC 2020 - Ancor Gonzalez Sosa <ancor@suse.com>

- Partitioner: the button to delete all partitions does no longer
  fail for devices containing logical partitions (bsc#1162290).
- 4.2.81

-------------------------------------------------------------------
Tue Jan 29 10:00:18 UTC 2020 - Christopher Hofmann <cwh@suse.com>

- Added package requirement for UF_PLAIN_ENCRYPTION (bsc#1160773)
- 4.2.80

-------------------------------------------------------------------
Tue Jan 28 20:20:50 CET 2020 - aschnell@suse.com

- also mask swap units in mask-systemd-units (bsc#1152545)
- 4.2.79

-------------------------------------------------------------------
Fri Jan 24 14:08:28 CET 2020 - aschnell@suse.com

- reduce min height of dialogs (bsc#1161651)
- drop noatime, acl and xattr options in "Fstab Options" dialog
  (bsc#1135723)
- change mount by method to combobox in "Fstab Options" dialog
  (bsc#1135723)
- 4.2.78

-------------------------------------------------------------------
Thu Jan 23 15:56:36 UTC 2020 - Ancor Gonzalez Sosa <ancor@suse.com>

- Avoided crash when libstorage-ng provides a non-UTF string as
  partition id (bsc#1161442).
- 4.2.77

-------------------------------------------------------------------
Tue Jan 21 12:11:46 UTC 2020 - aschnell@suse.com

- added warning before resizing block devices which were probed
  empty (related to bsc#1159318)
- 4.2.76

-------------------------------------------------------------------
Tue Jan 21 11:34:31 UTC 2020 - Ancor Gonzalez Sosa <ancor@suse.com>

- Guided Setup: enforced a consistent width for both password
  fields (bsc#1161202)
- 4.2.75

-------------------------------------------------------------------
Fri Jan 17 14:54:37 UTC 2020 - David Diaz <dgonzalez@suse.com>

- Partitioner: make it possible to directly work with devices
  from the overview/system page (related to fate#318196).
- 4.2.74

-------------------------------------------------------------------
Thu Jan 16 11:48:39 UTC 2020 - José Iván López González <jlopez@suse.com>

- Improve integration with yast2-nfs-client.
- Related bugs: bsc#1006815, bsc#1151426.
- 4.2.73

-------------------------------------------------------------------
Wed Jan 15 22:07:30 CET 2020 - aschnell@suse.com

- treat partitions with BitLocker as Windows (related to
  bsc#1159318)
- 4.2.72

-------------------------------------------------------------------
Tue Jan 14 20:52:30 CET 2020 - aschnell@suse.com

- use udevadm in /usr/bin instead of /sbin (bsc#1160890)
- use absolute paths in mask-systemd-units
- 4.2.71

-------------------------------------------------------------------
Tue Jan 14 09:54:08 CET 2020 - aschnell@suse.com

- do not allow block sizes bigger than the system page size when
  creating xfs (bsc#1111668)
- check inode size depending on block size when creating xfs
- 4.2.70

-------------------------------------------------------------------
Thu Jan 09 12:45:00 CET 2020 - aschnell@suse.com

- disallow to mount BitLocker (related to bsc#1159318)
- 4.2.69

-------------------------------------------------------------------
Tue Jan  7 09:10:11 UTC 2020 - José Iván López González <jlopez@suse.com>

- Use partition id names defined by libstorage-ng.
- 4.2.68

-------------------------------------------------------------------
Mon Dec 23 08:29:03 CET 2019 - aschnell@suse.com

- Improved sorting by device name and size in tables (bsc#1140018)
- 4.2.67

-------------------------------------------------------------------
Fri Dec 20 16:20:29 UTC 2019 - Ancor Gonzalez Sosa <ancor@suse.com>

- Fixed an error when applying fallback_max_size_lvm in some corner
  cases (bsc#1075990).
- 4.2.66

-------------------------------------------------------------------
Thu Dec 19 14:22:49 UTC 2019 - Imobach Gonzalez Sosa <igonzalezsosa@suse.com>

- AutoYaST: use the multipath device when the 'device' element
  points to one of its wires (bsc#1159081).
- 4.2.65

-------------------------------------------------------------------
Tue Dec 17 12:48:40 UTC 2019 - Josef Reidinger <jreidinger@suse.com>

- Wrap long details message when error happens (bsc#1085468)
- 4.2.64

-------------------------------------------------------------------
Fri Dec 13 16:37:32 UTC 2019 - Ancor Gonzalez Sosa <ancor@suse.com>

- Improved support for Raspberry Pi in the Guided Proposal: now it
  also works without preexisting firmware partition (jsc#SLE-7298)
- 4.2.63

-------------------------------------------------------------------
Wed Dec 11 15:19:00 UTC 2019 - José Iván López González <jlopez@suse.com>

- Show device name when activating a LUKS device (related to
  bsc#1125774).
- 4.2.62

-------------------------------------------------------------------
Tue Dec 10 15:32:05 UTC 2019 - José Iván López González <jlopez@suse.com>

- Generate encryption names according to the mount point of the
  encryption device (bsc#1125774).
- 4.2.61

-------------------------------------------------------------------
Wed Dec  4 12:17:37 UTC 2019 - José Iván López González <jlopez@suse.com>

- Improve detection of Windows systems (related to bsc#1135341).
- 4.2.60

-------------------------------------------------------------------
Wed Nov 27 13:53:57 UTC 2019 - Christopher Hofmann <cwh@suse.com>

- Set passno to 2 for the ESP (bsc#1135523)
- 4.2.59

-------------------------------------------------------------------
Mon Nov 25 12:21:07 UTC 2019 - José Iván López González <jlopez@suse.com>

- Detect root mount point probed as inactive (e.g., as result of a
  snapshot rollback without rebooting the system).
- Related to bsc#1124581.
- 4.2.58

-------------------------------------------------------------------
Thu Nov 21 16:10:22 UTC 2019 - Ancor Gonzalez Sosa <ancor@suse.com>

- Fixed a wrong check that was preventing the installation of some
  needed packages (bsc#1151148).
- 4.2.57

-------------------------------------------------------------------
Thu Nov 14 16:23:39 UTC 2019 - Ancor Gonzalez Sosa <ancor@suse.com>

- Propagate the noauto, nofail and _netdev options from fstab
  to crypttab (needed for jsc#SLE-7687).
- Add the _netdev option to fstab for mount points on top of a
  network-based device like iSCSI or FCoE (jsc#SLE-7687).
- 4.2.56

-------------------------------------------------------------------
Tue Nov 12 11:27:38 UTC 2019 - Imobach Gonzalez Sosa <igonzalezsosa@suse.com>

- AutoYaST: allow to inject settings for the guided proposal
  (related to boo#1156539).
- 4.2.55

-------------------------------------------------------------------
Wed Nov  6 11:49:35 UTC 2019 - Imobach Gonzalez Sosa <igonzalezsosa@suse.com>

- AutoYaST: do not repeat filesystem related information when
  cloning multidevice Btrfs filesystems (bsc#1148578).
- AutoYaST: do not export the enable_snapshots element for drives
  which do not contain the root filesystem.
- 4.2.54

-------------------------------------------------------------------
Wed Oct 30 09:55:48 UTC 2019 - Imobach Gonzalez Sosa <igonzalezsosa@suse.com>

- AutoYaST: add support to set the encryption method (related to
  jsc#SLE-7376).
- 4.2.53

-------------------------------------------------------------------
Mon Oct 28 14:22:24 CET 2019 - aschnell@suse.com

- fix creation of secure key for new partitions (bsc#1154267)
- 4.2.52

-------------------------------------------------------------------
Wed Oct 23 11:51:58 UTC 2019 - Imobach Gonzalez Sosa <igonzalezsosa@suse.com>

- AutoYaST: consider CT_DMMULTIPATH an alias of CT_DISK (related
  to bsc#1130988).
- 4.2.51

-------------------------------------------------------------------
Fri Oct 18 21:01:14 UTC 2019 - Imobach Gonzalez Sosa <igonzalezsosa@suse.com>

- Fix translation of some encryption related widgets (bsc#1154364).
- 4.2.50

-------------------------------------------------------------------
Fri Oct 18 15:20:01 UTC 2019 - Imobach Gonzalez Sosa <igonzalezsosa@suse.com>

- Avoid false warning about booting from LUKS2 in s390
  (related to jsc#SLE-7376).

-------------------------------------------------------------------
Wed Oct 16 14:09:42 UTC 2019 - Ancor Gonzalez Sosa <ancor@suse.com>

- If a given device cannot be mounted by the method configured as
  default, try to find the most stable alternative instead of just
  using the device kernel name (bsc#1151075).
- Improved support for volatile encryption (related to
  jsc#SLE-7376).
- Partitioner: more accurate mount_by options in Fstab Options.
- 4.2.49

-------------------------------------------------------------------
Wed Oct 16 11:40:56 UTC 2019 - Imobach Gonzalez Sosa <igonzalezsosa@suse.com>

- Set sector size to 4k for encrypted devices which underlying
  device is, at least, 4k too (jsc#SLE-7376).
- 4.2.48

-------------------------------------------------------------------
Fri Oct 11 14:26:23 CEST 2019 - aschnell@suse.com

- Added translation for new enum value RB_PASSWORD_REQUIRED
  (bsc#1153871).
- 4.2.47

-------------------------------------------------------------------
Fri Oct  4 11:07:07 UTC 2019 - Ancor Gonzalez Sosa <ancor@suse.com>

- AutoYaST: do not include the uuid field in the <partition>
  sections when cloning a system (bsc#1148477, bsc#1152535).
- 4.2.46

-------------------------------------------------------------------
Thu Oct  3 16:58:02 UTC 2019 - Ancor Gonzalez Sosa <ancor@suse.com>

- AutoYaST: do not fail if the uuid is specified for a new
  filesystem (bsc#1148477, bsc#1152535).
- AutoYaST: partitions and logical volumes to be reused can now be
  found by uuid (bsc#1148477, bsc#1152535).

-------------------------------------------------------------------
Wed Oct  2 13:35:42 UTC 2019 - David Diaz <dgonzalez@suse.com>

- Partitioner: fix the type column value for Ext3/4 filesystems
  with an external journal (bsc#1145841).
- Do not crash when importing mount points from a multi-device
  filesystem.
- 4.2.45

-------------------------------------------------------------------
Wed Oct  2 08:46:10 UTC 2019 - Ancor Gonzalez Sosa <ancor@suse.com>

- At the end of installation, copy the pervasive encryption keys
  to the zkey repository of the target system (jsc#SLE-7376).
- 4.2.44

-------------------------------------------------------------------
Tue Oct 01 11:19:20 CEST 2019 - aschnell@suse.com

- implemented detection of pervasive encryption (for jsc#SLE-7376)
- 4.2.43

-------------------------------------------------------------------
Wed Sep 25 08:09:53 UTC 2019 - José Iván López González <jlopez@suse.com>

- Partitioner: allow encrypting swap with protected and secure
  keys (part of jsc#SLE-7376).
- Partitioner: allow importing mount points from encrypted swap
  with protected and secure keys.
- 4.2.42

-------------------------------------------------------------------
Mon Sep 23 11:08:38 UTC 2019 - David Diaz <dgonzalez@suse.com>

- Partitioner: allows encrypting volumes using pervasive
  encryption (jsc#SLE-7376).
- 4.2.41

-------------------------------------------------------------------
Thu Sep 19 07:57:35 UTC 2019 - David Diaz <dgonzalez@suse.com>

- Partitioner: allow creating encrypted swap with random
  password (bsc#1088641).
- Partitioner: allow importing mount points from encrypted swap
  with random password.
- Storage: fix an encryption type inconsistency (bsc#1151079).
- 4.2.40

-------------------------------------------------------------------
Tue Sep 17 14:41:01 UTC 2019 - Steffen Winterfeldt <snwint@suse.com>

- add warning if /boot is on a LUKS2 encrypted partition
- 4.2.39

-------------------------------------------------------------------
Thu Sep  5 15:03:50 UTC 2019 - Ancor Gonzalez Sosa <ancor@suse.com>

- Partitioner: better handling of existing encryptions, including
  the possibility of reusing them (related to jsc#SLE-7376).

-------------------------------------------------------------------
Wed Sep 04 14:46:12 CEST 2019 - aschnell@suse.com

- added translation for new EncryptionType::PLAIN (bsc#1088641)
- 4.2.38

-------------------------------------------------------------------
Fri Aug 30 09:25:52 UTC 2019 - Steffen Winterfeldt <snwint@suse.com>

- bind-mount /run from inst-sys to target system during install (bsc#1136463)
- 4.2.37

-------------------------------------------------------------------
Wed Aug 28 15:13:44 UTC 2019 - Ancor Gonzalez Sosa <ancor@suse.com>

- Partitioner: display encryption type (related to jsc#SLE-7376).
- 4.2.36

-------------------------------------------------------------------
Thu Aug 22 12:58:12 CEST 2019 - schubi@suse.de

- Using rb_default_ruby_abi tag in the spec file in order to
  handle several ruby versions (bsc#1146403).
- 4.2.35

-------------------------------------------------------------------
Wed Aug 21 11:11:06 UTC 2019 - Steffen Winterfeldt <snwint@suse.com>

- log all ng proposal settings
- 4.2.34

-------------------------------------------------------------------
Sat Aug 10 22:00:06 UTC 2019 - David Diaz <dgonzalez@suse.com>

- Initial Guided Proposal: added support to make the proposal
  using all candidates devices, without trying all possible set
  of settings for each individual device first (related to
  jsc#SLE-7238).
- 4.2.33

-------------------------------------------------------------------
Thu Aug  8 10:37:33 UTC 2019 - José Iván López González <jlopez@suse.com>

- AutoYaST: allow to create a Bcache without a caching device.
- AutoYaST: allow to create a Bcache over a LVM Logical Volume.
- bsc#1139783
- 4.2.32

-------------------------------------------------------------------
Wed Aug  7 09:29:06 UTC 2019 - Steffen Winterfeldt <snwint@suse.com>

- fix NilClass issue when calculating proposal on RAID (bsc#1139808)
- 4.2.31

-------------------------------------------------------------------
Mon Jul 29 21:52:18 CEST 2019 - aschnell@suse.com

- Fixed exception when removing devices from btrfs (bsc#1142669)
- Sort selected devices in LVM VG and btrfs dialog by name
- 4.2.30

-------------------------------------------------------------------
Thu Jul 18 15:11:15 UTC 2019 - Ancor Gonzalez Sosa <ancor@suse.com>

- Fixed some errors calculating the initial proposal, before the
  user has executed the Guided Setup (related to jsc#SLE-7238).
- 4.2.29

-------------------------------------------------------------------
Mon Jul 15 13:32:36 UTC 2019 - Stefan Hundhammer <shundhammer@suse.com>

- Complain if user attempts to put /boot on a thin LVM or a BCache
  (bsc#1134130)
- 4.2.28

-------------------------------------------------------------------
Fri Jul 12 12:24:36 UTC 2019 - David Diaz <dgonzalez@suse.com>

- Guided Setup: added support for the new control file option
  "allocate_volume_mode". When set to "device", this option allows
  the user to specify a device per each volume (part of
  jsc#SLE-7238).
- 4.2.27

-------------------------------------------------------------------
Wed Jul 10 11:31:18 UTC 2019 - José Iván López González <jlopez@suse.com>

- Add execute permissions to test files (bsc#1141006).

-------------------------------------------------------------------
Tue Jul  9 14:15:16 UTC 2019 - José Iván López González <jlopez@suse.com>

- For Z Systems, the option to enlarge swap for suspend is always
  disabled by default, independently of its value in the control
  file (part of jsc#SLE-6926).
- 4.2.26

-------------------------------------------------------------------
Tue Jul  9 13:20:26 UTC 2019 - Stefan Hundhammer <shundhammer@suse.com>

- AutoYaST: Fixed typo in filesystem type that caused a crash
  (bsc#1136272)
- 4.2.25

-------------------------------------------------------------------
Mon Jul  8 11:52:43 UTC 2019 - José Iván López González <jlopez@suse.com>

- AutoYaST: do not delete related partitions if they are not
  specifically requested (related to bsc#1096760).
- 4.2.24

-------------------------------------------------------------------
Fri Jul  5 14:04:00 UTC 2019 - José Iván López González <jlopez@suse.com>

- Proposal: add control file option to make configurable to resize
  and delete partitions (part of jsc#SLE-7238).
- 4.2.23

-------------------------------------------------------------------
Mon Jul  1 11:12:13 UTC 2019 - José Iván López González <jlopez@suse.com>

- Partitioner: fix importing mount points from a multi-device
  Btrfs filesystem (bsc#1137997).
- 4.2.22

-------------------------------------------------------------------
Mon Jul  1 10:28:48 UTC 2019 - Josef Reidinger <jreidinger@suse.com>

- adopt new rubocop to be able to use the latest ruby features
  (bsc#1139270)
- 4.2.21

-------------------------------------------------------------------
Tue Jun 18 10:56:58 UTC 2019 - ancor@suse.com

- Proposal: initial support for several separate LVM volume groups
  (part of jsc#SLE-7238).
- 4.2.20

-------------------------------------------------------------------
Mon Jun 10 11:54:40 UTC 2019 - José Iván López González <jlopez@suse.com>

- AutoYaST: add support for multi-device Btrfs filesystems.
- Part of jsc#SLE-3877.
- 4.2.19

-------------------------------------------------------------------
Fri May 31 12:40:29 UTC 2019 - Stasiek Michalski <hellcp@mailbox.org>

- Add metainfo (fate#319035)
- Revamp spec
- Replace GenericName with Comment
-4.2.18

-------------------------------------------------------------------
Fri May 17 14:59:50 UTC 2019 - ancor@suse.com

- AutoYaST: do not ask for a reusable filesystem when it's not
  really needed (bsc#1134330).
- 4.2.17

-------------------------------------------------------------------
Thu May 16 10:38:16 UTC 2019 - José Iván López González <jlopez@suse.com>

- Partitioner: allow to resize devices used by a multi-device
  Btrfs filesystem (part of jsc#SLE-3877).
- 4.2.16

-------------------------------------------------------------------
Mon May 13 14:08:14 UTC 2019 - Steffen Winterfeldt <snwint@suse.com>

- guided proposal frees space from existing multidevice btrfs properly
  (bsc#1096760); the same for raid using partitions
- 4.2.15

-------------------------------------------------------------------
Fri May 10 12:31:21 UTC 2019 - Ancor Gonzalez Sosa <ancor@suse.com>

- Partitioner: button to delete Btrfs filesystems.
- Partitioner: prevent edition of block devices that are part of
  a multi-device Btrfs.
- Part of jsc#SLE-3877.
- 4.2.14

-------------------------------------------------------------------
Wed May  8 11:59:39 UTC 2019 - José Iván López González <jlopez@suse.com>

- Partitioner: added option for creating Btrfs filesystems (single-
  and multidevice).
- Partitioner: added option for editing devices used by a Btrfs.
- Part of jsc#SLE-3877.
- 4.2.13

-------------------------------------------------------------------
Thu May  2 09:49:02 UTC 2019 - David Diaz <dgonzalez@suse.com>

- Partitioner: fix the Btrfs filesystem icon used in "Type" column.
- Partitioner: improve the value for the "Type" column when a volume
  group does not have name.
- Partitioner: fix the device name for a multidevice filesystem.
- Partitioner: do not show label nor mount point for devices used by
  a multidevice filesystem.
- Part of jsc#SLE-3877.
- 4.2.12

-------------------------------------------------------------------
Thu May  2 09:21:50 UTC 2019 - ancor@suse.com

- Partitioner: fixes in the navigation tree (bsc#1133686).
- 4.2.11

-------------------------------------------------------------------
Tue Apr 30 12:30:12 UTC 2019 - David Diaz <dgonzalez@suse.com>

- Partitioner: unify the "Type" and "FS Type" columns.
- Partitioner: show multidevice filesystems in the system section.
- Part of jsd#SLE-3877.
- 4.2.10

-------------------------------------------------------------------
Tue Apr 30 07:46:10 UTC 2019 - José Iván López González <jlopez@suse.com>

- Partitioner: added option for editing Btrfs filesystems.
- Part of jsd#SLE-3877.
- 4.2.9

-------------------------------------------------------------------
Wed Apr 24 13:42:09 UTC 2019 - José Iván López González <jlopez@suse.com>

- Partitioner: BTRFS section was adapted to show both: multidevice
  and non-multidevice BTRFS filesystems.
- Partitioner: added page for each BTRFS filesystem.
- Part of jsd#SLE-3877.
- 4.2.8

-------------------------------------------------------------------
Mon Apr 22 22:56:55 UTC 2019 - David Diaz <dgonzalez@suse.com>

- Partitioner: by default, initialize the tree with sections
  expanded and devices collapsed.
- Partitioner: improves the user experience preserving, between
  every redraw, the tree items as the were: expanded or collapsed.
- Lightly related to fate#318196.
- 4.2.7

-------------------------------------------------------------------
Mon Apr 15 15:46:04 UTC 2019 - ancor@suse.com

- Partitioner: fixed translation issues related to bcache
  (bsc#1126822).
- 4.2.6

-------------------------------------------------------------------
Wed Apr 10 11:04:44 UTC 2019 - José Iván López González <jlopez@suse.com>

- AutoYaST: new format for importing/exporting NFS drives.
- Related to bsc#1130256.
- 4.2.5

-------------------------------------------------------------------
Wed Apr 10 07:55:26 UTC 2019 - David Diaz <dgonzalez@suse.com>

- Partitioner: when editing a block device, clean-up useless
  LVM PV metadata from it (bsc#1129663)
- 4.2.4

-------------------------------------------------------------------
Wed Apr  3 08:09:10 UTC 2019 - José Iván López González <jlopez@suse.com>

- Fix NFS root detection when installing with AutoYaST
  (needed for bsc#1130256).
- 4.2.3

-------------------------------------------------------------------
Wed Apr  3 07:12:34 UTC 2019 - David Diaz <dgonzalez@suse.com>

- Fix initial proposal to make a clean copy of initial settings
  before switching to another candidate device (bsc#1130392).
- Related to bsc#1102026 and bsc#1090383.
- 4.2.2

-------------------------------------------------------------------
Tue Apr  2 15:37:22 UTC 2019 - José Iván López González <jlopez@suse.com>

- Add support for installing over NFS with AutoYaST (bsc#1130256).
- 4.2.1

-------------------------------------------------------------------
Tue Apr  2 13:55:19 UTC 2019 - ancor@suse.com

- Fixed unit tests to also work in ARM architecture (bsc#1130957).

-------------------------------------------------------------------
Wed Mar 27 10:07:31 UTC 2019 - José Iván López González <jlopez@suse.com>

- Do not add mount options that are default (bsc#1122867).
- Short partition ids.
- Move windows system detection to ExistingFilesystem class.
- 4.2.0

-------------------------------------------------------------------
Tue Mar 26 12:56:35 UTC 2019 - snwint@suse.com

- propose boot loader partitions only on system disk (bsc#1094927)

-------------------------------------------------------------------
Tue Mar 26 11:51:34 UTC 2019 - José Iván López González <jlopez@suse.com>

- Improve unit tests: mocking architecture for Bcache is not needed
  anymore (fix regression tests for bsc#1129787).
- 4.1.77

-------------------------------------------------------------------
Mon Mar 25 14:20:54 UTC 2019 - José Iván López González <jlopez@suse.com>

- Fix boot disk detection (bsc#1129787).
- 4.1.76

-------------------------------------------------------------------
Mon Mar 18 09:30:02 UTC 2019 - Imobach Gonzalez Sosa <igonzalezsosa@suse.com>

- Fix bcache and AutoYaST related tests (related to fate#325346).
- 4.1.75

-------------------------------------------------------------------
Wed Mar 13 17:18:19 UTC 2019 - José Iván López González <jlopez@suse.com>

- Show new icons for the options of the Configure menu button
  (related to bsc#1122174).
- 4.1.74

-------------------------------------------------------------------
Wed Mar 13 16:45:16 CET 2019 - schubi@suse.de

- Unifying name Bcache/bcache to bcache (fate#325346).
- 4.1.73

-------------------------------------------------------------------
Tue Mar 12 17:30:49 UTC 2019 - Imobach Gonzalez Sosa <igonzalezsosa@suse.com>

- Add support for Bcache to AutoYaST (fate#325346).
- Fix reuse of RAID partitions for LVM volume groups and bcache
  devices.
- 4.1.72

-------------------------------------------------------------------
Mon Mar 11 22:19:33 UTC 2019 - David Díaz <dgonzalez@suse.com>

- Only exports the partition_type attribute when it belongs to a
  partition table with support for extended partitions
  (bsc#1115751).

-------------------------------------------------------------------
Wed Mar  6 16:28:26 UTC 2019 - Stefan Hundhammer <shundhammer@suse.com>

- Prevent crash if resizing a newly formatted filesystem (bsc#1124146)
- 4.1.71

-------------------------------------------------------------------
Wed Mar  6 11:21:49 UTC 2019 - Ladislav Slezák <lslezak@suse.cz>

- Fixed "can't modify frozen String" crashes (related to
  bsc#1125006)
- Fixed missing translation (bsc#1127181)
- 4.1.70

-------------------------------------------------------------------
Mon Mar  4 16:31:25 UTC 2019 - David Díaz <dgonzalez@suse.com>

- Translates the filesystem roles properly (bsc#1127756).
- 4.1.69

-------------------------------------------------------------------
Thu Feb 28 15:33:19 UTC 2019 - David Díaz <dgonzalez@suse.com>

- Do not crash when using an old MD RAID schema and the
  partition_nr attribute is missing. Instead, do not allow to
  continue because a missing value issue (bsc#1126059).
- 4.1.68

-------------------------------------------------------------------
Wed Feb 27 09:57:10 UTC 2019 - David Díaz <dgonzalez@suse.com>

- Do not export the partition_type attribute when it belongs to a
  GPT partition table (bsc#1115751).

-------------------------------------------------------------------
Fri Feb 22 15:11:37 UTC 2019 - José Iván López González <jlopez@suse.com>

- Partitioner: improve "Import Mount Points" feature.
  Now, a fstab entry cannot be imported when the filesystem type
  is not supported. Moreover, the "mount by" type is assigned
  according to the fstab entry and the label of the previous
  filesystem is preserved (bsc#1103391).
- 4.1.67

-------------------------------------------------------------------
Wed Feb 20 16:39:13 UTC 2019 - Stefan Hundhammer <shundhammer@suse.com>

- Suggest /boot/efi as the mount point for EFI System Partitions
  (bsc#1088120)
- 4.1.66

-------------------------------------------------------------------
Wed Feb 20 11:55:30 UTC 2019 - jreidinger@suse.com

- filesystem label is kept when using existing partitioning
  (bsc#1087229)
- 4.1.65

-------------------------------------------------------------------
Wed Feb 20 09:35:48 UTC 2019 - José Iván López González <jlopez@suse.com>

- Partitioner: add new tab in Bcache section to show all caching
  set devices (part of fate#325346).
- 4.1.64

-------------------------------------------------------------------
Tue Feb 19 14:40:11 UTC 2019 - ancor@suse.com

- Partitioner: new option "Provide Crypt Passwords" (bsc#1113515).
- 4.1.63

-------------------------------------------------------------------
Tue Feb 19 14:15:16 UTC 2019 - jlopez@suse.com

- Partitioner: allow to edit bcache devices (part of fate#325346).
- 4.1.62

-------------------------------------------------------------------
Tue Feb 19 13:39:49 UTC 2019 - Stefan Hundhammer <shundhammer@suse.com>

- Added help texts for guided setup (bsc#1121801)
- 4.1.61

-------------------------------------------------------------------
Mon Feb 18 14:54:15 CET 2019 - aschnell@suse.com

- AutoYaST: handle device_order for MD RAIDs during installation
  (bsc#1083542)
- 4.1.60

-------------------------------------------------------------------
Thu Feb 14 17:03:05 UTC 2019 - Stefan Hundhammer <shundhammer@suse.com>

- Force mocking arch to x86_64 for unit tests that depend on bcache
  (part of jsc#SLE-4329)
- 4.1.59

-------------------------------------------------------------------
Thu Feb 14 12:49:25 UTC 2019 - Stefan Hundhammer <shundhammer@suse.com>

- Limit bcache support to x86_64 arch (jsc#SLE-4329)
- 4.1.58

-------------------------------------------------------------------
Thu Feb 14 12:19:58 UTC 2019 - Ancor Gonzalez Sosa <ancor@suse.com>

- Guided Setup: improved the disk selection user interface to
  properly support scenarios with many disks (bsc#1123688).
- 4.1.57

-------------------------------------------------------------------
Thu Feb 14 10:49:47 CET 2019 - aschnell@suse.com

- AutoYaST: save device_order for MD RAIDs (bsc#1083542)
- 4.1.56

-------------------------------------------------------------------
Fri Feb  8 11:43:53 UTC 2019 - ancor@suse.com

- AutoYaST: fix broken support for retaining existing MD RAIDs in
  some scenarios (bsc#1120979,  bsc#1121720).
- 4.1.55

-------------------------------------------------------------------
Thu Feb  7 15:53:28 UTC 2019 - jlopez@suse.com

- Partitioner: allow to create bcache devices without a caching
  set (part of fate#325346).
- 4.1.54

-------------------------------------------------------------------
Wed Feb  6 11:54:41 UTC 2019 - Ancor Gonzalez Sosa <ancor@suse.com>

- Partitioner: when running standalone (in an installed system)
  abort gracefully if probing fails (bsc#1123837).
- 4.1.53

-------------------------------------------------------------------
Mon Feb  4 15:55:56 UTC 2019 - jlopez@suse.com

- Remove setters for bcache attributes that cannot be permanent
  saved (writeback_percent and sequential_cutoff).
- Part of fate#325346.
- 4.1.52

-------------------------------------------------------------------
Mon Feb  4 15:54:13 UTC 2019 - Stefan Hundhammer <shundhammer@suse.com>

- Limit ESP to min size on aarch64 (bsc#1119318)
- 4.1.51

-------------------------------------------------------------------
Thu Jan 31 12:35:36 UTC 2019 - jlopez@suse.com

- Partitioner: properly show Flash-only Bcache devices.
- Part of fate#325346.
- 4.1.50

-------------------------------------------------------------------
Thu Jan 31 12:23:49 CET 2019 - aschnell@suse.com

- do not show hint for details button if button does not exist
  (bsc#1115807)
- 4.1.49

-------------------------------------------------------------------
Thu Jan 24 16:44:15 UTC 2019 - ancor@suse.com

- Partitioning proposal: improved the calculation about how much
  each Windows partition must be resized (bsc#1121286).
- 4.1.48

-------------------------------------------------------------------
Wed Jan 23 10:14:20 UTC 2019 - Ancor Gonzalez Sosa <ancor@suse.com>

- Make the storage proposal (i.e. the Guided Setup) easier to
  debug (bsc#1057436).
- 4.1.47

-------------------------------------------------------------------
Wed Jan 23 10:11:58 CET 2019 - aschnell@suse.com

- do not include nil in package list of used storage features
  for FC devices (bsc#1122781)
- 4.1.46

-------------------------------------------------------------------
Thu Jan 17 13:46:54 UTC 2019 - ancor@suse.com

- Specific error pop-up for exceptions raised while calculating the
  storage actions (mitigation of bsc#1120070).
- 4.1.45

-------------------------------------------------------------------
Thu Jan 10 14:59:32 UTC 2019 - jlopez@suse.com

- Allow to cancel Guided Setup (bsc#1121442).
- Link to storage client from installation summary (bsc#1099485).
- 4.1.44

-------------------------------------------------------------------
Tue Dec 18 12:43:21 CET 2018 - schubi@suse.de

- Do not touch eMMC boot partitions (mmcblk*boot*) (bsc#1119316)
- 4.1.43

-------------------------------------------------------------------
Tue Dec 18 12:02:57 CET 2018 - aschnell@suse.com

- do not use removed function IconPath anymore (bsc#1119699)
- 4.1.42

-------------------------------------------------------------------
Tue Dec 11 10:36:52 UTC 2018 - jlopez@suse.com

- Hardening execution of system commands (part of bsc#1118291).
- 4.1.41

-------------------------------------------------------------------
Wed Dec  5 17:01:14 UTC 2018 - Stasiek Michalski <hellcp@mailbox.org>

- Ship only primary icons with module to avoid conflicts (boo#1118521)
- 4.1.40

-------------------------------------------------------------------
Tue Dec  4 15:07:42 UTC 2018 - jlopez@suse.com

- Partitioner: does not allow to create BTRFS subvolumes with
  unsafe characters in its path (related to bsc#1059972).
- 4.1.39

-------------------------------------------------------------------
Fri Nov 30 14:35:44 UTC 2018 - ancor@suse.com

- Support for Raspberry Pi in Guided Proposal: it suggests to keep
  the firmware partition and mount it as /boot/vc (fate#323484).
- 4.1.38

-------------------------------------------------------------------
Tue Nov 27 05:34:41 UTC 2018 - Noah Davis <noahadvs@gmail.com>

- Provide icon with module (boo#1109310)
- 4.1.37

-------------------------------------------------------------------
Thu Nov 22 15:56:50 UTC 2018 - jlopez@suse.com

- Partitioner: add support for UDF filesystem (fate#326877).
- 4.1.36

-------------------------------------------------------------------
Fri Nov 16 16:08:38 UTC 2018 - Ancor Gonzalez Sosa <ancor@suse.com>

- The Guided Proposal tries to preserve partitions of type IRST
  (Intel Rapid Start Technology) when possible (bsc#1099187,
  fate#325885).
- Made the Guided Proposal algorithm more clear, so it's easier to
  debug (bsc#1057436).
- 4.1.35

-------------------------------------------------------------------
Fri Nov 16 14:59:05 UTC 2018 - jlopez@suse.com

- Initial proposal tries all possible attempts over each candidate
  device before switching to another device.
- Related to bsc#1102026 and bsc#1090383.
- 4.1.34

-------------------------------------------------------------------
Fri Nov 16 14:56:26 UTC 2018 - snwint@suse.com

- adjust boot requirements to handle RAID cases (fate#326573)
- 4.1.33

-------------------------------------------------------------------
Wed Nov 14 15:15:04 CET 2018 - schubi@suse.de

- SkipListValue.size_k returns the correct value (bsc#1115507).
- 4.1.32

-------------------------------------------------------------------
Thu Nov  8 16:44:24 UTC 2018 - ancor@suse.com

- Internal code reorganization at Proposal::SpaceMaker
  (preparations for fate#325885 and fate#323484).

-------------------------------------------------------------------
Wed Nov  7 12:28:40 UTC 2018 - jlopez@suse.com

- Crypttab entry allows to find a crypttab device by its UUID.
- Devicegraph#find_by_any_name is able to find a LUKS device by
  using its name at crypttab file.
- Related to bsc#1094963.
- 4.1.31

-------------------------------------------------------------------
Wed Nov  7 10:08:49 UTC 2018 - dgonzalez@suse.com

- Improve the proposal to be able to work with existing MD RAIDs
  (fate#326573).
- 4.1.30

-------------------------------------------------------------------
Wed Oct 31 13:34:48 UTC 2018 - Stefan Hundhammer <shundhammer@suse.com>

- Format the new multi-line compound actions correctly (bsc#1085134)
- 4.1.29

-------------------------------------------------------------------
Tue Oct 30 13:38:10 UTC 2018 - snwint@suse.com

- do not include 'Partition' in partition type names

-------------------------------------------------------------------
Fri Oct 26 11:37:48 UTC 2018 - snwint@suse.com

- allow creation of partitions starting before 1 MiB in expert
  partitioner

-------------------------------------------------------------------
Sat Oct 20 22:10:48 WEST 2018 - igonzalezsosa@suse.com

- Fixes and improvements to AutoYaST partitioning:
  - Improve support to reuse a disk as a PV (bsc#1107298).
  - Resize and then create new devices (bsc#1112545).
  - Warn the user when trying to reuse a non-existent filesystem.
  - Fix support of old format to specify several software RAIDs
    (bsc#1112546).
  - Proper support for Xen virtual partitions (bsc#1105350).
  - Export enable_snapshots element properly (related to
    bsc#1073544).
  - Allow to format a whole disk and use it as a filesystem.
  - Add support for partitioned software RAIDs (fate#326573).
  - Allow to use a whole disk as a software RAID member (related
    to fate#326573).
- 4.1.28

-------------------------------------------------------------------
Fri Oct 19 11:59:10 UTC 2018 - jreidinger@suse.com

- Add support for selecting cache mode during bcache creation
  (fate#325346)
- 4.1.27

-------------------------------------------------------------------
Thu Oct 18 14:04:59 UTC 2018 - ancor@suse.com

- Improved UI responsiveness by caching the value of some internal
  methods (bsc#1112402):
  * StorageClassWrapper.downcasted_new
  * StorageEnv#active?
  * DiskDevice#types_for_is
- Improved compatibility with RSpec 3.8 by caching the objects
  used to wrap libstorage-ng enum values.
- 4.1.26

-------------------------------------------------------------------
Tue Oct 16 12:58:10 UTC 2018 - jreidinger@suse.com

- Improve filtering of possible backing devices for bcache and
  limit deletion of bcache to only safe cases (fate#325346)
- 4.1.25

-------------------------------------------------------------------
Thu Oct 11 15:03:26 UTC 2018 - ancor@suse.com

- Improved the warning messages about missing BIOS Boot partition,
  both in the Partitioner and in AutoYaST (bsc#1087275).
- Improved other AutoYaST warning messages related to the
  partitions needed for booting.
- 4.1.24

-------------------------------------------------------------------
Fri Oct  5 09:43:38 UTC 2018 - jreidinger@suse.com

- Implement creating and deleting bcache devices (fate#325346)
- 4.1.23

-------------------------------------------------------------------
Tue Oct  2 13:44:40 UTC 2018 - schubi@suse.de

- Fixed flickering testcase. Maybe produced by the fix of
  bsc#1108831.
- 4.1.22

-------------------------------------------------------------------
Tue Oct  2 13:43:16 UTC 2018 - ancor@suse.com

- Partitioner: make it possible to directly format a disk (with
  no partitions).
- Partitioner: reorganized the user interface by grouping options
  to ensure all the new possibilities (like formatting a whole
  disk or creating partitions on an MD RAID) fit into text mode
  80x24 (part of fate#318196 and of fate#326573).
- 4.1.21

-------------------------------------------------------------------
Thu Sep 27 15:13:31 CEST 2018 - schubi@suse.de

- AutoYaST proposal: Do not crash if existing boot partition
  cannot be used without formatting it. (bsc#1108831)
- 4.1.20

-------------------------------------------------------------------
Fri Sep 20 13:19:58 UTC 2018 - jlopez@suse.com

- Partitioner: ask for unmounting when deleting a device.
- Partitioner: ask for unmounting when resizing a device.
- Part of fate#318196
- 4.1.19

-------------------------------------------------------------------
Tue Sep 20 13:00:29 UTC 2018 - jlopez@suse.com

- AutoYaST: Allow to use whole disk as PV by indicating a partition
  with number 0 (bsc#1107298).

-------------------------------------------------------------------
Wed Sep 19 21:23:54 UTC 2018 - lorenz@math.tu-berlin.de

- When trying to reuse a partition, AutoYaST will consider only
  those partitions from the right disk (bsc#1106774).

-------------------------------------------------------------------
Wed Sep 19 14:28:22 UTC 2018 - dgonzalez@suse.com

- Do not crash when a partition content info cannot be
  detected (bsc#1101979).
- 4.1.18

-------------------------------------------------------------------
Wed Sep 19 11:43:13 UTC 2018 - jreidinger@suse.com

- Add read-only support for Bcache (fate#325346)
- 4.1.17

-------------------------------------------------------------------
Wed Sep 19 11:25:25 UTC 2018 - ancor@suse.com

- Partitioner: allow to manage partitions in software MD RAIDs
  (fate#318196, bsc#1094933 and bsc#1092417).
- 4.1.16

-------------------------------------------------------------------
Fri Sep  7 15:24:41 UTC 2018 - ancor@suse.com

- Partitioner: do not offer partitions of other RAIDs as available
  devices to create MD RAID arrays (fate#318196).
- 4.1.15

-------------------------------------------------------------------
Wed Sep  5 14:41:15 UTC 2018 - ancor@suse.com

- Partitioner: allow to add full disks and multipath devices (with
  no partition table) to MD RAID arrays (fate#318196).
- Partitioner: improved checks and workflow for "Create New
  Partition Table"
- More informative message when a device is in use.
- 4.1.14

-------------------------------------------------------------------
Tue Sep  4 11:45:19 UTC 2018 - jreidinger@suse.com

- Add asterisk to mount points that is not active and also write it
  to description (FATE#318196)
- 4.1.13

-------------------------------------------------------------------
Thu Aug 30 07:41:35 UTC 2018 - jlopez@suse.com

- Improved wording when moving partitions (bsc#1099599).
- 4.1.12

-------------------------------------------------------------------
Wed Aug 29 14:30:59 UTC 2018 - jreidinger@suse.com

- Add support for Intel Rapid Start technology partitions
  (FATE#325885)
- 4.1.11

-------------------------------------------------------------------
Tue Aug 28 13:27:53 UTC 2018 - ancor@suse.com

- Fixed a wrong unit test.
- 4.1.10

-------------------------------------------------------------------
Fri Aug 24 12:43:32 UTC 2018 - mvidner@suse.com

- RAID attributes: include "Active: Yes/No" (bsc#1090010)

-------------------------------------------------------------------
Wed Aug 22 21:45:06 UTC 2018 - knut.anderssen@suse.com

- Partitioner: Hide the "what to do" selector for windows
  partitions if there are no windows partitions (bsc#1055646)
- 4.1.9

-------------------------------------------------------------------
Wed Aug 22 16:56:53 CEST 2018 - schubi@suse.de

- Switched license in spec file from SPDX2 to SPDX3 format.

-------------------------------------------------------------------
Wed Aug 22 13:01:37 CEST 2018 - schubi@suse.de

- Changed dir of COPYING file.

-------------------------------------------------------------------
Tue Aug 21 15:12:28 UTC 2018 - shundhammer@suse.com

- Fixed crash in the Kubic proposal when insufficient disk space
  (bsc#1099762)
- 4.1.8

-------------------------------------------------------------------
Fri Aug 17 08:47:53 UTC 2018 - ancor@suse.com

- AutoYaST: recognize Xen virtual partitions in the profile when
  importing and installing (bsc#1085134).
- 4.1.7

-------------------------------------------------------------------
Tue Aug 14 13:58:03 UTC 2018 - igonzalezsosa@suse.com

- AutoYaST: set the 'mount by' option when reusing partitions
  (bsc#1104774).
- 4.1.6

-------------------------------------------------------------------
Tue Aug 14 11:57:28 UTC 2018 - knut.anderssen@suse.com

- Partitioner: Permit going back when the partition dialog is
  skipped (bsc#1075443)
- 4.1.5

-------------------------------------------------------------------
Mon Aug 13 14:44:32 UTC 2018 - ancor@suse.com

- Partitioner: fixed some strings that contained mistakes about
  format and/or internationalization.

-------------------------------------------------------------------
Fri Aug 10 11:56:40 UTC 2018 - ancor@suse.com

- Fixed the warning about overwriting a manually edited partition
  layout. Now it works even after going back and forth in the
  installer steps (bsc#1055756).
- 4.1.4

-------------------------------------------------------------------
Thu Aug  9 15:43:17 UTC 2018 - ancor@suse.com

- Partitioner: display Xen virtual partitions and allow to format
  and mount them (bsc#1085134).

-------------------------------------------------------------------
Tue Jul 31 15:03:42 UTC 2018 - schubi@suse.de

- Warning if overwriting manually edited settings (bsc#1055756)
- 4.1.3

-------------------------------------------------------------------
Tue Jul 31 13:44:39 UTC 2018 - igonzalezsosa@suse.com

- AutoYaST: export volume group name (lvm_group) when a MD RAID
  device is used as a physical volume (bsc#1103113).
- 4.1.2

-------------------------------------------------------------------
Thu Jul 26 11:16:27 UTC 2018 - snwint@suse.com

- make bsc#1098594 regression test work on s390
- 4.1.1

-------------------------------------------------------------------
Wed Jul 25 21:41:48 CEST 2018 - aschnell@suse.com

- use "Partition Table" instead of "Disk Label" in expert
  partitioner (bsc#1070570)
- 4.1.0

-------------------------------------------------------------------
Mon Jul 23 13:55:03 UTC 2018 - snwint@suse.com

- document XEN guest setup for testing (bsc#1085134)
- 4.0.199

-------------------------------------------------------------------
Wed Jul 18 19:00:11 UTC 2018 - ancor@suse.com

- Partitioner: when creating a partition, use only regions of
  the selected type: primary, logical or extended (bsc#1097634).
- 4.0.198

-------------------------------------------------------------------
Wed Jul 18 11:38:39 UTC 2018 - ancor@suse.com

- AutoYaST: export BIOS RAID devices correctly (bsc#1098594).
- 4.0.197

-------------------------------------------------------------------
Mon Jul 16 16:26:28 UTC 2018 - ancor@suse.com

- AutoYaST: do not crash when reusing partitions on non-disk
  devices like DASD or BIOS RAID (bsc#1098594).
- 4.0.196

-------------------------------------------------------------------
Thu Jun 28 16:04:56 CEST 2018 - schubi@suse.de

- Added additional searchkeys to desktop file (fate#321043).
- 4.0.195

-------------------------------------------------------------------
Fri Jun 22 12:23:51 CEST 2018 - aschnell@suse.com

- mask systemd mount and swap units while expert partitioner is
  running (bsc#1073633)
- 4.0.194

-------------------------------------------------------------------
Tue Jun 19 15:25:36 UTC 2018 - jlopez@suse.com

- Partitioner: add checkbox to format system volumes when importing
  mount points (bsc#1078359 and bsc#1094924).
- 4.0.193

-------------------------------------------------------------------
Fri Jun 15 14:12:53 UTC 2018 - ancor@suse.com

- Partitioner: honor default subvolumes when importing the root
  mount point (related to bsc#1078359, bsc#1083851 and fate#318196)
- Partitioner: honor default snapshots configuration when importing
  the root mount point (bsc#966637)

-------------------------------------------------------------------
Thu Jun 14 12:25:37 UTC 2018 - lslezak@suse.cz

- Fixed crash in the error callback when the text contained
  non-ASCII characters in the translated message (bsc#1096758)
- 4.0.192

-------------------------------------------------------------------
Wed Jun 13 13:56:14 UTC 2018 - snwint@suse.com

- allow for numbers > 32 bit in region dialog (bsc#1065258)
- 4.0.191

-------------------------------------------------------------------
Tue Jun 12 16:18:40 UTC 2018 - igonzalezsosa@suse.com

- Fix 'Arbitrary Option Value' translation (bsc#1081605).
- 4.0.190

-------------------------------------------------------------------
Tue Jun 12 13:11:07 UTC 2018 - lslezak@suse.cz

- Use parallel_tests to speed up running the unit tests
  (bsc#1094875), active only in SLE15-SP1/Leap-15.1

-------------------------------------------------------------------
Tue Jun 12 08:40:48 UTC 2018 - ancor@suse.com

- Better auto-generated names for encryption devices:
  * Based on the udev id of the encrypted devices instead of its
    kernel name (bsc#760213).
  * Adapted when partition numbers change, if doable (bsc#1094157).
  * Prevent collision with other DeviceMapper names (bsc#1094157).
- Do not write LUKS password of the proposal into YaST logs.
- Do not crash when registering a zero-sized device into the logs.
- 4.0.189

-------------------------------------------------------------------
Mon Jun 11 13:26:54 UTC 2018 - igonzalezsosa@suse.com

- AutoYaST: fix handling of empty Btrfs subvolume prefixes
  (bsc#1096240).
- 4.0.188

-------------------------------------------------------------------
Thu Jun  7 16:13:18 UTC 2018 - jlopez@suse.com

- Added method to update encryption names according to a crypttab
  file (needed for bsc#1094963).
- 4.0.187

-------------------------------------------------------------------
Tue Jun  5 13:39:26 UTC 2018 - jlopez@suse.com

- Partitioner: fixed error when creating new BTRFS subvolumes in
  an installed system (bsc#1067510).
- 4.0.186

-------------------------------------------------------------------
Tue Jun  5 10:24:23 UTC 2018 - shundhammer@suse.com

- Partitioner: Handle limitations for volume labels (bsc#1084867)
- 4.0.185

-------------------------------------------------------------------
Mon Jun  4 15:13:54 UTC 2018 - jlopez@suse.com

- Partitioner: allow to move partitions (part of fate#318196).
- 4.0.184

-------------------------------------------------------------------
Thu May 17 13:49:57 UTC 2018 - ancor@suse.com

- Added to the installer a detailed description about the origin of
  the partitioning layout, as discussed in bsc#1089274.
- 4.0.183

-------------------------------------------------------------------
Thu May 17 13:32:37 UTC 2018 - jlopez@suse.com

- Allow to consider MD RAIDs as BIOS RAIDs by using the env
  variable LIBSTORAGE_MDPART (bsc#1092417).

-------------------------------------------------------------------
Thu May 17 08:53:17 UTC 2018 - jlopez@suse.com

- Fixed tests to avoid to require files provided by
  yast-installation package (needed for bsc#1091047).

-------------------------------------------------------------------
Wed May 16 14:10:01 UTC 2018 - jlopez@suse.com

- Fixed detection of candidate disks for installation
  (bsc#1091047).
- 4.0.182

-------------------------------------------------------------------
Wed May 16 13:12:11 UTC 2018 - snwint@suse.com

- don't reuse prep partitions larger than 8 MiB (bsc#1090019)
- 4.0.181

-------------------------------------------------------------------
Wed May 16 10:59:27 UTC 2018 - igonzalezsosa@suse.com

- Partitioner: fix several translation issues (bsc#1081837 and
  bsc#1081601).

-------------------------------------------------------------------
Mon May 14 16:43:05 UTC 2018 - ancor@suse.com

- Expose the active flag of the MountPoint class (needed for the
  definitive fix for bsc#1064437 in modern distributions).
- 4.0.180

-------------------------------------------------------------------
Fri May 11 14:05:49 UTC 2018 - igonzalezsosa@suse.com

- Partitioner: check whether required packages are installed
  before committing changes to disk (bsc#1089508).
- 4.0.179

-------------------------------------------------------------------
Fri May 11 10:31:10 UTC 2018 - jlopez@suse.com

- Partitioner: fix buttons to abort and to go back
  (part of fate#318196 and related to bsc#1075443).
- Partitioner: fixed detection of reprobed system to avoid
  unnecessary proposal re-calculation.

-------------------------------------------------------------------
Fri May 11 10:08:24 UTC 2018 - jlopez@suse.com

- Partitioner: allow to select only valid parity algorithms when
  creating a new MD RAID (bsc#1090182).

-------------------------------------------------------------------
Fri May 11 07:36:18 UTC 2018 - ancor@suse.com

- Partitioner: "Configure..." button allowing to execute the
  YaST clients for iSCI, FCoE, DASD, zFCP and XPRAM (bsc#1090753).

-------------------------------------------------------------------
Wed May  9 08:21:50 UTC 2018 - igonzalezsosa@suse.com

- AutoYaST: do not crash when size is set to 'auto' for a partition
  without a mount point (bsc#1092414).
- 4.0.178

-------------------------------------------------------------------
Tue May  8 15:34:19 UTC 2018 - shundhammer@suse.com

- Add note to YAML files for devices not supported in YAML
  (part of fate#318196)
- 4.0.177

-------------------------------------------------------------------
Mon May  7 16:39:49 UTC 2018 - shundhammer@suse.com

- Dump devicegraphs and actions in better strategic places
  (part of fate#318196)
- Make sure not to write LUKS passwords to YAML dump files
- 4.0.176

-------------------------------------------------------------------
Fri May 04 18:06:41 CEST 2018 - aschnell@suse.com

- provide function to disable MD auto assembly (bsc#1090690)
- provide function to inhibit udisks from doing mounts
- use these two functions when running expert partitioner
- 4.0.175

-------------------------------------------------------------------
Fri May  4 14:46:31 UTC 2018 - jlopez@suse.com

- Partitioner: added option to import mount points (part of
  fate#318196 and bsc#1083851).
- 4.0.174

-------------------------------------------------------------------
Fri May  4 10:46:31 UTC 2018 - igonzalezsosa@suse.com

- AutoYaST: handle <subvolumes_prefix/> and <subvolumes> empty
  values properly (bsc#1076337, bsc#1090095 and bsc#1091669).
- 4.0.173

-------------------------------------------------------------------
Thu May  3 15:46:27 UTC 2018 - ancor@suse.com

- Set fs_passno to 2 for ext2/3/4 filesystems assigned to non-root
  mount points (bsc#1078703).
- 4.0.172

-------------------------------------------------------------------
Thu May  3 15:12:09 UTC 2018 - shundhammer@suse.com

- Don't require rspec/mocks (not present in inst-sys)
  (part of fate#318196)
- 4.0.171

-------------------------------------------------------------------
Wed May  2 12:55:09 UTC 2018 - shundhammer@suse.com

- Dump devicegraph and actions to separate human readable files
  (part of fate#318196)
- 4.0.170

-------------------------------------------------------------------
Fri Apr 27 15:23:05 UTC 2018 - ancor@suse.com

- Partitioner: fixed checks when the root filesystem is NFS
  (bsc#1090752).
- 4.0.169

-------------------------------------------------------------------
Fri Apr 27 12:57:25 UTC 2018 - jreidinger@suse.com

- add method to check if system has any disk device (bsc#1090753)
- 4.0.168

-------------------------------------------------------------------
Fri Apr 27 11:15:20 UTC 2018 - ancor@suse.com

- Set fs_passno to 1 for ext2/3/4 root filesystems (bsc#1078703).
- 4.0.167

-------------------------------------------------------------------
Fri Apr 27 05:57:25 UTC 2018 - jreidinger@suse.com

- fix libstorage logging that do not expect printf expansion
  (bsc#1091062)
- 4.0.166

-------------------------------------------------------------------
Thu Apr 26 10:59:42 UTC 2018 - ancor@suse.com

- Ensure the installer adds reused devices to /etc/crypttab and/or
  /etc/mdadm.conf if needed for booting (bsc#1071350).
- 4.0.165

-------------------------------------------------------------------
Wed Apr 25 16:07:46 UTC 2018 - jlopez@suse.com

- Partitioner: fix bug after confirming changes in a running system
  (related to bsc#1086892).
- 4.0.164

-------------------------------------------------------------------
Tue Apr 24 09:15:14 UTC 2018 - jlopez@suse.com

- Partitioner: do not validate setup just after rescanning
  (related to bsc#1086892).
- 4.0.163

-------------------------------------------------------------------
Mon Apr 23 13:10:15 UTC 2018 - ancor@suse.com

- Partitioner: use the correct default value for 'Enable Snapshots'
  when the 'Operating System' role is chosen for a new device
  (bsc#1084491).
- 4.0.162

-------------------------------------------------------------------
Mon Apr 23 10:27:04 UTC 2018 - jlopez@suse.com

- Make the package to be architecture dependant to correctly check
  the current architecture (bsc#1081198).
- 4.0.161

-------------------------------------------------------------------
Fri Apr 20 20:27:15 UTC 2018 - igonzalezsosa@suse.com

- AutoYaST: properly handle empty proposals (bsc#1090390).
- 4.0.160

-------------------------------------------------------------------
Fri Apr 20 09:39:44 UTC 2018 - ancor@suse.com

- Implemented the use_available LVM strategy for the proposal
  (part of fate#318196).
- Make use_available the new default LVM strategy, so the system
  behavior is closer to the old yast-storage.
- Speed improvements in the use_needed LVM strategy.
- 4.0.159

-------------------------------------------------------------------
Fri Apr 20 08:49:29 UTC 2018 - jlopez@suse.com

- Partitioner: add missing warning and summary of changes when
  running in an installed system (part of fate#318196 and related
  to bsc#1086892).
- 4.0.158

-------------------------------------------------------------------
Thu Apr 19 13:52:34 UTC 2018 - igonzalezsosa@suse.com

- Fix some translations issues in the Expert Partitioner
  (bsc#1081571).

-------------------------------------------------------------------
Wed Apr 18 10:37:17 UTC 2018 - ancor@suse.com

- Updated libstorage-ng dependency to ensure slots on extended
  partitions are handled correctly and added regression unit test
  about it (bsc#1088483).
- Significant speed improvements in the proposal code.

-------------------------------------------------------------------
Tue Apr 17 12:01:08 UTC 2018 - shundhammer@suse.com

- Added missing help texts in the partitioner (bsc#1079591)
- 4.0.157

-------------------------------------------------------------------
Fri Apr 13 12:33:25 UTC 2018 - jlopez@suse.com

- Added support for settings 'expert_partitioner_warning' and
  'proposal_settings_editable' (bsc#1087486).
- Fix bug going back in Partitioner: only re-calculate proposal
  when the system was re-probed (bsc#1088960).
- 4.0.156

-------------------------------------------------------------------
Fri Apr 13 12:31:04 UTC 2018 - igonzalezsosa@suse.com

- AutoYaST: support partition_type when set to "primary"
 (bsc#1081506).
- 4.0.155

-------------------------------------------------------------------
Fri Apr 13 10:56:19 UTC 2018 - ancor@suse.com

- More informative message displayed when the proposal failed with
  some given settings, so it doesn't sound like a definitive error
  (related to bsc#1089274).
- 4.0.154

-------------------------------------------------------------------
Tue Apr 10 16:24:16 UTC 2018 - jlopez@suse.com

- Partitioner: fix creation of default BTRFS subvolume
  (bsc#1087918 and bsc#1087763).
- 4.0.153

-------------------------------------------------------------------
Tue Apr 10 16:21:04 UTC 2018 - ancor@suse.com

- Partitioner: make possible for the embedded yast2-nfs-client to
  access the vfstype field of fstab, so it can detect and correct
  legacy NFS entries (bsc#1088426).
- 4.0.152

-------------------------------------------------------------------
Tue Apr 10 10:59:32 UTC 2018 - jlopez@suse.com

- Update dependency with libstorage-ng (ensure lock system).
- Part of fate#318196.
- 4.0.151

-------------------------------------------------------------------
Mon Apr  9 19:44:44 UTC 2018 - ancor@suse.com

- Fixed the disable_order property of control.xml. Now it affects
  all the configurable aspects of the volume, as documented
  (related to bsc#1078495).
- 4.0.150

-------------------------------------------------------------------
Mon Apr  9 10:14:12 UTC 2018 - jlopez@suse.com

- Add system lock to avoid several processes using the storage
  stack when a process is already using it with read-write access.
- Part of fate#318196.
- 4.0.149

-------------------------------------------------------------------
Mon Apr  9 09:14:12 UTC 2018 - ancor@suse.com

- Force UTF-8 encoding for (most) strings coming from libstorage-ng
  (bsc#1088067).
- 4.0.148

-------------------------------------------------------------------
Thu Apr  5 15:30:57 UTC 2018 - shundhammer@suse.com

- Better error handling if no storage proposal is possible
  (bsc#1064677)
- 4.0.147

-------------------------------------------------------------------
Tue Apr  3 13:26:50 UTC 2018 - jlopez@suse.com

- Recover method #exists_in_probed? (bsc#1087818).
- 4.0.146

-------------------------------------------------------------------
Tue Apr  3 11:40:35 UTC 2018 - igonzalezsosa@suse.com

- Partitioner: do not crash when a striped logical volume is
  selected (bsc#1087702).

-------------------------------------------------------------------
Tue Apr  3 08:23:14 UTC 2018 - ancor@suse.com

- Fixed an error searching devices by name introduced by the recent
  sanitization related to bsc#1083672.
- 4.0.145

-------------------------------------------------------------------
Mon Apr  2 11:53:31 UTC 2018 - jlopez@suse.com

- Partitioner: add check for minimum size when using snapshots
  (bsc#1085131).
- 4.0.144

-------------------------------------------------------------------
Mon Apr  2 11:04:31 UTC 2018 - ancor@suse.com

- If a duplicate PV is found, show an specific error message with
  instructions (bsc#1082542).
- 4.0.143

-------------------------------------------------------------------
Mon Apr  2 09:53:31 UTC 2018 - jlopez@suse.com

- Use correct probe mode in unit tests (fate#318196).

-------------------------------------------------------------------
Mon Mar 26 14:54:45 UTC 2018 - ancor@suse.com

- Honor the LIBSTORAGE_MULTIPATH_AUTOSTART environment variable
  (part of fate#318196 and part of the fix for bsc#1082542).
- 4.0.142

-------------------------------------------------------------------
Mon Mar 26 12:43:53 UTC 2018 - jlopez@suse.com

- Sanitize devicegraph after probing when there are LVM volume
  groups with missing physical volumes (bsc#1083672).
- 4.0.141

-------------------------------------------------------------------
Mon Mar 26 09:41:25 UTC 2018 - shundhammer@suse.com

- Partitioner: Report detailed reasons why resizing is not possible
  (fate#318196)
- 4.0.140

-------------------------------------------------------------------
Mon Mar 26 09:02:11 UTC 2018 - ancor@suse.com

- Partitioner: fixed an error that was causing filesystems to be
  deleted in some combination of actions (part of fate#318196).

-------------------------------------------------------------------
Fri Mar 23 06:33:21 UTC 2018 - igonzalezsosa@suse.com

- AutoYaST: add support for LVM thin pools (bsc#1086596).
- AutoYaST: add support for stripes/stripesize elements.
- 4.0.139

-------------------------------------------------------------------
Mon Mar 19 07:47:13 UTC 2018 - jlopez@suse.com

- Fix issues with zero-size devices (bsc#1083887).
- Proposal: do not use zero-size devices.
- Partitioner: completely hide zero-size devices.
- 4.0.138

-------------------------------------------------------------------
Fri Mar 16 16:44:51 UTC 2018 - ancor@suse.com

- Added methods to deal with /etc/fstab specs (part of bsc#1071454)
- 4.0.137

-------------------------------------------------------------------
Fri Mar 16 10:06:25 UTC 2018 - igonzalezsosa@suse.com

- AutoYaST: fixed space distribution on LVM volume groups when
  using percentages (bsc#1079369).
- AutoYaST: do not ignore free spaces smaller than 30MiB
  (bsc#1085627).
- 4.0.136

-------------------------------------------------------------------
Thu Mar 15 16:29:56 UTC 2018 - jreidinger@suse.com

- Warn if user creates too big PReP partition which firmware can
  have problem to load (bsc#1081979)
- 4.0.135

-------------------------------------------------------------------
Thu Mar 15 15:37:51 UTC 2018 - shundhammer@suse.com

- Partitioner: Check if resize is possible based on filesystem type
  (fate#318196)
- 4.0.134

-------------------------------------------------------------------
Thu Mar 15 09:57:41 UTC 2018 - jlopez@suse.com

- Partitioner: do not allow to remove implicit partitions.
- Partitioner: allow to remove any disk device (not only disks).
- Part of fate#318196.
- 4.0.133

-------------------------------------------------------------------
Tue Mar 13 15:04:59 UTC 2018 - shundhammer@suse.com

- Post a warning if reusing an existing system mount point without
  formatting during installation in the partitioner (bsc#1080073)
- 4.0.132

-------------------------------------------------------------------
Mon Mar 12 11:35:55 UTC 2018 - igonzalezsosa@suse.com

- Add a new btrfs_read_only property to force the root filesystem
  to be read-only (bsc#1079000)
- Honor the subvolumes list for the root filesystem (bsc#1077866)
- 4.0.131

-------------------------------------------------------------------
Mon Mar 12 08:50:40 UTC 2018 - jlopez@suse.com

- Partitioner: always allow to edit the partition id (bsc#1077868).
- 4.0.130

-------------------------------------------------------------------
Fri Mar  9 09:36:27 UTC 2018 - ancor@suse.com

- Shadowed subvolumes that are ignored in the first proposal
  attempt are not longer omitted in subsequent ones (#bsc#1084213
  and bsc#1084261).
- 4.0.129

-------------------------------------------------------------------
Thu Mar  8 14:35:20 UTC 2018 - jlopez@suse.com

- Make proposal to work with implicit partition tables (s390).
- Part of fate#318196.
- 4.0.128

-------------------------------------------------------------------
Wed Mar  7 16:41:09 UTC 2018 - shundhammer@suse.com

- Make sure subvolumes use the same mount_by as their parent btrfs
  (bsc#1080408)
- 4.0.127

-------------------------------------------------------------------
Wed Mar  7 15:01:47 UTC 2018 - ancor@suse.com

- Better control on whether a separate /boot/zipl is needed in
  S/390 systems, both in the Guided Setup and the Partitioner.
- Do not longer report FBA DASDs to be unsupported devices for
  booting (they are indeed supported).
- Part of bsc#1070265.
- 4.0.126

-------------------------------------------------------------------
Wed Mar  7 11:39:52 UTC 2018 - snwint@suse.com

- fix translations in blk_device_resize.rb (bsc#1081598)
- 4.0.125

-------------------------------------------------------------------
Mon Mar  5 15:47:29 UTC 2018 - jlopez@suse.com

- Guided proposal uses preferred partition table type when
  possible (e.g., all partitions are deleted).
- Part of fate#318196.
- 4.0.124

-------------------------------------------------------------------
Mon Mar  5 15:18:00 UTC 2018 - jreidinger@suse.com

- Add specialized warning when /boot/efi is on software RAID
  (bsc#1081578)
- 4.0.123

-------------------------------------------------------------------
Mon Mar  5 12:42:49 UTC 2018 - igonzalezsosa@suse.com

- AutoYaST: do not stop installation when there is not enough
  space for automatically added boot devices (bsc#1082999).

-------------------------------------------------------------------
Fri Mar  2 13:52:37 UTC 2018 - igonzalezsosa@suse.com

- AutoYaST: support to export LVM volume group and MD RAIDs
  (bsc#1081331).

-------------------------------------------------------------------
Fri Mar  2 11:59:29 UTC 2018 - ancor@suse.com

- New PReP partitions proposed by the Guided Setup are now always
  primary (bsc#1082468).
- 4.0.122

-------------------------------------------------------------------
Fri Mar  2 10:28:49 UTC 2018 - snwint@suse.com

- ensure proper hierarchy when creating btrfs subvolumes (bsc#1078732)
- 4.0.121

-------------------------------------------------------------------
Thu Mar  1 15:20:35 UTC 2018 - shundhammer@suse.com

- Use default swap priority, not 42 (bsc#1066077)
- 4.0.120

-------------------------------------------------------------------
Thu Mar  1 14:48:34 UTC 2018 - jreidinger@suse.com

- Do not crash for separate /boot which does not exists yet
  (bsc#1078774
- 4.0.119

-------------------------------------------------------------------
Thu Mar  1 08:17:01 UTC 2018 - jlopez@suse.com

- Partitioner: allow to clone a disk (part of fate#318196).
- 4.0.118

-------------------------------------------------------------------
Wed Feb 28 15:39:15 UTC 2018 - ancor@suse.com

- More reliable parsing for the hwinfo output (bsc#1082536).
- Better documentation and tests for activate callbacks.
- 4.0.117

-------------------------------------------------------------------
Wed Feb 28 14:26:21 CET 2018 - aschnell@suse.com

- adapted to new activate callbacks in libstorage-ng (see
  bsc#1082542)
- 4.0.116

-------------------------------------------------------------------
Tue Feb 27 09:47:17 UTC 2018 - igonzalezsosa@suse.com

- Keep encryption when adding a device to a LVM volume group
  (bsc#1077750).
- 4.0.115

-------------------------------------------------------------------
Tue Feb 27 01:22:48 UTC 2018 - ancor@suse.com

- Improved handling of libstorage-ng errors (bsc#1070459,
  bsc#1079228, bsc#1079817, bsc#1063059, bsc#1080554, bsc#1076776,
  bsc#1070459 and some others).
- 4.0.114

-------------------------------------------------------------------
Mon Feb 26 16:11:12 UTC 2018 - shundhammer@suse.com

- Use format(), not Ruby variable expansion for translated messages
  (bsc#1081454)
- 4.0.113

-------------------------------------------------------------------
Mon Feb 26 14:54:59 UTC 2018 - ancor@suse.com

- Partitioner: ensure a valid password is provided when encrypting
  a device (bsc#1065079).
- Increase to 8 characters the minimum size to consider an
  encryption password to be valid (same limit than yast2-storage).
- 4.0.112

-------------------------------------------------------------------
Fri Feb 23 14:57:51 UTC 2018 - jreidinger@suse.com

- Do not allow to encrypt too small partition (bsc#1065071)
- Check size for separate /boot
- 4.0.111

-------------------------------------------------------------------
Fri Feb 23 14:50:46 UTC 2018 - jlopez@suse.com

- Partitioner: prevent to modify devices used in LVM or MD RAID
  (bsc#1079827).
- 4.0.110

-------------------------------------------------------------------
Fri Feb 23 14:11:10 UTC 2018 - ancor@suse.com

- Better handling of errors during hardware probing (bsc#1070459,
  bsc#1079228, bsc#1079817, bsc#1063059, bsc#1080554, bsc#1076776,
  bsc#1070459 and some others).
- 4.0.109

-------------------------------------------------------------------
Fri Feb 23 13:42:46 UTC 2018 - jlopez@suse.com

- Avoid to write files in tests (SCR.Write) (fate#323457).

-------------------------------------------------------------------
Thu Feb 22 19:28:22 CET 2018 - aschnell@suse.com

- adapted to callback improvements in libstorage-ng (bsc#1070459
  and many others)
- 4.0.108

-------------------------------------------------------------------
Thu Feb 22 17:12:46 UTC 2018 - shundhammer@suse.com

- Added missing textdomain calls (bsc#1081454)
- 4.0.107

-------------------------------------------------------------------
Thu Feb 22 16:59:52 UTC 2018 - igonzalezsosa@suse.com

- AutoYaST: fix support to create multiple volume groups
  (bsc#1081633).
- 4.0.106

-------------------------------------------------------------------
Thu Feb 22 12:51:48 UTC 2018 - shundhammer@suse.com

- Added missing ptable type conversion (fate#323457)
- 4.0.105

-------------------------------------------------------------------
Thu Feb 22 12:02:57 UTC 2018 - shundhammer@suse.com

- Changed default partition table from MSDOS to GPT (fate#323457)
- 4.0.104

-------------------------------------------------------------------
Thu Feb 22 11:41:45 UTC 2018 - snwint@suse.com

- ensure partition name changes during the proposal process are taken
  properly into account (bsc#1078691)
- 4.0.103

-------------------------------------------------------------------
Tue Feb 21 14:35:16 UTC 2018 - jlopez@suse.com

- Use sysconfig storage file to read the default value for mount_by
   (bsc#1081198).
- Partitioner: allow to configure default value for mount_by.
- 4.0.102

-------------------------------------------------------------------
Wed Feb 21 12:29:02 UTC 2018 - ancor@suse.com

- Do not take into account unformatted DASDs as a possible target
  for installation (bsc#1071798).
- Partitioner: do not show unformatted DASDs, since they cannot
  be partitioned or used in any other way.

-------------------------------------------------------------------
Wed Feb 21 08:46:02 UTC 2018 - igonzalezsosa@suse.com

- AutoYaST: guess which filesystem type should be used for a given
  partition/logical volume when it is not specified in the profile
  (bsc#1075203).

-------------------------------------------------------------------
Tue Feb 20 16:43:31 UTC 2018 - shundhammer@suse.com

- Special handling for mount options for / and /boot/*
  in the partitioner (bsc#1080731)
- 4.0.101

-------------------------------------------------------------------
Tue Feb 20 09:43:12 UTC 2018 - ancor@suse.com

- Partitioner: bring back traditional list of mount points for both
  installation and installed system (bsc#1076167 and bsc#1081200).
- Partitioner: bring back traditional behavior of the "Operating
  System" and "Data" roles during installation (bsc#1078975 and
  bsc#1073854).
- 4.0.100

-------------------------------------------------------------------
Mon Feb 19 18:08:01 UTC 2018 - shundhammer@suse.com

- Special handling for mount options for / and /boot/*
  (bsc#1080731, bsc#1061867, bsc#1077859)
- 4.0.99

-------------------------------------------------------------------
Mon Feb 19 14:19:30 UTC 2018 - jreidinger@suse.com

- Ensure that there is always selected item in table, if it is not
  empty (bsc#1076318)
- 4.0.98

-------------------------------------------------------------------
Thu Feb 15 16:16:19 UTC 2018 - ancor@suse.com

- Adjusted the suggested and minimum sizes of all the booting
  partitions, both in the storage proposal and in the Partitioner
  validations (bsc#1076851 and fate#318196).
- 4.0.97

-------------------------------------------------------------------
Thu Feb 15 13:01:41 UTC 2018 - igonzalezsosa@suse.com

- Fix hwinfo parsing to support more than one device_file property
  (bsc#1080999)
- 4.0.96

-------------------------------------------------------------------
Thu Feb 15 12:33:23 UTC 2018 - jreidinger@suse.com

- Split detection of problematic boot scenarios into errors and
  warnings. With warnings user can continue, but not with errors.
  (bsc#1074475)
- 4.0.95

-------------------------------------------------------------------
Wed Feb 14 09:39:42 UTC 2018 - jlopez@suse.com

- PowerPC: do not require /boot partition for non-PowerNV
  (bsc#1070139).
- Partitioner: do not enforce partition id for /boot/efi
  (bsc#1078707).
- 4.0.94

-------------------------------------------------------------------
Mon Feb 12 14:17:15 UTC 2018 - snwint@suse.com

- add format options dialog (bsc#1077868)
- 4.0.93

-------------------------------------------------------------------
Mon Feb 12 13:13:35 UTC 2018 - ancor@suse.com

- More reasonable location in the disk for the partitions proposed
  to make the system bootable (bsc#1073680 and bsc#1076851).

-------------------------------------------------------------------
Fri Feb  9 19:05:17 UTC 2018 - jlopez@suse.com

- Partitioner: fix issues using transactions (bsc#1079880 and
  bsc#1079573).
- 4.0.92

-------------------------------------------------------------------
Fri Feb  9 00:51:22 UTC 2018 - ancor@suse.com

- Enable multipathd in the target system at the end of installation
  if there are multipath devices (bsc#1076183).
- Updated required version of libstorage-ng-ruby (bsc#1079541).
- 4.0.91

-------------------------------------------------------------------
Thu Feb  8 16:48:20 UTC 2018 - jlopez@suse.com

- Add class MountPoint (needed for bsc#1076305 and bsc#1066763).
- 4.0.90

-------------------------------------------------------------------
Thu Feb  8 15:42:52 UTC 2018 - ancor@suse.com

- Partitioner: fixed creation of partition tables (bsc#1078721).
- 4.0.89

-------------------------------------------------------------------
Thu Feb  8 10:47:53 UTC 2018 - ancor@suse.com

- Partitioner: fixed 'Installation Summary' section (part of
  fate#318196).
- 4.0.88

-------------------------------------------------------------------
Thu Feb  8 10:15:18 UTC 2018 - igonzalezsosa@suse.com

- AutoYaST: support additional names in the drive/device element
  (bsc#1077277).
- 4.0.87

-------------------------------------------------------------------
Wed Feb  7 16:47:58 UTC 2018 - shundhammer@suse.com

- Disabled empty pages in partitioner for the time being
  (bsc#1078849)
- 4.0.86

-------------------------------------------------------------------
Wed Feb  7 10:57:26 UTC 2018 - igonzalezsosa@suse.com

- AutoYaST: support reuse of already existing partitions as LVM
  physical volumes or MD RAIDs (bsc#1077277).
- 4.0.85

-------------------------------------------------------------------
Wed Feb  7 00:18:34 UTC 2018 - ancor@suse.com

- Partitioner: fixed 'Device Graph' section (part of fate#318196).
- 4.0.84

-------------------------------------------------------------------
Mon Feb  5 15:26:35 UTC 2018 - ancor@suse.com

- Added a new 'disk' client, alias for 'partitioner' (bsc#1078900).
- 4.0.83

-------------------------------------------------------------------
Wed Jan 31 16:06:25 UTC 2018 - shundhammer@suse.com

- Handle arbitrary mount options for /etc/fstab properly
  (bsc#1066076)
- 4.0.82

-------------------------------------------------------------------
Wed Jan 31 14:53:57 UTC 2018 - jlopez@suse.com

- Partitioner: list all LVM thin volumes to delete when an LVM thin
  pool is going to be deleted.
- Partitioner: show warning when an LVM thin pool is overcommitted
  after resizing.
- Part of fate#318196.
- 4.0.81

-------------------------------------------------------------------
Wed Jan 31 11:53:57 UTC 2018 - igonzalezsosa@suse.com

- AutoYaST: try to shrink new partitions/logical volumes
  proportionally when there is not enough space (bsc#1078418).
- 4.0.80

-------------------------------------------------------------------
Wed Jan 31 09:25:07 UTC 2018 - ancor@suse.com

- Partitioner: initial support for NFS (part of fate#318196)
- Partitioner: removed useless tmpfs option
- 4.0.79

-------------------------------------------------------------------
Tue Jan 30 12:00:27 UTC 2018 - jlopez@suse.com

- Partitioner: allow to create LVM thin pools and volumes.
- Fix transactions of devicegraphs.
- Part of fate#318196.
- 4.0.78

-------------------------------------------------------------------
Tue Jan 30 11:24:28 UTC 2018 - jlopez@suse.com

- Partitioner: improve error message when trying to remove an used
  physical volume.

-------------------------------------------------------------------
Thu Jan 25 16:00:29 UTC 2018 - shundhammer@suse.com

- Add default mount options for /etc/fstab for ext2/3/4 and vfat
  (bsc#1066076)
- 4.0.77

-------------------------------------------------------------------
Wed Jan 24 12:28:19 UTC 2018 - igonzalezsosa@suse.com

- Properly detect snapshots subvolumes (bsc#1076321 and
  bsc#1076335).
- 4.0.76

-------------------------------------------------------------------
Tue Jan 23 13:44:43 UTC 2018 - jlopez@suse.com

- Partitioner: allow to resize LVM volume groups.
- Part of fate#318196.
- 4.0.75

-------------------------------------------------------------------
Tue Jan 23 13:01:39 UTC 2018 - ancor@suse.com

- Partitioner: consider all sizes entered by the user as base of 2
  despite the units not being consistent with the International
  System. Thus, 1KB (which in the IS actually means 1000 bytes)
  becomes equivalent to 1KiB (which is 1024 bytes).

-------------------------------------------------------------------
Tue Jan 23 10:09:51 UTC 2018 - snwint@suse.com

- fix proposal dialog error when there are no disks (bsc#1057430)

-------------------------------------------------------------------
Mon Jan 22 19:33:46 UTC 2018 - jlopez@suse.com

- Avoid partitioning checks error when using old settings format.
- Needed for bsc#1059160, bsc#1055747 and bsc#1063957.

-------------------------------------------------------------------
Mon Jan 22 15:55:46 UTC 2018 - ancor@suse.com

- Partitioner: button to resize LVM logical volumes now works as
  expected (part of fate#31896).
- 4.0.74

-------------------------------------------------------------------
Mon Jan 22 13:11:32 UTC 2018 - igonzalezsosa@suse.com

- Consider all free spaces when deciding which partitions
  distribution is better (bsc#1077051).

-------------------------------------------------------------------
Thu Jan 19 12:10:29 UTC 2018 - jlopez@suse.com

- Fix TODOs labels in partitioner (bsc#1058652).
- 4.0.73

-------------------------------------------------------------------
Fri Jan 19 11:31:14 UTC 2018 - jreidinger@suse.com

- Fix subtracting arrays of devices (fixes multipath wires
  detection for bsc#1076766)
- 4.0.72

-------------------------------------------------------------------
Fri Jan 19 09:50:54 UTC 2018 - ancor@suse.com

- Partitioner: when creating partitions they are now aligned to
  hardware requirements (indispensable for DASD) and when possible
  also for optimal performance (bsc#1069860 and bsc#1072011).
- Partitioner: adjusted alignment logic during resizing to match
  the new logic used during creation.
- Partitioner: skip validation of disabled widgets in the dialog
  to select the size of a new partition.
- Partitioner: fixed a crash and one inconsistency in the dialog
  to resize an existing partition.
- 4.0.71

-------------------------------------------------------------------
Fri Jan 19 09:41:52 UTC 2018 - ancor@suse.com

- Correctly open the expert partitioner when called from the
  Kubic/CaaSP summary screen (bsc#1076732)
- 4.0.70

-------------------------------------------------------------------
Mon Jan 15 14:22:32 UTC 2018 - jlopez@suse.com

- Added sanity checks for partitioning setup.
- Partitioner: setup issues are shown to the user before continue.
  Mandatory product volumes are required according to control file.
- Part of fate#31896 and fix for bsc#1059160, bsc#1055747 and
  bsc#1063957.
- 4.0.69

-------------------------------------------------------------------
Mon Jan 15 12:51:01 UTC 2018 - ancor@suse.com

- Some code reorganization regarding alignment and resizing.
- Added to several places in the API the possibilty of using other
  alignment types, in addition to the optimal one.
- Added a (temporary) workaround to a possible bug in libstorage-ng
  regarding alignment.

-------------------------------------------------------------------
Tue Jan  9 15:36:15 UTC 2018 - lslezak@suse.cz

- Added Mountable#persistent? (needed for bsc#1073696)
- 4.0.68

-------------------------------------------------------------------
Mon Jan  8 22:16:30 UTC 2018 - ancor@suse.com

- Added Devicegraph#find_by_any_name (needed for bsc#1073254)
- 4.0.67

-------------------------------------------------------------------
Mon Jan  8 12:46:38 UTC 2018 - ancor@suse.com

- Do not try to reuse UUID and label from unformatted swap
  partitions (bsc#1071515).
- 4.0.66

-------------------------------------------------------------------
Mon Jan  8 11:52:30 UTC 2018 - igonzalezsosa@suse.com

- Force the subvolume name to be relative (related to bsc#1073548)
- 4.0.65

-------------------------------------------------------------------
Mon Jan  8 11:37:06 UTC 2018 - ancor@suse.com

- Fixed error when calculating the proposal on top of a BIOS RAID
  (bsc#1067349)

-------------------------------------------------------------------
Fri Dec 22 15:40:13 UTC 2017 - igonzalezsosa@suse.com

- AutoYaST: export the enable_snapshots element (bsc#1073544)

-------------------------------------------------------------------
Fri Dec 22 15:17:35 UTC 2017 - snwint@suse.com

- rewrite SpaceMaker::resize_and_delete! to be more human-readable
- 4.0.64

-------------------------------------------------------------------
Fri Dec 22 14:40:04 UTC 2017 - snwint@suse.com

- fix unnecessary Windows partition deletion (bsc #1066386)
- 4.0.63

-------------------------------------------------------------------
Fri Dec 22 12:35:29 UTC 2017 - snwint@suse.com

- fix logic in GuidedProposal::calculate_proposal (bsc#1058027)
- 4.0.62

-------------------------------------------------------------------
Fri Dec 22 10:26:05 UTC 2017 - igonzalezsosa@suse.com

- Do not crash when showing an unhandled partition id
  (bsc#1068087)

-------------------------------------------------------------------
Wed Dec 20 15:33:49 UTC 2017 - ancor@suse.com

- Partitioner: support for deleting an LVM volume group.
- Correct handling of orphan physical volume devices.
- Fix for bsc#106956 and part of fate#31896.
- 4.0.61

-------------------------------------------------------------------
Wed Dec 20 12:04:42 CET 2017 - aschnell@suse.com

- added obsoletes (bsc#1073645)
- 4.0.60

-------------------------------------------------------------------
Tue Dec 19 17:12:27 UTC 2017 - ancor@suse.com

- Added BlkDevice.find_by_any_name (needed for bsc#1073254)
- 4.0.59

-------------------------------------------------------------------
Tue Dec 19 14:05:33 UTC 2017 - jreidinger@suse.com

- Add DeviceGraph#find_by_name call (needed for bsc#1072908)
- 4.0.58

-------------------------------------------------------------------
Mon Dec 18 12:59:02 UTC 2017 - igonzalezsosa@suse.com

- AutoYaST: Improve disklabel element handling (bsc#1073307).
- 4.0.57

-------------------------------------------------------------------
Thu Dec 14 12:01:48 UTC 2017 - ancor@suse.com

- Fixed a recently added unit test to not rely on libstorage-ng
  sorting. Related to bsc#1049901 and part of fate#31896.
- 4.0.56

-------------------------------------------------------------------
Mon Dec 11 15:40:36 UTC 2017 - jlopez@suse.com

- Partitioner: add buttons to Hard Disks section for creating new
  partitions and editing devices.
- Part of fate#318196.
- 4.0.55

-------------------------------------------------------------------
Mon Dec 11 15:32:28 UTC 2017 - ancor@suse.com

- Improved how the proposal handles disks that are in use but don't
  have a partition table (directly formatted disks, disks that are
  direct members of an LVM or RAID, etc.).
  Preliminary fix for bsc#1071949 and bsc#1067670.
- 4.0.54

-------------------------------------------------------------------
Mon Dec 11 12:56:35 UTC 2017 - jlopez@suse.com

- Improve detection of efi and swap partitions.
- bsc#1071775 and bsc#1065234
- 4.0.53

-------------------------------------------------------------------
Fri Dec  8 17:34:17 CET 2017 - locilka@suse.com

- Fixed dependencies (yast2 >= 4.0.24) (fate#318196)
- 4.0.52

-------------------------------------------------------------------
Tue Dec  5 14:32:26 UTC 2017 - igonzalezsosa@suse.com

- AutoYaST: assign the correct partition_id to /boot/efi
  (bsc#1071167)
- 4.0.51

-------------------------------------------------------------------
Tue Dec  5 06:46:00 UTC 2017 - ancor@suse.com

- Don't trust any longer the order of any collection coming from
  libstorage-ng (related to bsc#1049901 and part of fate#31896).
- 4.0.50

-------------------------------------------------------------------
Mon Dec  4 09:02:09 UTC 2017 - jlopez@suse.com

- Partitoner: added support for resizing partitions (bsc#1057586).
- Part of fate#318196.
- 4.0.49

-------------------------------------------------------------------
Mon Dec  4 08:55:17 UTC 2017 - igonzalezsosa@suse.com

- AutoYaST does not ignore the 'enable_snapshots' setting even
  if the list of partitions is missing (bsc#1070790).
- 4.0.48

-------------------------------------------------------------------
Fri Dec  1 16:58:14 UTC 2017 - ancor@suse.com

- Rely on the new improved mechanism of libstorage-ng to sort
  devices by name. Preparation for bsc#1049901 and part of
  fate#31896.
- 4.0.47

-------------------------------------------------------------------
Fri Dec  1 15:34:11 UTC 2017 - igonzalezsosa@suse.com

- Fix boot partition detection (bsc#1070621).
- 4.0.46

-------------------------------------------------------------------
Fri Dec  1 12:27:34 UTC 2017 - igonzalezsosa@suse.com

- AutoYaST honors 'use' and 'initialize' elements even if the
  list of partitions is missing (related to bsc#1065061).
- 4.0.45

-------------------------------------------------------------------
Thu Nov 30 16:14:49 UTC 2017 - ancor@suse.com

- Partitioner: added buttons to sort the devices being added to
  an MD RAID (part of fate#318196).
- 4.0.44

-------------------------------------------------------------------
Thu Nov 30 16:13:18 UTC 2017 - igonzalezsosa@suse.com

- Do not ignore start_multipath setting (bsc#1070343).
- 4.0.43

-------------------------------------------------------------------
Wed Nov 29 13:54:41 UTC 2017 - snwint@suse.com

- adjust list of partition ids in expert partitioner (bsc#1060993,
  fate#314888)
- 4.0.42

-------------------------------------------------------------------
Tue Nov 28 13:35:34 UTC 2017 - igonzalezsosa@suse.com

- AutoYaST: honor size=max for logical volumes (bsc#1070131).
- 4.0.41

-------------------------------------------------------------------
Mon Nov 27 17:49:38 UTC 2017 - jlopez@suse.com

- Allow to work with BIOS RAIDs as regular disks (bsc#1067349).
- Allow to create partition table over directly formatted devices.
- 4.0.40

-------------------------------------------------------------------
Mon Nov 27 17:08:52 UTC 2017 - snwint@suse.com

- make PartitionTables::partition_id_supported? available
- 4.0.39

-------------------------------------------------------------------
Fri Nov 24 13:25:34 UTC 2017 - ancor@suse.com

- Fixed a problem when confirming the very same partitioning schema
  several times (bug#1069671).
- 4.0.38

-------------------------------------------------------------------
Fri Nov 24 12:23:03 UTC 2017 - igonzalezsosa@suse.com

- AutoYaST: safer handling of partition ids (bsc#1067207).
- 4.0.37

-------------------------------------------------------------------
Thu Nov 23 15:27:23 UTC 2017 - igonzalezsosa@suse.com

- AutoYaST: add support to resize partitions and logical volumes
  (bsc#1069505).
- AutoYaST: fix detection of root partition when using LVM
  (bsc#1069647).
- 4.0.36

-------------------------------------------------------------------
Thu Nov 23 13:05:31 UTC 2017 - ancor@suse.com

- Ensure that disks considered for (auto)installation are always
  sorted in a stable and consistent way based on its device name.
  Preparation for bsc#1049901 and part of fate#31896.
- 4.0.35

-------------------------------------------------------------------
Wed Nov 22 19:19:27 UTC 2017 - jlopez@suse.com

- Partitioner: added support for resizing MD RAIDs.
- Part of fate#318196.
- 4.0.34

-------------------------------------------------------------------
Wed Nov 22 17:11:41 UTC 2017 - shundhammer@suse.com

- No RAID chunk size below 64 kiB for most types of RAID
  (bsc#1065381)
- 4.0.33

-------------------------------------------------------------------
Mon Nov 20 15:40:58 UTC 2017 - shundhammer@suse.com

- Added "Create New Partition Table" in partitioner
- Part of fate#318196.
- 4.0.32

-------------------------------------------------------------------
Thu Nov 16 10:31:04 UTC 2017 - jlopez@suse.com

- Improve logging: add wrapper param for guard method and dump xml
  representation of the devicegraph to the logs.
- Part of fate#318196.
- 4.0.31

-------------------------------------------------------------------
Wed Nov 15 15:55:51 UTC 2017 - ancor@suse.com

- When proposing a partitions layout for installation, prefer
  getting big installations and arranging the partitions by their
  weights over creating adjacent partitions. Part of fate#318196.
- 4.0.30

-------------------------------------------------------------------
Tue Nov 14 15:41:21 UTC 2017 - jlopez@suse.com

- Partitioner: added support for creating volume groups.
- Part of fate#318196.
- 4.0.29

-------------------------------------------------------------------
Wed Nov  8 16:03:31 UTC 2017 - snwint@suse.com

- safer handling of partition ids (bsc#1060993
- 4.0.28

-------------------------------------------------------------------
Wed Nov  8 14:45:22 UTC 2017 - igonzalezsosa@suse.com

- AutoYaST: filter out old '@' entries when importing the list of
  subvolumes (bsc#1061253)
- 4.0.27

-------------------------------------------------------------------
Wed Nov  8 10:07:09 UTC 2017 - ancor@suse.com

- Added support in the UI of the guided setup for the new format
  of <volumes> in the control file.
- Part of fate#318196.
- 4.0.26

-------------------------------------------------------------------
Wed Nov  8 05:54:04 UTC 2017 - igonzalezsosa@suse.com

- AutoYaST: fix space distribution when partition table does not
  exist (bsc#1065061)
- AutoYaST: set partition tables type according to the profile
- 4.0.25

-------------------------------------------------------------------
Tue Nov  7 13:48:43 UTC 2017 - jlopez@suse.com

- Fix name of planned logical volumes.
- Take into account real RAM size to plan volumes.
- Add scenario tests using new partitioning settings.
- Part of fate#318196.
- 4.0.24

-------------------------------------------------------------------
Tue Nov  7 13:18:35 UTC 2017 - igonzalezsosa@suse.com

- AutoYaST: adjust the list of allowed keys in skip lists
  (bsc#1065668)
- 4.0.23

-------------------------------------------------------------------
Tue Nov  7 09:38:19 UTC 2017 - igonzalezsosa@suse.com

- AutoYaST: add support for udev links in the <device/> element
  (bsc#1066320)
- 4.0.22

-------------------------------------------------------------------
Fri Nov  3 15:11:42 UTC 2017 - igonzalezsosa@suse.com

- AutoYaST: do not remove partitions that are supposed to be reused
  (bsc#1066398).
- 4.0.21

-------------------------------------------------------------------
Fri Nov  3 15:04:24 UTC 2017 - jlopez@suse.com

- Partitioner: support for deleting md raids.
- Part of fate#318196.
- 4.0.20

-------------------------------------------------------------------
Fri Nov 03 14:27:02 CET 2017 - aschnell@suse.com

- do not query end of region if region is empty (bsc#1066290)
- 4.0.19

-------------------------------------------------------------------
Thu Nov  2 17:58:28 UTC 2017 - igonzalezsosa@suse.com

- AutoYaST: query hardware information on skip lists (bsc#1065668).
- AutoYaST: support multi-valued keys on skip lists.
- AutoYaST: do not crash when no suitable disk for installation
  is found.
- 4.0.18

-------------------------------------------------------------------
Wed Nov  1 09:11:23 UTC 2017 - jlopez@suse.com

- Partitioner: support for deleting logical volumes.
- Part of fate#318196.
- 4.0.17

-------------------------------------------------------------------
Wed Nov  1 08:23:17 UTC 2017 - igonzalezsosa@suse.com

- AutoYaST: do not crash when an unknown key is used in a
  skip list (bsc#1065670).
- 4.0.16

-------------------------------------------------------------------
Tue Oct 31 12:14:18 UTC 2017 - igonzalezsosa@suse.com

- AutoYaST: fix reuse of partitions (bsc#1060637).
- AutoYaST: improve error handling when trying to reuse a partition
  fails.
- AutoYaST: when a problem is detected while creating a proposal,
  register in which section it was found.
- AutoYaST: register an issue when a proposal does not contain
  a root (/) partition.
- 4.0.15

-------------------------------------------------------------------
Mon Oct 30 13:32:02 UTC 2017 - ancor@suse.com

- Added an option in the installer to run the expert partitioner
  with the current storage layout as starting point.
- Possible fix for bsc#1055644 and part of fate#318196.
- 4.0.14

-------------------------------------------------------------------
Fri Oct 27 11:33:55 UTC 2017 - jsrain@suse.cz

- Limit maximal proposed size of EFI partition (bsc#1062775)
- 4.0.13

-------------------------------------------------------------------
Thu Oct 26 15:30:53 UTC 2017 - ancor@suse.com

- Partitioner: small adjustments in the verifications performed
  before running some wizards.

-------------------------------------------------------------------
Wed Oct 25 17:28:48 UTC 2017 - jlopez@suse.com

- Partitioner: allow to work with multipath devices.
- bsc#1058373 and bsc#1028853.
- Part of fate#318196.
- 4.0.12

-------------------------------------------------------------------
Wed Oct 25 13:12:37 UTC 2017 - igonzalezsosa@suse.com

- Add support to clone subvolumes when using AutoYaST (bsc#1064875)
- 4.0.11

-------------------------------------------------------------------
Wed Oct 25 12:32:58 CEST 2017 - snwint@suse.de

- adjust control.xml documentation
- 4.0.10

-------------------------------------------------------------------
Mon Oct 23 17:53:27 UTC 2017 - jlopez@suse.com

- Partitioner: show only option to create vg when there are no vgs.
- Part of fate#318196.
- 4.0.9

-------------------------------------------------------------------
Mon Oct 23 17:14:01 CEST 2017 - snwint@suse.de

- have volumes in control.xml proposed by default (fate#318196)
- 4.0.8

-------------------------------------------------------------------
Fri Oct 20 17:28:16 UTC 2017 - jlopez@suse.com

- Partitioner: support for creating logical volumes.
- Part of fate#318196.
- 4.0.7

-------------------------------------------------------------------
Thu Oct 19 14:27:49 UTC 2017 - igonzalezsosa@suse.com

- AutoYaST: add basic support for error handling
- AutoYaST: handle 'size: auto' correctly
- 4.0.6

-------------------------------------------------------------------
Thu Oct 19 13:05:35 UTC 2017 - jsrain@suse.cz

- During installation, mount efivarfs in /mnt/sys/firmware/efivars
  if present in inst-sys (bsc#1063063)
- 4.0.5

-------------------------------------------------------------------
Tue Oct 17 16:45:21 CEST 2017 - shundhammer@suse.de

- Terminate extra space distribution loop if nothing could be
  distributed anymore (bsc#1063392)
- 4.0.4

-------------------------------------------------------------------
Tue Oct 17 11:25:03 UTC 2017 - snwint@suse.com

- finalize control.xml description (fate#318196)
- 4.0.3

-------------------------------------------------------------------
Mon Oct 16 10:02:24 UTC 2017 - jlopez@suse.com

- Add strategies to try an initial valid proposal, even changing
  settings when necessary.
- Part of fate#318196.
- 4.0.2

-------------------------------------------------------------------
Tue Oct 10 11:11:59 UTC 2017 - jlopez@suse.com

- Adapt proposal to work with new format of proposal settings.
- Part of fate#318196.
- 4.0.1

-------------------------------------------------------------------
Mon Oct  9 12:29:13 UTC 2017 - igonzalezsosa@suse.com

- AutoYaST: proper handling of the 'use' element allowing to
  delete a set of partitions (bsc#1061042)
- AutoYaST: support for mkfs_options, fstopt and mount_by elements
  (bsc#1061289)
- 4.0.0

-------------------------------------------------------------------
Fri Oct  6 07:11:35 UTC 2017 - jlopez@suse.com

- Added support for reading new format of proposal settings.
- Part of fate#318196.
- 3.3.27

-------------------------------------------------------------------
Thu Oct  5 14:38:22 UTC 2017 - ancor@suse.com

- Partitioner: don't return to the summary screen after each
  operation.
- Partitioner: speedup the refresh time after each operation (by
  not querying the hostname again).
- Both part of fate#318196.
- 3.3.26

-------------------------------------------------------------------
Wed Oct  4 17:28:24 CEST 2017 - shundhammer@suse.de

- Added disk.desktop file for partitioner (bsc#1059528)
- 3.3.25

-------------------------------------------------------------------
Wed Oct  4 12:11:11 UTC 2017 - snwint@suse.com

- separate planning strategies from DevicesPlanner into
  DevicesPlannerStrategies module
- 3.3.24

-------------------------------------------------------------------
Tue Oct  3 07:06:32 UTC 2017 - ancor@suse.com

- Partitioner: buttons to edit the filesystem in RAID and LVM LV.
- Partitioner: correct positioning of some buttons.
- Partitioner: allow to mount several swap devices.
- All part of fate#318196.
- 3.3.23

-------------------------------------------------------------------
Fri Sep 29 15:06:42 UTC 2017 - ancor@suse.com

- Partitioner: option to create an MD RAID (part of fate#318196).
- 3.3.22

-------------------------------------------------------------------
Fri Sep 29 10:54:54 UTC 2017 - jlopez@suse.com

- Fix validation when trying to create a partition with custom
  size (bsc#1060864).
- 3.3.21

-------------------------------------------------------------------
Tue Sep 26 16:47:44 CEST 2017 - shundhammer@suse.de

- Implemented simple proposal for CASP (bsc#1058736)
- 3.3.20

-------------------------------------------------------------------
Mon Sep 25 10:44:42 CEST 2017 - snwint@suse.de

- updated installer hacks document: ssh key import works

-------------------------------------------------------------------
Fri Sep 22 15:20:51 UTC 2017 - jlopez@suse.com

- Avoid to reuse small efi partitions (bsc#1056640).
- 3.3.19

-------------------------------------------------------------------
Thu Sep 21 14:54:28 UTC 2017 - ancor@suse.com

- More backwards-compatible behavior when formatting partitions in
  the expert partitioner.
- Checkbox to enable snapshots for "/" in the expert partitioner.
- Both part of fate#318196
- 3.3.18

-------------------------------------------------------------------
Tue Sep 19 07:26:06 UTC 2017 - ancor@suse.com

- Improved creation and modification of partitions in the Expert
  Partitioner (bsc#1057869, bsc#1057874).
- Added button to define the Btrfs subvolumes directly during
  creation or modification.
- 3.3.17

-------------------------------------------------------------------
Wed Sep 13 14:44:52 UTC 2017 - jreidinger@suse.com

- add all full udev links and helper to list them all
  (useful for fixing bsc#1057604)
- 3.3.16

-------------------------------------------------------------------
Wed Sep 13 14:03:00 UTC 2017 - snwint@suse.com

- don't limit uefi to x86_64 (bsc#1056629)
- 3.3.15

-------------------------------------------------------------------
Tue Sep 12 15:54:47 UTC 2017 - jlopez@suse.com

- Fix proposal to not try to create more than 3 partitions in a
  DASD partition table (bsc#1058052).
- 3.3.14

-------------------------------------------------------------------
Thu Sep  7 14:28:28 UTC 2017 - schubi@suse.de

- AutoYaST: Temporary workaround to avoid crash when size 'auto'
  (which is still not supported) is used (bnc#1056182).
- 3.3.13

-------------------------------------------------------------------
Thu Sep  7 13:45:07 UTC 2017 - jlopez@suse.com

- Fix partitioner bug creating partition with custom size
  (bsc#1057049)
- 3.3.12

-------------------------------------------------------------------
Thu Sep  7 08:34:59 UTC 2017 - ancor@suse.com

- AutoYaST: support for Btrfs snapshots (part of fate#318196).
- 3.3.11

-------------------------------------------------------------------
Wed Sep  6 15:33:27 UTC 2017 - jlopez@suse.com

- Fix bug when formatting with expert partitioner (bsc#1057405).
- 3.3.10

-------------------------------------------------------------------
Wed Sep  6 14:59:46 UTC 2017 - igonzalezsosa@suse.com

- Ignore case when parsing sizes (bsc#1056715 and bsc#1055913).
- 3.3.9

-------------------------------------------------------------------
Tue Sep  5 17:24:37 CEST 2017 - schubi@suse.de

- AutoYaST: Handle sizes without unit correctly. (bnc#1056168)
- 3.3.8

-------------------------------------------------------------------
Tue Sep  5 06:00:08 UTC 2017 - ancor@suse.com

- Create Btrfs in the guided setup if requested to do so (part of
  fate#318196).
- 3.3.7

-------------------------------------------------------------------
Wed Aug 30 15:44:35 UTC 2017 - jlopez@suse.com

- Added overall summary for the expert partitioner.
- Part of fate#318196
- 3.3.6

-------------------------------------------------------------------
Mon Aug 23 19:33:27 UTC 2017 - jlopez@suse.com

- Added methods to save user data into libstorage-ng objects.
- Added subvolume shadowing control to the expert partitioner.
- Added mount point validation to the expert partitioner.
- Removed Planned::BtrfsSubvolume class.
- Part of fate#318196
- 3.3.5

-------------------------------------------------------------------
Mon Aug 21 22:47:04 UTC 2017 - knut.anderssen@suse.com

- Added support for legacy filesystems (fate#323394).
- 3.3.4

-------------------------------------------------------------------
Mon Aug 21 13:40:03 CEST 2017 - snwint@suse.de

- adjust package description in spec file

-------------------------------------------------------------------
Mon Aug 21 10:20:59 UTC 2017 - ancor@suse.com

- When displaying partition ids to the user, use names that are
  more similar to old yast-storage (part of fate#318196).
- 3.3.3

-------------------------------------------------------------------
Fri Aug 18 08:56:36 UTC 2017 - knut.anderssen@suse.com

- ReiserFS is not allowed anymore, it was already removed in SLE 12
  for new installations and was only supported for upgrades.
  (fate#323394)
- 3.3.2

-------------------------------------------------------------------
Wed Aug 16 10:24:07 UTC 2017 - ancor@suse.com

- Added deactivation of virtual devices (multipath, LVM, etc.)
  to the public API.
- Initial management of Btrfs subvolumes in the expert partitioner.
- Both as part of fate#318196
- 3.3.1

-------------------------------------------------------------------
Mon Jul 24 16:17:03 UTC 2017 - jlopez@suse.com

- Removed temporary StorageManager API.
- 0.1.32

-------------------------------------------------------------------
Thu Jul 20 14:54:17 UTC 2017 - ancor@suse.com

- Added pop-up to ask the user about multipath activation.

-------------------------------------------------------------------
Thu Jul 20 10:45:36 UTC 2017 - ancor@suse.com

- Added Btrfs subvolumes support to the AutoYaST customized
  partitioning.

-------------------------------------------------------------------
Tue Jul 18 11:43:26 UTC 2017 - ancor@suse.com

- Adjusted the guided proposal to work properly on scenarios with
  DM RAIDs.

-------------------------------------------------------------------
Mon Jul 17 09:07:39 UTC 2017 - ancor@suse.com

- Adjusted the guided proposal to work properly on scenarios with
  Multipath I/O.

-------------------------------------------------------------------
Wed Jul 12 15:37:16 UTC 2017 - ancor@suse.com

- Replaced the original prototype of the expert partitioner with
  the one coming from yast2-partitioner.
- Added #supported_fstab_options and #default_partition_id methods
  to Y2Storage::Filesystems::Type.
- Removed Y2Storage::DevicesLists and not longer needed modules
  from Y2Storage::Refinements
- 0.1.31

-------------------------------------------------------------------
Tue Jul 11 11:18:06 UTC 2017 - jreidinger@suse.com

- Added PartitionId#to_human_string and PartitionId::formattable?
- 0.1.30

-------------------------------------------------------------------
Thu Jul  6 08:11:59 UTC 2017 - gsouza@suse.com

- Added verifications for disk in network.
- 0.1.29

-------------------------------------------------------------------
Tue Jul  4 14:29:40 UTC 2017 - jlopez@suse.com

- Added new class Y2Storage::Proposal::Base.
- Proper assignment of default values for new proposals.
- 0.1.28

-------------------------------------------------------------------
Tue Jul  4 08:32:12 UTC 2017 - ancor@suse.com

- Added AutoinstProfile::PartitioningSection which allows to export
  the current system (or any other devicegraph) to an AutoYaST
  profile (only plain partitions supported so far).
- 0.1.27

-------------------------------------------------------------------
Mon Jul  3 15:50:43 UTC 2017 - jlopez@suse.com

- Adapt proposal to different situations (disable home, snapshots,
  etc)
- 0.1.26

-------------------------------------------------------------------
Mon Jul  3 13:36:17 UTC 2017 - jreidinger@suse.com

- add LvmVg#basename
- add PartitionTables::Base#delete_all_partitions
- add logger to all devices
- add LvmVg#name
- 0.1.25

-------------------------------------------------------------------
Tue Jun 27 15:05:52 UTC 2017 - igonzalezsosa@suse.com

- Add LVM support for AutoYaST partitioning (bsc#1044697).
- 0.1.24

-------------------------------------------------------------------
Tue Jun 27 09:04:58 UTC 2017 - ancor@suse.com

- More robust Y2Storage::StorageManager#probe

-------------------------------------------------------------------
Mon Jun 26 11:56:23 UTC 2017 - jreidinger@suse.com

- Added Y2Storage::MdParity#to_human_string and
  Y2Storage::MdLevel#to_human_string
- 0.1.23

-------------------------------------------------------------------
Mon Jun 26 08:56:07 UTC 2017 - aschnell@suse.com

- Added Y2Storage::Md wrapper
- 0.1.22

-------------------------------------------------------------------
Mon Jun 19 12:30:46 UTC 2017 - mvidner@suse.com

- Added Y2Storage::DiskSize#human_floor, Y2Storage::Region#size
- 0.1.21

-------------------------------------------------------------------
Mon Jun 19 08:33:19 UTC 2017 - igonzalezsosa@suse.com

- AutoinstProposal is loaded with the rest of the proposal
  classes when 'y2storage' is required.
- 0.1.20

-------------------------------------------------------------------
Mon Jun 19 06:58:54 UTC 2017 - jilopez@localhost

- Adjustments to DASD to ensure the proposal works as expected
  in such devices.
- Added Devicegraph#disk_devices to get all DASDs and disks.
- DASD support added to YAML reader and writer.

-------------------------------------------------------------------
Fri Jun 16 12:47:40 UTC 2017 - igonzalezsosa@suse.com

- Add basic support for AutoYaST customized partitioning
  (only plain partitions are supported)
- 0.1.19

-------------------------------------------------------------------
Thu Jun 15 07:17:28 UTC 2017 - jreidinger@suse.com

- Add new method StorageManager.fake_from_xml for easy loading
  of xml device graphs

-------------------------------------------------------------------
Wed Jun 14 20:21:27 CEST 2017 - aschnell@suse.com

- added probe function to StorageManager
- 0.1.18

-------------------------------------------------------------------
Thu Jun  8 09:36:29 UTC 2017 - ancor@suse.com

- Added new method BlkDevice#to_be_formatted? (needed by
  yast2-partitioner).
- 0.1.17

-------------------------------------------------------------------
Tue Jun  6 17:57:16 CEST 2017 - shundhammer@suse.de

- Don't insist on installing filesystem support packages that
  are not available in any repo (bsc#1039830)
- 0.1.16

-------------------------------------------------------------------
Thu Jun  1 10:27:25 UTC 2017 - ancor@suse.com

- Fixed a bug in LvmLv#stripe_size=

-------------------------------------------------------------------
Mon May 22 10:58:24 UTC 2017 - ancor@suse.com

- Refactored the proposal code in preparation for the AutoYaST
  implementation. Removed PlannedVolume and PlannedVolumesList
  classes in favor of new more specific classes in the Planned
  namespace.
- Fixed the proposal to never propose subvolumes that would be
  shadowed by another proposed device.

-------------------------------------------------------------------
Wed May 17 11:53:56 UTC 2017 - jreidinger@suse.com

- Add to Y2Storage::PartitionTables::Type#to_human_string
- 0.1.15

-------------------------------------------------------------------
Thu May  4 13:21:28 CEST 2017 - schubi@suse.de

- Added SCR agent .etc.mtab again until we have a proper
  alternative for it (still needed in yast2-users).
- 0.1.14

-------------------------------------------------------------------
Thu May  4 09:07:44 UTC 2017 - ancor@suse.com

- Changelog entry to document stuff that was left behind.
  See below.
- Installation proposal now generates Btrfs subvolumes when needed
  (according to control.xml and a fallback list).
- Improved and fully functional Guided Setup.
- Added new fields to ProposalSettings and renamed others (xxx_size
  instead of xxx_disk_size). Similar changes in PlannedVolume.
- New smaller and more convenient API for DiskAnalyzer.
- Many documentation (Yardoc) improvements and fixes.
- Added dummy activate callbacks (for activating a previous LUKS).
- The installer now saves a xml representation of the probed and
  staging devicegraphs before proceeding with the installation.
- New API for accessing the libstorage objects from Ruby:
  * New classes in the Y2Storage namespace offering a wrapper around
    the corresponding libstorage classes and enums: Actiongraph,
    AlignPolicy, BlkDevice, BtrfsSubvolume, Dasd, DasdFormat,
    DasdType, DataTransport, Device, Devicegraph, Disk, Encryption,
    LvmLv, LvmPv, LvmVg, Mountable, Partition, PartitionId,
    PartitionType, Partitionable, Region and ResizeInfo.
  * Mixins StorageClassWrapper and StorageEnumWrapper to define more
    wrappers as needed.
  * Removed EnumMappings.
  * Removed most refinements in Y2Storage, functionality moved to
    the new classes.
  * Marked DevicesList as deprecated.
  * Marked some refinements as deprecated.

-------------------------------------------------------------------
Tue Apr 25 08:50:10 UTC 2017 - jreidinger@suse.com

- add Gpt#pmbr_boot(?/=) methods for protective MBR
- 0.1.13

-------------------------------------------------------------------
Thu Mar 23 08:18:36 UTC 2017 - jilopez@localhost

- Adapted prepdisk client to work in update mode.

-------------------------------------------------------------------
Tue Mar 21 17:11:37 CET 2017 - schubi@suse.de

- Added to_s in ProposalSettings

-------------------------------------------------------------------
Thu Mar  9 12:47:11 UTC 2017 - ancor@suse.com

- Partially adjust the proposal settings according to control.xml.

-------------------------------------------------------------------
Fri Mar  3 12:30:12 UTC 2017 - ancor@suse.com

- Improved the EnumMappings module.
- 0.1.12

-------------------------------------------------------------------
Thu Feb 16 11:37:57 UTC 2017 - ancor@suse.com

- Improvements in the devicegraph query interface: added an
  EncryptionLists class and adapted all the other classes to take
  several encryption-related scenarios into account.
- 0.1.11

-------------------------------------------------------------------
Wed Feb  8 13:19:24 UTC 2017 - ancor@suse.com

- Added a prototype of the "Guided Setup" wizard to configure the
  proposal settings.

-------------------------------------------------------------------
Wed Jan 25 14:35:38 UTC 2017 - ancor@suse.com

- Proper management of completely empty disks (no partition table,
  no file-system and no LVM PV) in the proposal.
- Improved FreeDiskSpace and Disk#free_spaces to correctly handle
  disks without partition table.
- 0.1.10

-------------------------------------------------------------------
Thu Jan 19 10:54:22 CET 2017 - shundhammer@suse.de

- Install storage-related software packages as needed: Migrated
  UsedStorageFeatures to storage-ng and added PackageHandler
- 0.1.9

-------------------------------------------------------------------
Tue Jan 17 12:07:18 UTC 2017 - ancor@suse.com

- Improved StorageManager that complies to the Singleton pattern
  and includes a revision counter for the staging devicegraph.
- 0.1.8

-------------------------------------------------------------------
Mon Jan 16 12:27:03 UTC 2017 - ancor@suse.com

- Added 'fstab_options' key to the YAML representation of the
  devicegraphs used for testing.
- 0.1.7

-------------------------------------------------------------------
Thu Jan  5 15:27:02 UTC 2017 - ancor@suse.com

- Y2Storage::DiskAnalyzer - distinguish disks with no MBR gap
  (0 bytes gap) from cases where the MBR gap is not applicable.
  This fixes the proposal for some LVM scenarios with legacy boot.

-------------------------------------------------------------------
Fri Dec 23 12:44:24 UTC 2016 - ancor@suse.com

- Removed unused ProposalDemo client (kind of obsoleted by
  Dialogs::InstDiskProposal)

-------------------------------------------------------------------
Wed Dec 21 12:01:32 UTC 2016 - ancor@suse.com

- Improvements in the devicegraph query interface
  (DisksLists#with_name_or_partition)
- 0.1.6

-------------------------------------------------------------------
Tue Dec 20 06:39:28 UTC 2016 - ancor@suse.com

- Fixed partitioning proposal to not fail when trying to create
  very small partitions (like bios_boot), to work better with uneven
  spaces (not divisible by the minimal grain) and to reduce the
  gaps between partitions.

-------------------------------------------------------------------
Wed Dec 14 16:01:00 UTC 2016 - ancor@suse.com

- Write more precise information in the logs (DiskSize#to_s)

-------------------------------------------------------------------
Tue Dec 13 11:11:20 UTC 2016 - ancor@suse.com

- Proposal does not try to set the boot flag if not supported
  (for example, GPT partition tables)

-------------------------------------------------------------------
Fri Dec  9 10:30:33 UTC 2016 - aschnell@suse.com

- Adapted to several changes in libstorage-ng

-------------------------------------------------------------------
Fri Nov 25 16:39:13 UTC 2016 - ancor@suse.com

- Improvements in the LVM-based proposal

-------------------------------------------------------------------
Tue Nov 22 15:32:41 UTC 2016 - ancor@suse.com

- Improvements in Refinements::DevicegraphLists

-------------------------------------------------------------------
Tue Nov 22 12:28:39 UTC 2016 - ancor@suse.com

- Convenience method to check for GPT
- Several methods added to most of the DevicesLists classes
- 0.1.5

-------------------------------------------------------------------
Thu Oct 27 12:49:59 UTC 2016 - ancor@suse.com

- Better management of LVM partitions in Proposal::SpaceMaker

-------------------------------------------------------------------
Thu Oct 27 13:46:39 CEST 2016 - aschnell@suse.com

- mount special filesystems in target during installation

-------------------------------------------------------------------
Wed Oct 26 12:26:58 UTC 2016 - ancor@suse.com

- LVM classes added to Refinements::DevicegraphLists

-------------------------------------------------------------------
Wed Oct 12 13:38:38 UTC 2016 - cwh@suse.com

- Use own textdomain (storage-ng instead of storage) (bsc#1004050)
- 0.1.4

-------------------------------------------------------------------
Fri Sep 30 14:05:08 UTC 2016 - ancor@suse.com

- Added new inst_prepdisk client - first version in which the
  installer commits the changes to the target disk(s).
- 0.1.3

-------------------------------------------------------------------
Tue Sep 27 06:00:45 UTC 2016 - ancor@suse.com

- More reusable DiskAnalyzer.
- Use libstorage mechanisms to check for windows partitions.
- Added new minimalistic inst_disk_proposal client.
- 0.1.2

-------------------------------------------------------------------
Mon Aug  1 13:11:13 UTC 2016 - ancor@suse.com

- Namespaces adapted to avoid conflicts with old yast2-storage
  and to follow the new YaST convention.
- 0.1.1

-------------------------------------------------------------------
Thu Feb 25 16:35:57 CET 2016 - aschnell@suse.com

- initial package with yast2-storage-ng, successor of yast2-storage
<|MERGE_RESOLUTION|>--- conflicted
+++ resolved
@@ -1,5 +1,11 @@
 -------------------------------------------------------------------
-<<<<<<< HEAD
+Tue May 31 13:04:11 UTC 2022 - Stefan Hundhammer <shundhammer@suse.com>
+
+- Partitioner: Allow min chunk size of 4 KiB (page size) for RAID0 /
+  RAID10 (bsc#1200018)
+- 4.5.7
+
+-------------------------------------------------------------------
 Mon May 23 13:12:58 UTC 2022 - Stefan Hundhammer <shundhammer@suse.com>
 
 - Fixed failing unit test: Added translatable message for new
@@ -12,13 +18,6 @@
 - Handle the new libstorage-ng "storage feature" for NILFS2
   (gh#openSUSE/libstorage-ng#874)
 - 4.5.5
-=======
-Mon May 30 12:35:08 UTC 2022 - Stefan Hundhammer <shundhammer@suse.com>
-
-- Partitioner: Allow min chunk size of 4 KiB (page size) for RAID0 /
-  RAID10 (bsc#1200018)
-- 4.4.40
->>>>>>> 8c781eac
 
 -------------------------------------------------------------------
 Thu Apr 28 11:22:27 UTC 2022 - Josef Reidinger <jreidinger@suse.com>
