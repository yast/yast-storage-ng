--- conflicted
+++ resolved
@@ -1,5 +1,11 @@
 -------------------------------------------------------------------
-<<<<<<< HEAD
+Wed Jun  7 08:03:52 UTC 2023 - Stefan Hundhammer <shundhammer@suse.com>
+
+- Prevent setting the volume label for a mounted btrfs or swap
+  (bsc#1211337)
+- 4.5.23
+
+-------------------------------------------------------------------
 Mon Apr 24 14:47:33 UTC 2023 - Ancor Gonzalez Sosa <ancor@suse.com>
 
 - Guided Setup: display a hint for disks with sensible data
@@ -40,13 +46,6 @@
 - Fix comparing ProposalSettings in tests, avoid using Marshal
   (bsc#1208259)
 - 4.5.17
-=======
-Wed Jun  7 08:03:52 UTC 2023 - Stefan Hundhammer <shundhammer@suse.com>
-
-- Prevent setting the volume label for a mounted btrfs or swap
-  (bsc#1211337)
-- 4.4.43
->>>>>>> efa638a4
 
 -------------------------------------------------------------------
 Tue Jan 17 14:32:36 UTC 2023 - Stefan Hundhammer <shundhammer@suse.com>
