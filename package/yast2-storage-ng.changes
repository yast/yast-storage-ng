--- conflicted
+++ resolved
@@ -1,9 +1,4 @@
 -------------------------------------------------------------------
-<<<<<<< HEAD
-Wed Jun 14 20:21:27 CEST 2017 - aschnell@suse.com
-
-- added probe function to StorageManager
-=======
 Mon Jun 19 08:33:19 UTC 2017 - igonzalezsosa@suse.com
 
 - AutoinstProposal is loaded with the rest of the proposal
@@ -30,7 +25,11 @@
 
 - Add new method StorageManager.fake_from_xml for easy loading
   of xml device graphs
->>>>>>> 928fd1f7
+
+-------------------------------------------------------------------
+Wed Jun 14 20:21:27 CEST 2017 - aschnell@suse.com
+
+- added probe function to StorageManager
 - 0.1.18
 
 -------------------------------------------------------------------
