-------------------------------------------------------------------
<<<<<<< HEAD
Mon Mar 20 16:42:45 UTC 2023 - Ladislav Slezák <lslezak@suse.com>

- Fixed crash in the proposal code when the requested candidate
  device does not exist (bsc#1209523)
- 4.6.2

-------------------------------------------------------------------
Mon Mar 13 12:04:07 UTC 2023 - Ladislav Slezák <lslezak@suse.com>
=======
Fri Mar 31 11:21:44 UTC 2023 - Imobach Gonzalez Sosa <igonzalezsosa@suse.com>

- Fix the translation of widgets titles in the dialog to select
  a partitioning scheme (bsc#1209697).
- 4.5.19

-------------------------------------------------------------------
Fri Mar 10 16:35:10 UTC 2023 - Ladislav Slezák <lslezak@suse.com>
>>>>>>> 4030ab3e

- Removed unnecessary executable flags from files (bsc#1209094)
- 4.6.1

-------------------------------------------------------------------
Fri Mar 03 14:44:07 UTC 2023 - Ladislav Slezák <lslezak@suse.cz>

- Bump version to 4.6.0 (bsc#1208913)

-------------------------------------------------------------------
Thu Mar  2 10:13:14 UTC 2023 - Martin Vidner <mvidner@suse.com>

- Fix comparing ProposalSettings in tests, avoid using Marshal
  (bsc#1208259)
- 4.5.17

-------------------------------------------------------------------
Tue Jan 17 14:32:36 UTC 2023 - Stefan Hundhammer <shundhammer@suse.com>

- Extended regexp to identify Dell BOSS storage devices (bsc#1200975)
- 4.5.16

-------------------------------------------------------------------
Wed Dec  7 14:26:51 UTC 2022 - David Diaz <dgonzalez@suse.com>

- Allow reusing LVM volume groups
- 4.5.15

-------------------------------------------------------------------
Tue Nov 29 15:07:25 UTC 2022 - Ancor Gonzalez Sosa <ancor@suse.com>

- Proposal: new setting to prevent reusing LVM volume groups
  (related to gh#yast/d-installer#264).

-------------------------------------------------------------------
Mon Nov 21 11:33:52 UTC 2022 - Ancor Gonzalez Sosa <ancor@suse.com>

- GuidedProposal: support for LUKS2 encryption with a configurable
  PBKDF to be used by D-Installer (related to jsc#PED-2182).
- 4.5.14

-------------------------------------------------------------------
Tue Nov 15 11:40:40 UTC 2022 - José Iván López González <jlopez@suse.com>

- Validate security policies in both guided proposal and
  partitioner (part of jsc#SLE-24764).
- 4.5.13

-------------------------------------------------------------------
Thu Nov 10 11:31:21 UTC 2022 - Ancor Gonzalez Sosa <ancor@suse.com>

- New functionality for D-Installer: MinGuidedProposal and ability
  to disable size adjustments (related to gh#yast/d-installer#264).
- 4.5.12

-------------------------------------------------------------------
Wed Nov  2 16:04:22 UTC 2022 - Martin Vidner <mvidner@suse.com>

- Fix hash vs keyword arguments in RSpec expectations (bsc#1204871)
- 4.5.11

-------------------------------------------------------------------
Fri Oct 21 08:08:01 UTC 2022 - Ancor Gonzalez Sosa <ancor@suse.com>

- Unit tests adapted to a recent behavior change in libstorage-ng
  (gh#openSUSE/libstorage-ng#900).
- 4.5.10

-------------------------------------------------------------------
Mon Sep 26 10:48:49 UTC 2022 - Imobach Gonzalez Sosa <igonzalezsosa@suse.com>

- Decouple user interface logic from the probing process
  (related to gh#yast/d-installer#247).
- 4.5.9

-------------------------------------------------------------------
Tue Aug 16 17:42:49 UTC 2022 - Josef Reidinger <jreidinger@suse.com>

- Adapt to new types of mount by in libstorage-ng. Skipped by now
  as there is no request to support it. (bsc#1202225)
- 4.5.8

-------------------------------------------------------------------
Tue May 31 13:04:11 UTC 2022 - Stefan Hundhammer <shundhammer@suse.com>

- Partitioner: Allow min chunk size of 4 KiB (page size) for RAID0 /
  RAID10 (bsc#1200018)
- 4.5.7

-------------------------------------------------------------------
Mon May 23 13:12:58 UTC 2022 - Stefan Hundhammer <shundhammer@suse.com>

- Fixed failing unit test: Added translatable message for new
  libstorage enum type for bitlocker (bsc#1199832)
- 4.5.6

-------------------------------------------------------------------
Mon May  9 11:28:26 UTC 2022 - Ancor Gonzalez Sosa <ancor@suse.com>

- Handle the new libstorage-ng "storage feature" for NILFS2
  (gh#openSUSE/libstorage-ng#874)
- 4.5.5

-------------------------------------------------------------------
Thu Apr 28 11:22:27 UTC 2022 - Josef Reidinger <jreidinger@suse.com>

- Mark properly help text in tmpfs widget for localization
  (bsc#1198192)
- 4.5.4

-------------------------------------------------------------------
Mon Apr 18 09:01:42 UTC 2022 - Martin Vidner <mvidner@suse.com>

- Fix empty help in some Partitioner dialogs (bsc#1194274)
  using the standard CWM mechanism.
- 4.5.3

-------------------------------------------------------------------
Mon Apr 11 07:36:47 UTC 2022 - José Iván López González <jlopez@suse.com>

- Release sources before probing during installation to avoid
  issues when unmounting devices (bsc#1197999 and related to
  bsc#1196061).
- 4.5.2

-------------------------------------------------------------------
Thu Apr  7 16:29:00 UTC 2022 - Knut Anderssen <kanderssen@suse.com>

- Fix fstab entry filesystem matching allowing the use of quotes
  surrounding the device UUID or label (bsc#1197692)
- 4.5.1

-------------------------------------------------------------------
Wed Apr 06 13:24:58 UTC 2022 - Ladislav Slezák <lslezak@suse.cz>

- Bump version to 4.5.0 (bsc#1198109)

-------------------------------------------------------------------
Thu Feb 10 10:18:23 UTC 2022 - Ancor Gonzalez Sosa <ancor@suse.com>

- Partitioner: 'Add NFS' instead of 'Add Nfs' in the menu (related
  to fate#318196).
- 4.4.36

-------------------------------------------------------------------
Thu Feb  3 16:12:52 UTC 2022 - José Iván López González <jlopez@suse.com>

- Partitioner: the details popup for an NFS displays 'defaults'
  instead of an empty string if no mount options are specified for
  that NFS (related to fate#318196).

-------------------------------------------------------------------
Wed Feb  2 20:53:34 UTC 2022 - Ancor Gonzalez Sosa <ancor@suse.com>

- Partitioner: improve integration with yast2-nfs-client to offer
  a consistent user experience (related to fate#318196 and
  bsc#1156446).
- 4.4.35

-------------------------------------------------------------------
Tue Jan 25 12:30:14 UTC 2022 - Imobach Gonzalez Sosa <igonzalezsosa@suse.com>

- Use Package module instead of PackageSystem (bsc#1194886).
- 4.4.34

-------------------------------------------------------------------
Fri Jan 21 15:33:45 UTC 2022 - José Iván López González <jlopez@suse.com>

- Fix tests according to new Md size reported by libstorage-ng
  (related to bsc#1168914).
- 4.4.33

-------------------------------------------------------------------
Tue Jan 18 15:59:33 UTC 2022 - Ladislav Slezák <lslezak@suse.cz>

- Enable RSpec verifying doubles (bsc#1194784)

-------------------------------------------------------------------
Wed Jan 12 11:12:13 UTC 2022 - José Iván López González <jlopez@suse.com>

- Allow to skip the activation of the rest of LUKS devices
  (bsc#1162545).
- Partitioner: always allow to provide password for closed LUKS
  devices.
- 4.4.32

-------------------------------------------------------------------
Wed Jan  5 21:38:56 UTC 2022 - Josef Reidinger <jreidinger@suse.com>

- Fix calling keywords for IssuesReporter in ruby3 (bsc#1194342)
- 4.4.31

-------------------------------------------------------------------
Mon Jan  3 09:22:05 UTC 2022 - Ladislav Slezák <lslezak@suse.cz>

- Display LUKS2 configuration checkbox in the installer console
  (related to jsc#SLE-21308)
- 4.4.30

-------------------------------------------------------------------
Fri Dec 31 10:36:11 UTC 2021 - Josef Reidinger <jreidinger@suse.com>

- Adapt for ruby 3.1 (bsc#1193192)
- 4.4.29

-------------------------------------------------------------------
Wed Dec 22 14:06:54 UTC 2021 - Ancor Gonzalez Sosa <ancor@suse.com>

- Dropped test clients proposal_testing and partitioner_testing in
  favor of a more powerful one called storage_testing (related to
  fate#318196).

-------------------------------------------------------------------
Mon Dec 20 16:25:17 UTC 2021 - Ancor Gonzalez Sosa <ancor@suse.com>

- Partitioner: added a warning if a required mount option, eg.
  _netdev, is missing in a mount point (jsc#SLE-20535).
- 4.4.28

-------------------------------------------------------------------
Wed Dec 15 18:48:46 UTC 2021 - David Diaz <dgonzalez@suse.com>

- Improve probing issues handling by raising exceptions.
- Fix aborting from standalone modules when the user decides
  to not continue (bsc#1193749).
- 4.4.27

-------------------------------------------------------------------
Wed Dec 15 16:28:02 UTC 2021 - Steffen Winterfeldt <snwint@suse.com>

- Partitioner: nest thin logical volumes below their thin pools (related to
  jsc#SLE-15283)
- 4.4.26

-------------------------------------------------------------------
Tue Dec 14 15:12:05 UTC 2021 - Ancor Gonzalez Sosa <ancor@suse.com>

- AutoYaST: fixes for reusing encrypted devices, RAIDs and bcache
  devices (bsc#1193450).
- 4.4.25

-------------------------------------------------------------------
Fri Dec 10 15:29:16 UTC 2021 - Steffen Winterfeldt <snwint@suse.com>

- document UEFI handling (bsc#937067)
- 4.4.24

-------------------------------------------------------------------
Fri Dec 10 10:18:05 UTC 2021 - José Iván López González <jlopez@suse.com>

- Proposal: add support for mount options (related to fate#318196).
- 4.4.23

-------------------------------------------------------------------
Thu Dec  9 13:25:29 UTC 2021 - Steffen Winterfeldt <snwint@suse.com>

- use libstorage-ng to determine whether efibootmgr is available
  (bsc#937067)
- 4.4.22

-------------------------------------------------------------------
Wed Dec  8 10:01:35 UTC 2021 - Josef Reidinger <jreidinger@suse.com>

- Prepare code for ruby3 - adapt openstruct usage (bsc#1193192)
- 4.4.21

-------------------------------------------------------------------
Fri Dec  3 12:21:14 UTC 2021 - José Iván López González <jlopez@suse.com>

- Fix regression for unit tests: mock the generation of Bcache
  issues to avoid setting the architecture for every test (related
  to jsc#SLE-18430).
- 4.4.20

-------------------------------------------------------------------
Thu Dec  2 16:36:41 UTC 2021 - Ancor Gonzalez Sosa <ancor@suse.com>

- Refined the criteria used to check whether a certain mount point
  needs the _netdev mount option (jsc#SLE-20535).
- Now _netdev is only added if needed at the end of the Guided
  Proposal, is not longer suggested as part of the default mount
  options for new mount points.
- 4.4.19

-------------------------------------------------------------------
Thu Dec  2 15:16:17 UTC 2021 - José Iván López González <jlopez@suse.com>

- Improve probing errors handling: when there are several errors,
  only one popup is shown, and Details button shows all the errors
  (jsc#SLE-18430).
- Partitioner: add menu option View/System Issues.
- 4.4.18

-------------------------------------------------------------------
Thu Dec  2 14:44:24 UTC 2021 - Ladislav Slezák <lslezak@suse.cz>

- Unify the Yes/No popup button IDs (bsc#1193326)
- 4.4.17

-------------------------------------------------------------------
Wed Dec  1 14:00:02 UTC 2021 - Josef Reidinger <jreidinger@suse.com>

- Prepare code for ruby3 (bsc#1193192)
- 4.4.16

-------------------------------------------------------------------
Tue Nov 30 13:12:33 UTC 2021 - Ancor Gonzalez Sosa <ancor@suse.com>

- Changed the HWInfoReader API: now it always returns objects of
  a new Y2Storage::HWInfoDisk class (backwards compatible with
  OpenStruct).

-------------------------------------------------------------------
Thu Nov 23 16:00:00 UTC 2021 - Stefan Knorr <sknorr@suse.com>

- Fixed typo in message about encryption (part of jsc#SLE-21308)
- 4.4.15

-------------------------------------------------------------------
Thu Nov 18 16:22:04 UTC 2021 - Ancor Gonzalez Sosa <ancor@suse.com>

- Fixed calculation of partitions needed for booting when AutoYaST
  specifies an alternative crypt_method, like pervasive_luks2
  (related to jsc#SLE-7376 and jsc#SLE-21308).
- 4.4.14

-------------------------------------------------------------------
Thu Nov 18 10:22:49 UTC 2021 - David Diaz <dgonzalez@suse.com>

- Fix duplicate PV error detection with disabled multipath
  (related to bsc#1170216).

-------------------------------------------------------------------
Wed Nov 17 13:31:47 UTC 2021 - Ancor Gonzalez Sosa <ancor@suse.com>

- Partitioner: initial support for regular LUKS2 encryption, if env
  variable YAST_LUKS2_AVAILABLE is set (part of jsc#SLE-21308).

-------------------------------------------------------------------
Thu Nov  4 12:54:16 UTC 2021 - Ancor Gonzalez Sosa <ancor@suse.com>

- Dropped support for legacy format of the proposal settings
  (related to fate#318196).
- 4.4.13

-------------------------------------------------------------------
Wed Nov  3 11:46:26 UTC 2021 - Imobach Gonzalez Sosa <igonzalezsosa@suse.com>

- Set the volume group extent size according to the AutoYaST
  profile (bsc#1192124).
- 4.4.12

-------------------------------------------------------------------
Tue Nov  2 15:46:24 UTC 2021 - Ancor Gonzalez Sosa <ancor@suse.com>

- Change the API to avoid the performance penalty introduced by
  the original check for SD Cards (related to bsc#1187438).

-------------------------------------------------------------------
Thu Oct 21 11:50:04 UTC 2021 - Ancor Gonzalez Sosa <ancor@suse.com>

- Install by default to any available Dell BOSS drive and identify
  such drives more clearly in the Guided Setup (jsc#SLE-17578).
- Try to avoid by default to install into SD Cards if a fixed disk
  is available (bsc#1187438).
- 4.4.11

-------------------------------------------------------------------
Tue Oct 19 11:22:52 UTC 2021 - Ancor Gonzalez Sosa <ancor@suse.com>

- Do not force the same mount_by method in fstab and in crypttab
  (needed for jsc#SLE-20416 and bsc#1181196)
- 4.4.10

-------------------------------------------------------------------
Thu Oct 14 14:19:03 UTC 2021 - David Diaz <dgonzalez@suse.com>

- Fix (un)masking systemd units by using the systemctl --plain
  flag for getting an output without status glyphs (bsc#1191347).
- 4.4.9

-------------------------------------------------------------------
Thu Sep 30 11:21:19 UTC 2021 - José Iván López González <jlopez@suse.com>

- Recommend to install libyui-qt-graph package (bsc#1191109) in
  order to offer the View/Device Graphs menu option.
- 4.4.8

-------------------------------------------------------------------
Thu Aug  5 12:19:04 UTC 2021 - José Iván López González <jlopez@suse.com>

- Improve detection of devices that contain an installation
  repository (bsc#1185694).
- 4.4.7

-------------------------------------------------------------------
Tue Jun 15 10:21:16 UTC 2021 - Imobach Gonzalez Sosa <igonzalezsosa@suse.com>

- Fix the Comment entry in the desktop file so the tooltip
  in the control center is properly translated (bsc#1187270).
- 4.4.6

-------------------------------------------------------------------
Mon Jun  7 09:26:58 UTC 2021 - Steffen Winterfeldt <snwint@suse.com>

- ensure mount options are not doubled (bsc#1186298)
- 4.4.5

-------------------------------------------------------------------
Fri Jun  4 12:12:49 UTC 2021 - Steffen Winterfeldt <snwint@suse.com>

- try harder matching device names (bsc#1186268)
- 4.4.4

-------------------------------------------------------------------
Thu May 20 08:42:54 UTC 2021 - Knut Anderssen <kanderssen@suse.com>

- Make the 'Change Used Devices' menu item translatable
  (bsc#1185060).
- 4.4.3

-------------------------------------------------------------------
Sun May 16 08:11:46 UTC 2021 - Dirk Müller <dmueller@suse.com>

- only list specific files installed in common directories (metainfo,
  icons, fillupdir)

- 4.4.2 (bsc#1186066, bsc#1184786)

-------------------------------------------------------------------
Thu May  6 08:00:23 UTC 2021 - Martin Vidner <mvidner@suse.com>

- Display pathnames correctly in a Right-to-Left context
  (bsc#1128091).
- 4.4.1

-------------------------------------------------------------------
Tue Apr 20 13:51:55 UTC 2021 - Ladislav Slezák <lslezak@suse.cz>

- 4.4.0 (bsc#1185510)

-------------------------------------------------------------------
Tue Mar 30 10:31:55 UTC 2021 - José Iván López González <jlopez@suse.com>

- Avoid to call private methods over self because it raises an
  exception with ruby < 2.7 (related to bsc#1180723).
- 4.3.50

-------------------------------------------------------------------
Wed Mar 17 16:21:09 UTC 2021 - José Iván López González <jlopez@suse.com>

- Round-down the number of physical extends according to the
  stripes of the logical volume (bsc#1180723).
- Add extra validations when creating a striped volume and when
  editing the physical volumes.
- 4.3.49

-------------------------------------------------------------------
Thu Mar 11 00:01:59 UTC 2021 - David Diaz <dgonzalez@suse.com>

- Stop using the question mark icon in the recursive deletion
  confirm dialog (bsc#1183088).
- 4.3.48

-------------------------------------------------------------------
Tue Mar  9 16:40:38 UTC 2021 - José Iván López González <jlopez@suse.com>

- Partitioner: allow to define the file system label (bsc#1183220).
- 4.3.47

-------------------------------------------------------------------
Wed Feb 25 16:26:55 UTC 2021 - Ancor Gonzalez Sosa <ancor@suse.com>

- Improved mechanism to detect whether _netdev is needed for a
  given disk: use its driver as extra criterion (bsc#1176140).
- 4.3.46

-------------------------------------------------------------------
Thu Feb 25 09:20:13 UTC 2021 - Ancor Gonzalez Sosa <ancor@suse.com>

- Partitioner: extended the text of the help to cover the new menu
  and the general navigation (related to bsc#1181590).
- 4.3.45

-------------------------------------------------------------------
Fri Feb 19 13:21:35 UTC 2021 - José Iván López González <jlopez@suse.com>

- Partitioner: ask for recursively unmounting affected devices when
  deleting a device (bsc#1171310).
- 4.3.44

-------------------------------------------------------------------
Thu Feb 11 14:16:57 UTC 2021 - Ancor Gonzalez Sosa <ancor@suse.com>

- Partitioner: in general, collapse branches of the tables only if
  they contain Btrfs snapshots (related to bsc#1181464).
- 4.3.43

-------------------------------------------------------------------
Thu Feb  4 14:17:09 UTC 2021 - Ancor Gonzalez Sosa <ancor@suse.com>

- Partitioner: stop offering LVM pools as possible base devices
  for bcache devices and for multi-device btrfs (bsc#1170044).
- 4.3.42

-------------------------------------------------------------------
Thu Jan 28 17:07:25 UTC 2021 - Ancor Gonzalez Sosa <ancor@suse.com>

- AutoYaST UI: improved visualization of some partition sections
  in the left tree (related to jsc#SLE-11308).
- 4.3.41

-------------------------------------------------------------------
Mon Jan 25 11:52:18 UTC 2021 - José Iván López González <jlopez@suse.com>

- Partitioner: fix typo calling to popup (bsc#1181348).
- 4.3.40

-------------------------------------------------------------------
Fri Jan 22 15:37:00 UTC 2021 - José Iván López González <jlopez@suse.com>

- Partitioner: show used devices for MD BIOS RAID (bsc#1181300).
- 4.3.39

-------------------------------------------------------------------
Thu Jan 21 12:20:34 UTC 2021 - José Iván López González <jlopez@suse.com>

- Partitioner: properly set subvolume limit when creating a new
  subvolume (bsc#1181205).
- 4.3.38

-------------------------------------------------------------------
Thu Jan 14 13:40:54 UTC 2021 - Ancor Gonzalez Sosa <ancor@suse.com>

- Partitioner: removed warning for too small EFI system partition.
- Proposal: reuse pre-existing EFI partition even if it's small
- Related to bsc#1177358, bsc#1170625 and bsc#1119318.
- 4.3.37

-------------------------------------------------------------------
Tue Jan 12 12:59:07 UTC 2021 - Ancor Gonzalez Sosa <ancor@suse.com>

- Added API methods to get the preferred name to reference a block
  device or its filesystem (jsc#SLE-17081, also related to
  bsc#1177926 and bsc#1169874).
- 4.3.36

-------------------------------------------------------------------
Tue Dec 22 13:09:47 UTC 2020 - Ancor Gonzalez Sosa <ancor@suse.com>

- Partitioner: do not allow to modify the path of Btrfs subvolumes
  (bsc#1180182)
- 4.3.35

-------------------------------------------------------------------
Mon Dec 21 12:29:43 UTC 2020 - David Diaz <dgonzalez@suse.com>

- Storage: pre-generates an UUID for every swap device the
  installer plans to create (related to jsc#SLE-17081, bsc#1169874,
  and bsc#1177926).
- 4.3.34

-------------------------------------------------------------------
Fri Dec 18 12:35:39 UTC 2020 - Imobach Gonzalez Sosa <igonzalezsosa@suse.com>

- AutoYaST: setting the 'quotas' element to 'false' disables
  subvolumes quotas, no matter whether the 'referenced_limit'
  was specified or not (related to jsc#SLE-7742).
- 4.3.33

-------------------------------------------------------------------
Thu Dec 17 11:31:34 UTC 2020 - Ancor Gonzalez Sosa <ancor@suse.com>

- Fixed deletion of dependant devicegraph nodes (bsc#1179590)
- 4.3.32

-------------------------------------------------------------------
Tue Dec 15 15:56:44 UTC 2020 - José Iván López González <jlopez@suse.com>

- AutoYaST: added management of tmpfs file systems (jsc#SLE-11308).
- 4.3.31

-------------------------------------------------------------------
Tue Dec 15 13:34:29 UTC 2020 - Ancor Gonzalez Sosa <ancor@suse.com>

- Do not enforce installation of packages that are not strictly
  needed (bsc#1065588).
- Partitioner: improved calculation of which packages need to be
  installed in the running system (bsc#1168077).

-------------------------------------------------------------------
Thu Dec 10 16:45:41 UTC 2020 - Imobach Gonzalez Sosa <igonzalezsosa@suse.com>

- AutoYaST: add support for Btrfs quotas (jsc#SLE-7742).
- 4.3.29

-------------------------------------------------------------------
Thu Dec 10 08:45:09 UTC 2020 - José Iván López González <jlopez@suse.com>

- Partitioner: do not show summary when there are no actions to
  perform (bsc#1179829).
- 4.3.28

-------------------------------------------------------------------
Fri Dec  4 08:57:17 UTC 2020 - José Iván López González <jlopez@suse.com>

- Fix unit tests (related to jsc#SLE-11308).
- 4.3.27

-------------------------------------------------------------------
Thu Dec  3 09:28:34 UTC 2020 - Ancor Gonzalez Sosa <ancor@suse.com>

- Partitioner: added management of tmpfs file systems (related to
  jsc#SLE-11308).
- 4.3.26

-------------------------------------------------------------------
Wed Dec  2 11:49:57 UTC 2020 - José Iván López González <jlopez@suse.com>

- Use Yast::Kernel.propose_hibernation? (related to jsc#SLE-12280).
- 4.3.25

-------------------------------------------------------------------
Thu Nov 26 15:29:54 UTC 2020 - Ancor Gonzalez Sosa <ancor@suse.com>

- Y2Storage wrapper for the new Tmpfs class from libstorage-ng
  (related to jsc#SLE-11308)

-------------------------------------------------------------------
Wed Nov 25 12:13:14 UTC 2020 - José Iván López González <jlopez@suse.com>

- Partitioner: improve support for Btrfs subvolumes, related to
  bsc#996598, bsc#1175139, bsc#1161408, bsc#1004783, bsc#1067505.
- Partitioner: add support for Btrfs quotas (jsc#SLE-7742).
- 4.3.24

-------------------------------------------------------------------
Tue Nov 24 14:07:12 UTC 2020 - Ancor Gonzalez Sosa <ancor@suse.com>

- Partitioner: fixed a crash when 'Do not format' is selected for a
  device that used to be part of a Btrfs (bsc#1179100).
- 4.3.23

-------------------------------------------------------------------
Fri Nov 20 12:53:43 UTC 2020 - Josef Reidinger <jreidinger@suse.com>

- print properly help to avoid accidental opening of module by bash
  completion (bsc#1172340)
- 4.3.22

-------------------------------------------------------------------
Wed Nov 18 16:30:03 UTC 2020 - Stefan Hundhammer <shundhammer@suse.com>

- Improved error handling for mounting /sys/firmware/efi/efivars
  (bsc#1174029):
  - Also check in /proc/filesystems if efivarfs is supported
  - Don't throw exception if a mount fails, just display a warning
- 4.3.21

-------------------------------------------------------------------
Wed Nov 11 14:44:26 UTC 2020 - Martin Vidner <mvidner@suse.com>

- Untranslated error message in 'Edit Btrfs subvolumes'/
  'Add subvolume' (bsc#1130822)
- Detect missing textdomain during unit testing.
- 4.3.20

-------------------------------------------------------------------
Thu Nov  5 10:26:55 UTC 2020 - Stefan Hundhammer <shundhammer@suse.com>

- Disable "Device" menu items for NFS shares
  (related to jsc#PM-73, jsc#SLE-7742, jsc#SLE-15283)
- 4.3.19

-------------------------------------------------------------------
Wed Nov  4 09:21:55 UTC 2020 - Ancor Gonzalez Sosa <ancor@suse.com>

- Proposal: adjusted the size and format of the EFI partition
  (bsc#1177358, bsc#1170625, bsc#1119318).
- 4.3.18

-------------------------------------------------------------------
Fri Oct 30 11:58:50 UTC 2020 - Ancor Gonzalez Sosa <ancor@suse.com>

- Partitioner: revamped user interface (related to jsc#PM-73,
  jsc#SLE-7742, jsc#SLE-15283).
- 4.3.17

-------------------------------------------------------------------
Tue Oct 20 15:36:03 UTC 2020 - Stefan Hundhammer <shundhammer@suse.com>

- Added $LIBSTORAGE_IGNORE_PROBE_ERRORS environment variable
  to ignore storage probing errors (bsc#1177332)
- 4.3.16
-------------------------------------------------------------------
Wed Aug 26 10:08:03 UTC 2020 - Imobach Gonzalez Sosa <igonzalezsosa@suse.com>

- Unify profile element paths (bsc#1175680).
- 4.3.15

-------------------------------------------------------------------
Thu Aug  6 12:00:08 UTC 2020 - Ancor Gonzalez Sosa <ancor@suse.com>

- AutoinstProposal now properly reports the proposal as failed when
  it fails to find the disks (bsc#1174469)
- 4.3.14

-------------------------------------------------------------------
Wed Aug  5 15:06:26 UTC 2020 - Ancor Gonzalez Sosa <ancor@suse.com>

- Proposal: fixed detection of shadowed subvolumes for roles using
  separate LVM volume groups for each filesystem (bsc#1174475).
- 4.3.13

-------------------------------------------------------------------
Fri Jul 17 11:44:48 UTC 2020 - David Diaz <dgonzalez@suse.com>

- Partitioner: fix stripes size reported for thin LVs.
- Partitioner: do not show stripes size when its value is zero.

-------------------------------------------------------------------
Tue Jul  7 10:57:59 UTC 2020 - David Diaz <dgonzalez@suse.com>

- Partitioner: fix and improve the information shown for each
  type of LVM logical volumes.
- Partitioner: makes visible the relationship between an LVM
  snapshot and its original logical volume (related to
  bsc#1120410).
- Partitioner: warn the user before performing certain actions
  on an LVM snapshot.
- 4.3.12

-------------------------------------------------------------------
Fri Jul  3 12:31:39 UTC 2020 - José Iván López González <jlopez@suse.com>

- AutoYaST: delegate to initial guided proposal when no partitions
  are defined in the profile (bsc#1173610).
- AutoYaST: fix enable_snapshots option.
- 4.3.11

-------------------------------------------------------------------
Tue Jun 30 09:18:15 CEST 2020 - aschnell@suse.com

- install nvme-cli if NVMe devices are present (bsc#1172866)
- 4.3.10

-------------------------------------------------------------------
Fri Jun 26 14:02:34 UTC 2020 - Ancor Gonzalez Sosa <ancor@suse.com>

- Ensure consistent removal of LVM snapshots when the origin LV
  is deleted (related to bsc#1120410).
- 4.3.9

-------------------------------------------------------------------
Wed Jun 10 14:26:28 UTC 2020 - David Diaz <dgonzalez@suse.com>

- Partitioner: does not warn the user when the BIOS Boot partition
  is missing in a XEN guest.

-------------------------------------------------------------------
Thu May 19 15:22:56 CEST 2020 - schubi@suse.de

- AutoYaST: Cleanup/improve issue handling (bsc#1171335).
- 4.3.8

-------------------------------------------------------------------
Mon May 18 15:15:02 CEST 2020 - aschnell@suse.com

- added translation for new resize blocking reason (bsc#1172164)
- 4.3.7

-------------------------------------------------------------------
Fri May 15 09:17:09 UTC 2020 - Steffen Winterfeldt <snwint@suse.com>

- ensure crypttab entries use correct mount_by variant (bsc#1165702)
- 4.3.6

-------------------------------------------------------------------
Tue May 12 11:08:12 UTC 2020 - Ancor Gonzalez Sosa <ags@localhost>

- Partitioner: fixed a crash when libstorage-ng fails to report
  the block device of an LVM PV, which is a consequence of a wrong
  multipath setup (bsc#1170216).
- 4.3.5

-------------------------------------------------------------------
Mon May 11 07:48:59 UTC 2020 - Steffen Winterfeldt <snwint@suse.com>

- remove obsolete proposal_settings_editable (bsc#1171423)
- 4.3.4

-------------------------------------------------------------------
Wed Apr 29 08:26:48 UTC 2020 - Steffen Winterfeldt <snwint@suse.com>

- add x-initrd.attach option to crypttab if needed (bsc#1168465)
- 4.3.3

-------------------------------------------------------------------
Thu Apr 23 14:32:38 UTC 2020 - Steffen Winterfeldt <snwint@suse.com>

- update /etc/crypttab status properly (bsc#1118977)
- 4.3.2

-------------------------------------------------------------------
Wed Apr 22 13:29:05 CEST 2020 - aschnell@suse.com

- disallow to edit LVM cache pools (related to bsc#1099744)
- 4.3.1

-------------------------------------------------------------------
Fri Apr 17 15:08:48 UTC 2020 - David Diaz <dgonzalez@suse.com>

- Fix the severity of some boot checks, making them warnings
  instead of errors.

-------------------------------------------------------------------
Fri Apr 17 11:45:31 UTC 2020 - Ancor Gonzalez Sosa <ancor@suse.com>

- Proposal: in the initial attempt, consider only a reasonable
  number of disks (bsc#1154070).
- Proposal: speed up the initial attempt when "allocate_volume_mode"
  is set to "device" in the control file (part of jsc#SLE-7238).
- 4.3.0

-------------------------------------------------------------------
Wed Apr 15 11:10:16 UTC 2020 - Steffen Winterfeldt <snwint@suse.com>

- rework VFAT mount option handling (bsc#1161771)

-------------------------------------------------------------------
Mon Apr 06 09:14:25 CEST 2020 - aschnell@suse.com

- allow to disable LUKS activation (bsc#1162545)
- 4.2.107

-------------------------------------------------------------------
Fri Apr  3 14:18:30 UTC 2020 - Ancor Gonzalez Sosa <ancor@suse.com>

- Partitioner: fixed a crash when some devices are modified both
  before and after reprobing the hardware (bsc#1168325).
- 4.2.106

-------------------------------------------------------------------
Wed Apr  1 12:27:01 UTC 2020 - Ancor Gonzalez Sosa <ancor@suse.com>

- Never add the _netdev option to fstab for the root mount point
  (bsc#1165937).
- 4.2.105

-------------------------------------------------------------------
Fri Mar 27 13:14:08 UTC 2020 - Ancor Gonzalez Sosa <ancor@suse.com>

- Reverted the changes done to support the calculation of udev
  links from yast2-bootloader, since the changes in that module
  were also reverted. See previous entries for versions 4.2.90
  and 4.2.102.
- Related to bsc#1167779, bsc#1166096 and bsc#1151075.
- 4.2.104

-------------------------------------------------------------------
Thu Mar 26 15:18:33 CET 2020 - aschnell@suse.com

- Reanimate saving USED_FS_LIST (bsc#1161533).
- 4.2.103

-------------------------------------------------------------------
Wed Mar 25 07:23:03 UTC 2020 - Ancor Gonzalez Sosa <ancor@suse.com>

- Extend and improve the API to get udev names for a block device
  (needed for bsc#1166096).
- 4.2.102

-------------------------------------------------------------------
Mon Mar 23 17:36:02 UTC 2020 - David Diaz <dgonzalez@suse.com>

- Prevents to put /boot in a bcache (bsc#1165903).
- 4.2.101

-------------------------------------------------------------------
Fri Mar 20 12:25:12 UTC 2020 - Imobach Gonzalez Sosa <igonzalezsosa@suse.com>

- AutoYaST: show an error when no suitable components are found
  for Bcache, Btrfs multi-devices filesystems, and RAID devices
  (bsc#1167053).
- 4.2.100

-------------------------------------------------------------------
Thu Mar 19 11:16:31 UTC 2020 - Ancor Gonzalez Sosa <ancor@suse.com>

- Partitioner: do not allow to clone a partition table to another
  device with a different block size (bsc#1166363)
- 4.2.99

-------------------------------------------------------------------
Wed Mar 18 16:37:28 UTC 2020 - Ancor Gonzalez Sosa <ancor@suse.com>

- Restricted the scenarios in which software-defined RAIDs are
  eligible as target devices for the proposal. Do it only in systems
  with EFI (bsc#1166258).
- 4.2.98

-------------------------------------------------------------------
Fri Mar 13 14:02:15 UTC 2020 - Steffen Winterfeldt <snwint@suse.com>

- write nocow attribute correctly into YAML
- 4.2.97

-------------------------------------------------------------------
Thu Mar 12 11:51:13 UTC 2020 - Imobach Gonzalez Sosa <igonzalezsosa@suse.com>

- AutoYaST: report the user when conflicting attributes are set
  in a partition section (i.e., mount, raid_name, lvm_group,
  btrfs_name, bcache_backing_for and bcache_caching_for)
  (bsc#1165907).
- 4.2.96

-------------------------------------------------------------------
Wed Mar 11 12:53:13 UTC 2020 - Ancor Gonzalez Sosa <ancor@suse.com>

- Usability improvements when asking the user to install packages
  during the probing phase (related to bsc#1140040).
- More flexible API for PackageHandler and related classes
- More libstorage-ng "storage features" now recognized and handled
  if needed: UF_DASD, UF_BITLOCKER, UF_JFS, UF_F2FS, UF_EXFAT.
- Partitioner: better error reporting when the installation of
  needed packages fails.
- 4.2.95

-------------------------------------------------------------------
Mon Mar  9 09:53:50 UTC 2020 - Imobach Gonzalez Sosa <igonzalezsosa@suse.com>

- AutoYaST: show an error when no suitable physical volumes are
  found for a given volume group (bsc#1162043).
- AutoYaST: do not append a suffix to LVM Volume Group names unless it
  is needed (bsc#1115749).
- 4.2.94

-------------------------------------------------------------------
Thu Mar  5 10:23:24 UTC 2020 - José Iván López González <jlopez@suse.com>

- Fix unit tests for the progress dialog added in version 4.2.82
  (related to bsc#1135366).
- 4.2.93

-------------------------------------------------------------------
Tue Mar  3 12:56:34 UTC 2020 - Imobach Gonzalez Sosa <igonzalezsosa@suse.com>

- AutoYaST: export the 'disklabel' attribute for software RAID
  devices.
- AutoYaST: include a 'partitions' section when exporting an
  unpartitioned software RAID which is not used as a filesystem
  (bsc#1159201).
- 4.2.92

-------------------------------------------------------------------
Fri Feb 28 17:05:15 UTC 2020 - José Iván López González <jlopez@suse.com>

- Partitioner: allow to select APQNs when encrypting with pervasive
  encryption (jsc#SLE-7376).
- 4.2.91
-------------------------------------------------------------------
Thu Feb 20 16:02:54 UTC 2020 - José Iván López González <jlopez@suse.com>

- Add API methods to get preferred mount by option and the
  associated device path.
- 4.2.90

-------------------------------------------------------------------
Thu Feb 20 14:37:41 CET 2020 - aschnell@suse.com

- allow to install packages needed for probing
- 4.2.89

-------------------------------------------------------------------
Wed Feb 19 10:49:56 UTC 2020 - Ancor Gonzalez Sosa <ancor@suse.com>

- Proposal: fixed the infinite loop when trying to create a new
  partition out of the candidate devices (related to bsc#1161331
  and bsc#1161678).
- 4.2.88

-------------------------------------------------------------------
Tue Feb 18 15:04:21 UTC 2020 - José Iván López González <jlopez@suse.com>

- Partitioner: do no show button for editing devices when the
  device cannot be used as block device (bsc#1163597).
- Revert changes from 4.2.85.
- 4.2.87

-------------------------------------------------------------------
Tue Feb 18 11:59:05 UTC 2020 - Ancor Gonzalez Sosa <ancor@suse.com>

- Initial Guided Proposal: place the boot-related partitions in
  the device choosen for root, even if it's a software RAID
  (bsc#1161331, bsc#1161678).
- 4.2.86

-------------------------------------------------------------------
Tue Feb 18 10:26:02 UTC 2020 - José Iván López González <jlopez@suse.com>

- Partitioner: do not allow to edit a device when the device cannot
  be used as block device (bsc#1163597).
- 4.2.85

-------------------------------------------------------------------
Wed Feb 12 09:53:44 CET 2020 - aschnell@suse.com

- added texts for RAID1C3 and RAID1C4 as required by
  gh#openSUSE/libstorage-ng#706 (related to jsc#SLE-3877)
- 4.2.84

-------------------------------------------------------------------
Wed Feb  5 12:38:51 UTC 2020 - David Diaz <dgonzalez@suse.com>

- Partitioner: usability improved by remembering the last active
  tab and selected device per page (bsc#1159883).
- 4.2.83

-------------------------------------------------------------------
Tue Feb  4 12:09:51 UTC 2020 - José Iván López González <jlopez@suse.com>

- Partitioner: add a new progress dialog instead of simply closing
  when applying the changes in a running system (bsc#1135366).
- 4.2.82

-------------------------------------------------------------------
Fri Jan 31 16:49:28 UTC 2020 - Ancor Gonzalez Sosa <ancor@suse.com>

- Partitioner: the button to delete all partitions does no longer
  fail for devices containing logical partitions (bsc#1162290).
- 4.2.81

-------------------------------------------------------------------
Tue Jan 29 10:00:18 UTC 2020 - Christopher Hofmann <cwh@suse.com>

- Added package requirement for UF_PLAIN_ENCRYPTION (bsc#1160773)
- 4.2.80

-------------------------------------------------------------------
Tue Jan 28 20:20:50 CET 2020 - aschnell@suse.com

- also mask swap units in mask-systemd-units (bsc#1152545)
- 4.2.79

-------------------------------------------------------------------
Fri Jan 24 14:08:28 CET 2020 - aschnell@suse.com

- reduce min height of dialogs (bsc#1161651)
- drop noatime, acl and xattr options in "Fstab Options" dialog
  (bsc#1135723)
- change mount by method to combobox in "Fstab Options" dialog
  (bsc#1135723)
- 4.2.78

-------------------------------------------------------------------
Thu Jan 23 15:56:36 UTC 2020 - Ancor Gonzalez Sosa <ancor@suse.com>

- Avoided crash when libstorage-ng provides a non-UTF string as
  partition id (bsc#1161442).
- 4.2.77

-------------------------------------------------------------------
Tue Jan 21 12:11:46 UTC 2020 - aschnell@suse.com

- added warning before resizing block devices which were probed
  empty (related to bsc#1159318)
- 4.2.76

-------------------------------------------------------------------
Tue Jan 21 11:34:31 UTC 2020 - Ancor Gonzalez Sosa <ancor@suse.com>

- Guided Setup: enforced a consistent width for both password
  fields (bsc#1161202)
- 4.2.75

-------------------------------------------------------------------
Fri Jan 17 14:54:37 UTC 2020 - David Diaz <dgonzalez@suse.com>

- Partitioner: make it possible to directly work with devices
  from the overview/system page (related to fate#318196).
- 4.2.74

-------------------------------------------------------------------
Thu Jan 16 11:48:39 UTC 2020 - José Iván López González <jlopez@suse.com>

- Improve integration with yast2-nfs-client.
- Related bugs: bsc#1006815, bsc#1151426.
- 4.2.73

-------------------------------------------------------------------
Wed Jan 15 22:07:30 CET 2020 - aschnell@suse.com

- treat partitions with BitLocker as Windows (related to
  bsc#1159318)
- 4.2.72

-------------------------------------------------------------------
Tue Jan 14 20:52:30 CET 2020 - aschnell@suse.com

- use udevadm in /usr/bin instead of /sbin (bsc#1160890)
- use absolute paths in mask-systemd-units
- 4.2.71

-------------------------------------------------------------------
Tue Jan 14 09:54:08 CET 2020 - aschnell@suse.com

- do not allow block sizes bigger than the system page size when
  creating xfs (bsc#1111668)
- check inode size depending on block size when creating xfs
- 4.2.70

-------------------------------------------------------------------
Thu Jan 09 12:45:00 CET 2020 - aschnell@suse.com

- disallow to mount BitLocker (related to bsc#1159318)
- 4.2.69

-------------------------------------------------------------------
Tue Jan  7 09:10:11 UTC 2020 - José Iván López González <jlopez@suse.com>

- Use partition id names defined by libstorage-ng.
- 4.2.68

-------------------------------------------------------------------
Mon Dec 23 08:29:03 CET 2019 - aschnell@suse.com

- Improved sorting by device name and size in tables (bsc#1140018)
- 4.2.67

-------------------------------------------------------------------
Fri Dec 20 16:20:29 UTC 2019 - Ancor Gonzalez Sosa <ancor@suse.com>

- Fixed an error when applying fallback_max_size_lvm in some corner
  cases (bsc#1075990).
- 4.2.66

-------------------------------------------------------------------
Thu Dec 19 14:22:49 UTC 2019 - Imobach Gonzalez Sosa <igonzalezsosa@suse.com>

- AutoYaST: use the multipath device when the 'device' element
  points to one of its wires (bsc#1159081).
- 4.2.65

-------------------------------------------------------------------
Tue Dec 17 12:48:40 UTC 2019 - Josef Reidinger <jreidinger@suse.com>

- Wrap long details message when error happens (bsc#1085468)
- 4.2.64

-------------------------------------------------------------------
Fri Dec 13 16:37:32 UTC 2019 - Ancor Gonzalez Sosa <ancor@suse.com>

- Improved support for Raspberry Pi in the Guided Proposal: now it
  also works without preexisting firmware partition (jsc#SLE-7298)
- 4.2.63

-------------------------------------------------------------------
Wed Dec 11 15:19:00 UTC 2019 - José Iván López González <jlopez@suse.com>

- Show device name when activating a LUKS device (related to
  bsc#1125774).
- 4.2.62

-------------------------------------------------------------------
Tue Dec 10 15:32:05 UTC 2019 - José Iván López González <jlopez@suse.com>

- Generate encryption names according to the mount point of the
  encryption device (bsc#1125774).
- 4.2.61

-------------------------------------------------------------------
Wed Dec  4 12:17:37 UTC 2019 - José Iván López González <jlopez@suse.com>

- Improve detection of Windows systems (related to bsc#1135341).
- 4.2.60

-------------------------------------------------------------------
Wed Nov 27 13:53:57 UTC 2019 - Christopher Hofmann <cwh@suse.com>

- Set passno to 2 for the ESP (bsc#1135523)
- 4.2.59

-------------------------------------------------------------------
Mon Nov 25 12:21:07 UTC 2019 - José Iván López González <jlopez@suse.com>

- Detect root mount point probed as inactive (e.g., as result of a
  snapshot rollback without rebooting the system).
- Related to bsc#1124581.
- 4.2.58

-------------------------------------------------------------------
Thu Nov 21 16:10:22 UTC 2019 - Ancor Gonzalez Sosa <ancor@suse.com>

- Fixed a wrong check that was preventing the installation of some
  needed packages (bsc#1151148).
- 4.2.57

-------------------------------------------------------------------
Thu Nov 14 16:23:39 UTC 2019 - Ancor Gonzalez Sosa <ancor@suse.com>

- Propagate the noauto, nofail and _netdev options from fstab
  to crypttab (needed for jsc#SLE-7687).
- Add the _netdev option to fstab for mount points on top of a
  network-based device like iSCSI or FCoE (jsc#SLE-7687).
- 4.2.56

-------------------------------------------------------------------
Tue Nov 12 11:27:38 UTC 2019 - Imobach Gonzalez Sosa <igonzalezsosa@suse.com>

- AutoYaST: allow to inject settings for the guided proposal
  (related to boo#1156539).
- 4.2.55

-------------------------------------------------------------------
Wed Nov  6 11:49:35 UTC 2019 - Imobach Gonzalez Sosa <igonzalezsosa@suse.com>

- AutoYaST: do not repeat filesystem related information when
  cloning multidevice Btrfs filesystems (bsc#1148578).
- AutoYaST: do not export the enable_snapshots element for drives
  which do not contain the root filesystem.
- 4.2.54

-------------------------------------------------------------------
Wed Oct 30 09:55:48 UTC 2019 - Imobach Gonzalez Sosa <igonzalezsosa@suse.com>

- AutoYaST: add support to set the encryption method (related to
  jsc#SLE-7376).
- 4.2.53

-------------------------------------------------------------------
Mon Oct 28 14:22:24 CET 2019 - aschnell@suse.com

- fix creation of secure key for new partitions (bsc#1154267)
- 4.2.52

-------------------------------------------------------------------
Wed Oct 23 11:51:58 UTC 2019 - Imobach Gonzalez Sosa <igonzalezsosa@suse.com>

- AutoYaST: consider CT_DMMULTIPATH an alias of CT_DISK (related
  to bsc#1130988).
- 4.2.51

-------------------------------------------------------------------
Fri Oct 18 21:01:14 UTC 2019 - Imobach Gonzalez Sosa <igonzalezsosa@suse.com>

- Fix translation of some encryption related widgets (bsc#1154364).
- 4.2.50

-------------------------------------------------------------------
Fri Oct 18 15:20:01 UTC 2019 - Imobach Gonzalez Sosa <igonzalezsosa@suse.com>

- Avoid false warning about booting from LUKS2 in s390
  (related to jsc#SLE-7376).

-------------------------------------------------------------------
Wed Oct 16 14:09:42 UTC 2019 - Ancor Gonzalez Sosa <ancor@suse.com>

- If a given device cannot be mounted by the method configured as
  default, try to find the most stable alternative instead of just
  using the device kernel name (bsc#1151075).
- Improved support for volatile encryption (related to
  jsc#SLE-7376).
- Partitioner: more accurate mount_by options in Fstab Options.
- 4.2.49

-------------------------------------------------------------------
Wed Oct 16 11:40:56 UTC 2019 - Imobach Gonzalez Sosa <igonzalezsosa@suse.com>

- Set sector size to 4k for encrypted devices which underlying
  device is, at least, 4k too (jsc#SLE-7376).
- 4.2.48

-------------------------------------------------------------------
Fri Oct 11 14:26:23 CEST 2019 - aschnell@suse.com

- Added translation for new enum value RB_PASSWORD_REQUIRED
  (bsc#1153871).
- 4.2.47

-------------------------------------------------------------------
Fri Oct  4 11:07:07 UTC 2019 - Ancor Gonzalez Sosa <ancor@suse.com>

- AutoYaST: do not include the uuid field in the <partition>
  sections when cloning a system (bsc#1148477, bsc#1152535).
- 4.2.46

-------------------------------------------------------------------
Thu Oct  3 16:58:02 UTC 2019 - Ancor Gonzalez Sosa <ancor@suse.com>

- AutoYaST: do not fail if the uuid is specified for a new
  filesystem (bsc#1148477, bsc#1152535).
- AutoYaST: partitions and logical volumes to be reused can now be
  found by uuid (bsc#1148477, bsc#1152535).

-------------------------------------------------------------------
Wed Oct  2 13:35:42 UTC 2019 - David Diaz <dgonzalez@suse.com>

- Partitioner: fix the type column value for Ext3/4 filesystems
  with an external journal (bsc#1145841).
- Do not crash when importing mount points from a multi-device
  filesystem.
- 4.2.45

-------------------------------------------------------------------
Wed Oct  2 08:46:10 UTC 2019 - Ancor Gonzalez Sosa <ancor@suse.com>

- At the end of installation, copy the pervasive encryption keys
  to the zkey repository of the target system (jsc#SLE-7376).
- 4.2.44

-------------------------------------------------------------------
Tue Oct 01 11:19:20 CEST 2019 - aschnell@suse.com

- implemented detection of pervasive encryption (for jsc#SLE-7376)
- 4.2.43

-------------------------------------------------------------------
Wed Sep 25 08:09:53 UTC 2019 - José Iván López González <jlopez@suse.com>

- Partitioner: allow encrypting swap with protected and secure
  keys (part of jsc#SLE-7376).
- Partitioner: allow importing mount points from encrypted swap
  with protected and secure keys.
- 4.2.42

-------------------------------------------------------------------
Mon Sep 23 11:08:38 UTC 2019 - David Diaz <dgonzalez@suse.com>

- Partitioner: allows encrypting volumes using pervasive
  encryption (jsc#SLE-7376).
- 4.2.41

-------------------------------------------------------------------
Thu Sep 19 07:57:35 UTC 2019 - David Diaz <dgonzalez@suse.com>

- Partitioner: allow creating encrypted swap with random
  password (bsc#1088641).
- Partitioner: allow importing mount points from encrypted swap
  with random password.
- Storage: fix an encryption type inconsistency (bsc#1151079).
- 4.2.40

-------------------------------------------------------------------
Tue Sep 17 14:41:01 UTC 2019 - Steffen Winterfeldt <snwint@suse.com>

- add warning if /boot is on a LUKS2 encrypted partition
- 4.2.39

-------------------------------------------------------------------
Thu Sep  5 15:03:50 UTC 2019 - Ancor Gonzalez Sosa <ancor@suse.com>

- Partitioner: better handling of existing encryptions, including
  the possibility of reusing them (related to jsc#SLE-7376).

-------------------------------------------------------------------
Wed Sep 04 14:46:12 CEST 2019 - aschnell@suse.com

- added translation for new EncryptionType::PLAIN (bsc#1088641)
- 4.2.38

-------------------------------------------------------------------
Fri Aug 30 09:25:52 UTC 2019 - Steffen Winterfeldt <snwint@suse.com>

- bind-mount /run from inst-sys to target system during install (bsc#1136463)
- 4.2.37

-------------------------------------------------------------------
Wed Aug 28 15:13:44 UTC 2019 - Ancor Gonzalez Sosa <ancor@suse.com>

- Partitioner: display encryption type (related to jsc#SLE-7376).
- 4.2.36

-------------------------------------------------------------------
Thu Aug 22 12:58:12 CEST 2019 - schubi@suse.de

- Using rb_default_ruby_abi tag in the spec file in order to
  handle several ruby versions (bsc#1146403).
- 4.2.35

-------------------------------------------------------------------
Wed Aug 21 11:11:06 UTC 2019 - Steffen Winterfeldt <snwint@suse.com>

- log all ng proposal settings
- 4.2.34

-------------------------------------------------------------------
Sat Aug 10 22:00:06 UTC 2019 - David Diaz <dgonzalez@suse.com>

- Initial Guided Proposal: added support to make the proposal
  using all candidates devices, without trying all possible set
  of settings for each individual device first (related to
  jsc#SLE-7238).
- 4.2.33

-------------------------------------------------------------------
Thu Aug  8 10:37:33 UTC 2019 - José Iván López González <jlopez@suse.com>

- AutoYaST: allow to create a Bcache without a caching device.
- AutoYaST: allow to create a Bcache over a LVM Logical Volume.
- bsc#1139783
- 4.2.32

-------------------------------------------------------------------
Wed Aug  7 09:29:06 UTC 2019 - Steffen Winterfeldt <snwint@suse.com>

- fix NilClass issue when calculating proposal on RAID (bsc#1139808)
- 4.2.31

-------------------------------------------------------------------
Mon Jul 29 21:52:18 CEST 2019 - aschnell@suse.com

- Fixed exception when removing devices from btrfs (bsc#1142669)
- Sort selected devices in LVM VG and btrfs dialog by name
- 4.2.30

-------------------------------------------------------------------
Thu Jul 18 15:11:15 UTC 2019 - Ancor Gonzalez Sosa <ancor@suse.com>

- Fixed some errors calculating the initial proposal, before the
  user has executed the Guided Setup (related to jsc#SLE-7238).
- 4.2.29

-------------------------------------------------------------------
Mon Jul 15 13:32:36 UTC 2019 - Stefan Hundhammer <shundhammer@suse.com>

- Complain if user attempts to put /boot on a thin LVM or a BCache
  (bsc#1134130)
- 4.2.28

-------------------------------------------------------------------
Fri Jul 12 12:24:36 UTC 2019 - David Diaz <dgonzalez@suse.com>

- Guided Setup: added support for the new control file option
  "allocate_volume_mode". When set to "device", this option allows
  the user to specify a device per each volume (part of
  jsc#SLE-7238).
- 4.2.27

-------------------------------------------------------------------
Wed Jul 10 11:31:18 UTC 2019 - José Iván López González <jlopez@suse.com>

- Add execute permissions to test files (bsc#1141006).

-------------------------------------------------------------------
Tue Jul  9 14:15:16 UTC 2019 - José Iván López González <jlopez@suse.com>

- For Z Systems, the option to enlarge swap for suspend is always
  disabled by default, independently of its value in the control
  file (part of jsc#SLE-6926).
- 4.2.26

-------------------------------------------------------------------
Tue Jul  9 13:20:26 UTC 2019 - Stefan Hundhammer <shundhammer@suse.com>

- AutoYaST: Fixed typo in filesystem type that caused a crash
  (bsc#1136272)
- 4.2.25

-------------------------------------------------------------------
Mon Jul  8 11:52:43 UTC 2019 - José Iván López González <jlopez@suse.com>

- AutoYaST: do not delete related partitions if they are not
  specifically requested (related to bsc#1096760).
- 4.2.24

-------------------------------------------------------------------
Fri Jul  5 14:04:00 UTC 2019 - José Iván López González <jlopez@suse.com>

- Proposal: add control file option to make configurable to resize
  and delete partitions (part of jsc#SLE-7238).
- 4.2.23

-------------------------------------------------------------------
Mon Jul  1 11:12:13 UTC 2019 - José Iván López González <jlopez@suse.com>

- Partitioner: fix importing mount points from a multi-device
  Btrfs filesystem (bsc#1137997).
- 4.2.22

-------------------------------------------------------------------
Mon Jul  1 10:28:48 UTC 2019 - Josef Reidinger <jreidinger@suse.com>

- adopt new rubocop to be able to use the latest ruby features
  (bsc#1139270)
- 4.2.21

-------------------------------------------------------------------
Tue Jun 18 10:56:58 UTC 2019 - ancor@suse.com

- Proposal: initial support for several separate LVM volume groups
  (part of jsc#SLE-7238).
- 4.2.20

-------------------------------------------------------------------
Mon Jun 10 11:54:40 UTC 2019 - José Iván López González <jlopez@suse.com>

- AutoYaST: add support for multi-device Btrfs filesystems.
- Part of jsc#SLE-3877.
- 4.2.19

-------------------------------------------------------------------
Fri May 31 12:40:29 UTC 2019 - Stasiek Michalski <hellcp@mailbox.org>

- Add metainfo (fate#319035)
- Revamp spec
- Replace GenericName with Comment
-4.2.18

-------------------------------------------------------------------
Fri May 17 14:59:50 UTC 2019 - ancor@suse.com

- AutoYaST: do not ask for a reusable filesystem when it's not
  really needed (bsc#1134330).
- 4.2.17

-------------------------------------------------------------------
Thu May 16 10:38:16 UTC 2019 - José Iván López González <jlopez@suse.com>

- Partitioner: allow to resize devices used by a multi-device
  Btrfs filesystem (part of jsc#SLE-3877).
- 4.2.16

-------------------------------------------------------------------
Mon May 13 14:08:14 UTC 2019 - Steffen Winterfeldt <snwint@suse.com>

- guided proposal frees space from existing multidevice btrfs properly
  (bsc#1096760); the same for raid using partitions
- 4.2.15

-------------------------------------------------------------------
Fri May 10 12:31:21 UTC 2019 - Ancor Gonzalez Sosa <ancor@suse.com>

- Partitioner: button to delete Btrfs filesystems.
- Partitioner: prevent edition of block devices that are part of
  a multi-device Btrfs.
- Part of jsc#SLE-3877.
- 4.2.14

-------------------------------------------------------------------
Wed May  8 11:59:39 UTC 2019 - José Iván López González <jlopez@suse.com>

- Partitioner: added option for creating Btrfs filesystems (single-
  and multidevice).
- Partitioner: added option for editing devices used by a Btrfs.
- Part of jsc#SLE-3877.
- 4.2.13

-------------------------------------------------------------------
Thu May  2 09:49:02 UTC 2019 - David Diaz <dgonzalez@suse.com>

- Partitioner: fix the Btrfs filesystem icon used in "Type" column.
- Partitioner: improve the value for the "Type" column when a volume
  group does not have name.
- Partitioner: fix the device name for a multidevice filesystem.
- Partitioner: do not show label nor mount point for devices used by
  a multidevice filesystem.
- Part of jsc#SLE-3877.
- 4.2.12

-------------------------------------------------------------------
Thu May  2 09:21:50 UTC 2019 - ancor@suse.com

- Partitioner: fixes in the navigation tree (bsc#1133686).
- 4.2.11

-------------------------------------------------------------------
Tue Apr 30 12:30:12 UTC 2019 - David Diaz <dgonzalez@suse.com>

- Partitioner: unify the "Type" and "FS Type" columns.
- Partitioner: show multidevice filesystems in the system section.
- Part of jsd#SLE-3877.
- 4.2.10

-------------------------------------------------------------------
Tue Apr 30 07:46:10 UTC 2019 - José Iván López González <jlopez@suse.com>

- Partitioner: added option for editing Btrfs filesystems.
- Part of jsd#SLE-3877.
- 4.2.9

-------------------------------------------------------------------
Wed Apr 24 13:42:09 UTC 2019 - José Iván López González <jlopez@suse.com>

- Partitioner: BTRFS section was adapted to show both: multidevice
  and non-multidevice BTRFS filesystems.
- Partitioner: added page for each BTRFS filesystem.
- Part of jsd#SLE-3877.
- 4.2.8

-------------------------------------------------------------------
Mon Apr 22 22:56:55 UTC 2019 - David Diaz <dgonzalez@suse.com>

- Partitioner: by default, initialize the tree with sections
  expanded and devices collapsed.
- Partitioner: improves the user experience preserving, between
  every redraw, the tree items as the were: expanded or collapsed.
- Lightly related to fate#318196.
- 4.2.7

-------------------------------------------------------------------
Mon Apr 15 15:46:04 UTC 2019 - ancor@suse.com

- Partitioner: fixed translation issues related to bcache
  (bsc#1126822).
- 4.2.6

-------------------------------------------------------------------
Wed Apr 10 11:04:44 UTC 2019 - José Iván López González <jlopez@suse.com>

- AutoYaST: new format for importing/exporting NFS drives.
- Related to bsc#1130256.
- 4.2.5

-------------------------------------------------------------------
Wed Apr 10 07:55:26 UTC 2019 - David Diaz <dgonzalez@suse.com>

- Partitioner: when editing a block device, clean-up useless
  LVM PV metadata from it (bsc#1129663)
- 4.2.4

-------------------------------------------------------------------
Wed Apr  3 08:09:10 UTC 2019 - José Iván López González <jlopez@suse.com>

- Fix NFS root detection when installing with AutoYaST
  (needed for bsc#1130256).
- 4.2.3

-------------------------------------------------------------------
Wed Apr  3 07:12:34 UTC 2019 - David Diaz <dgonzalez@suse.com>

- Fix initial proposal to make a clean copy of initial settings
  before switching to another candidate device (bsc#1130392).
- Related to bsc#1102026 and bsc#1090383.
- 4.2.2

-------------------------------------------------------------------
Tue Apr  2 15:37:22 UTC 2019 - José Iván López González <jlopez@suse.com>

- Add support for installing over NFS with AutoYaST (bsc#1130256).
- 4.2.1

-------------------------------------------------------------------
Tue Apr  2 13:55:19 UTC 2019 - ancor@suse.com

- Fixed unit tests to also work in ARM architecture (bsc#1130957).

-------------------------------------------------------------------
Wed Mar 27 10:07:31 UTC 2019 - José Iván López González <jlopez@suse.com>

- Do not add mount options that are default (bsc#1122867).
- Short partition ids.
- Move windows system detection to ExistingFilesystem class.
- 4.2.0

-------------------------------------------------------------------
Tue Mar 26 12:56:35 UTC 2019 - snwint@suse.com

- propose boot loader partitions only on system disk (bsc#1094927)

-------------------------------------------------------------------
Tue Mar 26 11:51:34 UTC 2019 - José Iván López González <jlopez@suse.com>

- Improve unit tests: mocking architecture for Bcache is not needed
  anymore (fix regression tests for bsc#1129787).
- 4.1.77

-------------------------------------------------------------------
Mon Mar 25 14:20:54 UTC 2019 - José Iván López González <jlopez@suse.com>

- Fix boot disk detection (bsc#1129787).
- 4.1.76

-------------------------------------------------------------------
Mon Mar 18 09:30:02 UTC 2019 - Imobach Gonzalez Sosa <igonzalezsosa@suse.com>

- Fix bcache and AutoYaST related tests (related to fate#325346).
- 4.1.75

-------------------------------------------------------------------
Wed Mar 13 17:18:19 UTC 2019 - José Iván López González <jlopez@suse.com>

- Show new icons for the options of the Configure menu button
  (related to bsc#1122174).
- 4.1.74

-------------------------------------------------------------------
Wed Mar 13 16:45:16 CET 2019 - schubi@suse.de

- Unifying name Bcache/bcache to bcache (fate#325346).
- 4.1.73

-------------------------------------------------------------------
Tue Mar 12 17:30:49 UTC 2019 - Imobach Gonzalez Sosa <igonzalezsosa@suse.com>

- Add support for Bcache to AutoYaST (fate#325346).
- Fix reuse of RAID partitions for LVM volume groups and bcache
  devices.
- 4.1.72

-------------------------------------------------------------------
Mon Mar 11 22:19:33 UTC 2019 - David Díaz <dgonzalez@suse.com>

- Only exports the partition_type attribute when it belongs to a
  partition table with support for extended partitions
  (bsc#1115751).

-------------------------------------------------------------------
Wed Mar  6 16:28:26 UTC 2019 - Stefan Hundhammer <shundhammer@suse.com>

- Prevent crash if resizing a newly formatted filesystem (bsc#1124146)
- 4.1.71

-------------------------------------------------------------------
Wed Mar  6 11:21:49 UTC 2019 - Ladislav Slezák <lslezak@suse.cz>

- Fixed "can't modify frozen String" crashes (related to
  bsc#1125006)
- Fixed missing translation (bsc#1127181)
- 4.1.70

-------------------------------------------------------------------
Mon Mar  4 16:31:25 UTC 2019 - David Díaz <dgonzalez@suse.com>

- Translates the filesystem roles properly (bsc#1127756).
- 4.1.69

-------------------------------------------------------------------
Thu Feb 28 15:33:19 UTC 2019 - David Díaz <dgonzalez@suse.com>

- Do not crash when using an old MD RAID schema and the
  partition_nr attribute is missing. Instead, do not allow to
  continue because a missing value issue (bsc#1126059).
- 4.1.68

-------------------------------------------------------------------
Wed Feb 27 09:57:10 UTC 2019 - David Díaz <dgonzalez@suse.com>

- Do not export the partition_type attribute when it belongs to a
  GPT partition table (bsc#1115751).

-------------------------------------------------------------------
Fri Feb 22 15:11:37 UTC 2019 - José Iván López González <jlopez@suse.com>

- Partitioner: improve "Import Mount Points" feature.
  Now, a fstab entry cannot be imported when the filesystem type
  is not supported. Moreover, the "mount by" type is assigned
  according to the fstab entry and the label of the previous
  filesystem is preserved (bsc#1103391).
- 4.1.67

-------------------------------------------------------------------
Wed Feb 20 16:39:13 UTC 2019 - Stefan Hundhammer <shundhammer@suse.com>

- Suggest /boot/efi as the mount point for EFI System Partitions
  (bsc#1088120)
- 4.1.66

-------------------------------------------------------------------
Wed Feb 20 11:55:30 UTC 2019 - jreidinger@suse.com

- filesystem label is kept when using existing partitioning
  (bsc#1087229)
- 4.1.65

-------------------------------------------------------------------
Wed Feb 20 09:35:48 UTC 2019 - José Iván López González <jlopez@suse.com>

- Partitioner: add new tab in Bcache section to show all caching
  set devices (part of fate#325346).
- 4.1.64

-------------------------------------------------------------------
Tue Feb 19 14:40:11 UTC 2019 - ancor@suse.com

- Partitioner: new option "Provide Crypt Passwords" (bsc#1113515).
- 4.1.63

-------------------------------------------------------------------
Tue Feb 19 14:15:16 UTC 2019 - jlopez@suse.com

- Partitioner: allow to edit bcache devices (part of fate#325346).
- 4.1.62

-------------------------------------------------------------------
Tue Feb 19 13:39:49 UTC 2019 - Stefan Hundhammer <shundhammer@suse.com>

- Added help texts for guided setup (bsc#1121801)
- 4.1.61

-------------------------------------------------------------------
Mon Feb 18 14:54:15 CET 2019 - aschnell@suse.com

- AutoYaST: handle device_order for MD RAIDs during installation
  (bsc#1083542)
- 4.1.60

-------------------------------------------------------------------
Thu Feb 14 17:03:05 UTC 2019 - Stefan Hundhammer <shundhammer@suse.com>

- Force mocking arch to x86_64 for unit tests that depend on bcache
  (part of jsc#SLE-4329)
- 4.1.59

-------------------------------------------------------------------
Thu Feb 14 12:49:25 UTC 2019 - Stefan Hundhammer <shundhammer@suse.com>

- Limit bcache support to x86_64 arch (jsc#SLE-4329)
- 4.1.58

-------------------------------------------------------------------
Thu Feb 14 12:19:58 UTC 2019 - Ancor Gonzalez Sosa <ancor@suse.com>

- Guided Setup: improved the disk selection user interface to
  properly support scenarios with many disks (bsc#1123688).
- 4.1.57

-------------------------------------------------------------------
Thu Feb 14 10:49:47 CET 2019 - aschnell@suse.com

- AutoYaST: save device_order for MD RAIDs (bsc#1083542)
- 4.1.56

-------------------------------------------------------------------
Fri Feb  8 11:43:53 UTC 2019 - ancor@suse.com

- AutoYaST: fix broken support for retaining existing MD RAIDs in
  some scenarios (bsc#1120979,  bsc#1121720).
- 4.1.55

-------------------------------------------------------------------
Thu Feb  7 15:53:28 UTC 2019 - jlopez@suse.com

- Partitioner: allow to create bcache devices without a caching
  set (part of fate#325346).
- 4.1.54

-------------------------------------------------------------------
Wed Feb  6 11:54:41 UTC 2019 - Ancor Gonzalez Sosa <ancor@suse.com>

- Partitioner: when running standalone (in an installed system)
  abort gracefully if probing fails (bsc#1123837).
- 4.1.53

-------------------------------------------------------------------
Mon Feb  4 15:55:56 UTC 2019 - jlopez@suse.com

- Remove setters for bcache attributes that cannot be permanent
  saved (writeback_percent and sequential_cutoff).
- Part of fate#325346.
- 4.1.52

-------------------------------------------------------------------
Mon Feb  4 15:54:13 UTC 2019 - Stefan Hundhammer <shundhammer@suse.com>

- Limit ESP to min size on aarch64 (bsc#1119318)
- 4.1.51

-------------------------------------------------------------------
Thu Jan 31 12:35:36 UTC 2019 - jlopez@suse.com

- Partitioner: properly show Flash-only Bcache devices.
- Part of fate#325346.
- 4.1.50

-------------------------------------------------------------------
Thu Jan 31 12:23:49 CET 2019 - aschnell@suse.com

- do not show hint for details button if button does not exist
  (bsc#1115807)
- 4.1.49

-------------------------------------------------------------------
Thu Jan 24 16:44:15 UTC 2019 - ancor@suse.com

- Partitioning proposal: improved the calculation about how much
  each Windows partition must be resized (bsc#1121286).
- 4.1.48

-------------------------------------------------------------------
Wed Jan 23 10:14:20 UTC 2019 - Ancor Gonzalez Sosa <ancor@suse.com>

- Make the storage proposal (i.e. the Guided Setup) easier to
  debug (bsc#1057436).
- 4.1.47

-------------------------------------------------------------------
Wed Jan 23 10:11:58 CET 2019 - aschnell@suse.com

- do not include nil in package list of used storage features
  for FC devices (bsc#1122781)
- 4.1.46

-------------------------------------------------------------------
Thu Jan 17 13:46:54 UTC 2019 - ancor@suse.com

- Specific error pop-up for exceptions raised while calculating the
  storage actions (mitigation of bsc#1120070).
- 4.1.45

-------------------------------------------------------------------
Thu Jan 10 14:59:32 UTC 2019 - jlopez@suse.com

- Allow to cancel Guided Setup (bsc#1121442).
- Link to storage client from installation summary (bsc#1099485).
- 4.1.44

-------------------------------------------------------------------
Tue Dec 18 12:43:21 CET 2018 - schubi@suse.de

- Do not touch eMMC boot partitions (mmcblk*boot*) (bsc#1119316)
- 4.1.43

-------------------------------------------------------------------
Tue Dec 18 12:02:57 CET 2018 - aschnell@suse.com

- do not use removed function IconPath anymore (bsc#1119699)
- 4.1.42

-------------------------------------------------------------------
Tue Dec 11 10:36:52 UTC 2018 - jlopez@suse.com

- Hardening execution of system commands (part of bsc#1118291).
- 4.1.41

-------------------------------------------------------------------
Wed Dec  5 17:01:14 UTC 2018 - Stasiek Michalski <hellcp@mailbox.org>

- Ship only primary icons with module to avoid conflicts (boo#1118521)
- 4.1.40

-------------------------------------------------------------------
Tue Dec  4 15:07:42 UTC 2018 - jlopez@suse.com

- Partitioner: does not allow to create BTRFS subvolumes with
  unsafe characters in its path (related to bsc#1059972).
- 4.1.39

-------------------------------------------------------------------
Fri Nov 30 14:35:44 UTC 2018 - ancor@suse.com

- Support for Raspberry Pi in Guided Proposal: it suggests to keep
  the firmware partition and mount it as /boot/vc (fate#323484).
- 4.1.38

-------------------------------------------------------------------
Tue Nov 27 05:34:41 UTC 2018 - Noah Davis <noahadvs@gmail.com>

- Provide icon with module (boo#1109310)
- 4.1.37

-------------------------------------------------------------------
Thu Nov 22 15:56:50 UTC 2018 - jlopez@suse.com

- Partitioner: add support for UDF filesystem (fate#326877).
- 4.1.36

-------------------------------------------------------------------
Fri Nov 16 16:08:38 UTC 2018 - Ancor Gonzalez Sosa <ancor@suse.com>

- The Guided Proposal tries to preserve partitions of type IRST
  (Intel Rapid Start Technology) when possible (bsc#1099187,
  fate#325885).
- Made the Guided Proposal algorithm more clear, so it's easier to
  debug (bsc#1057436).
- 4.1.35

-------------------------------------------------------------------
Fri Nov 16 14:59:05 UTC 2018 - jlopez@suse.com

- Initial proposal tries all possible attempts over each candidate
  device before switching to another device.
- Related to bsc#1102026 and bsc#1090383.
- 4.1.34

-------------------------------------------------------------------
Fri Nov 16 14:56:26 UTC 2018 - snwint@suse.com

- adjust boot requirements to handle RAID cases (fate#326573)
- 4.1.33

-------------------------------------------------------------------
Wed Nov 14 15:15:04 CET 2018 - schubi@suse.de

- SkipListValue.size_k returns the correct value (bsc#1115507).
- 4.1.32

-------------------------------------------------------------------
Thu Nov  8 16:44:24 UTC 2018 - ancor@suse.com

- Internal code reorganization at Proposal::SpaceMaker
  (preparations for fate#325885 and fate#323484).

-------------------------------------------------------------------
Wed Nov  7 12:28:40 UTC 2018 - jlopez@suse.com

- Crypttab entry allows to find a crypttab device by its UUID.
- Devicegraph#find_by_any_name is able to find a LUKS device by
  using its name at crypttab file.
- Related to bsc#1094963.
- 4.1.31

-------------------------------------------------------------------
Wed Nov  7 10:08:49 UTC 2018 - dgonzalez@suse.com

- Improve the proposal to be able to work with existing MD RAIDs
  (fate#326573).
- 4.1.30

-------------------------------------------------------------------
Wed Oct 31 13:34:48 UTC 2018 - Stefan Hundhammer <shundhammer@suse.com>

- Format the new multi-line compound actions correctly (bsc#1085134)
- 4.1.29

-------------------------------------------------------------------
Tue Oct 30 13:38:10 UTC 2018 - snwint@suse.com

- do not include 'Partition' in partition type names

-------------------------------------------------------------------
Fri Oct 26 11:37:48 UTC 2018 - snwint@suse.com

- allow creation of partitions starting before 1 MiB in expert
  partitioner

-------------------------------------------------------------------
Sat Oct 20 22:10:48 WEST 2018 - igonzalezsosa@suse.com

- Fixes and improvements to AutoYaST partitioning:
  - Improve support to reuse a disk as a PV (bsc#1107298).
  - Resize and then create new devices (bsc#1112545).
  - Warn the user when trying to reuse a non-existent filesystem.
  - Fix support of old format to specify several software RAIDs
    (bsc#1112546).
  - Proper support for Xen virtual partitions (bsc#1105350).
  - Export enable_snapshots element properly (related to
    bsc#1073544).
  - Allow to format a whole disk and use it as a filesystem.
  - Add support for partitioned software RAIDs (fate#326573).
  - Allow to use a whole disk as a software RAID member (related
    to fate#326573).
- 4.1.28

-------------------------------------------------------------------
Fri Oct 19 11:59:10 UTC 2018 - jreidinger@suse.com

- Add support for selecting cache mode during bcache creation
  (fate#325346)
- 4.1.27

-------------------------------------------------------------------
Thu Oct 18 14:04:59 UTC 2018 - ancor@suse.com

- Improved UI responsiveness by caching the value of some internal
  methods (bsc#1112402):
  * StorageClassWrapper.downcasted_new
  * StorageEnv#active?
  * DiskDevice#types_for_is
- Improved compatibility with RSpec 3.8 by caching the objects
  used to wrap libstorage-ng enum values.
- 4.1.26

-------------------------------------------------------------------
Tue Oct 16 12:58:10 UTC 2018 - jreidinger@suse.com

- Improve filtering of possible backing devices for bcache and
  limit deletion of bcache to only safe cases (fate#325346)
- 4.1.25

-------------------------------------------------------------------
Thu Oct 11 15:03:26 UTC 2018 - ancor@suse.com

- Improved the warning messages about missing BIOS Boot partition,
  both in the Partitioner and in AutoYaST (bsc#1087275).
- Improved other AutoYaST warning messages related to the
  partitions needed for booting.
- 4.1.24

-------------------------------------------------------------------
Fri Oct  5 09:43:38 UTC 2018 - jreidinger@suse.com

- Implement creating and deleting bcache devices (fate#325346)
- 4.1.23

-------------------------------------------------------------------
Tue Oct  2 13:44:40 UTC 2018 - schubi@suse.de

- Fixed flickering testcase. Maybe produced by the fix of
  bsc#1108831.
- 4.1.22

-------------------------------------------------------------------
Tue Oct  2 13:43:16 UTC 2018 - ancor@suse.com

- Partitioner: make it possible to directly format a disk (with
  no partitions).
- Partitioner: reorganized the user interface by grouping options
  to ensure all the new possibilities (like formatting a whole
  disk or creating partitions on an MD RAID) fit into text mode
  80x24 (part of fate#318196 and of fate#326573).
- 4.1.21

-------------------------------------------------------------------
Thu Sep 27 15:13:31 CEST 2018 - schubi@suse.de

- AutoYaST proposal: Do not crash if existing boot partition
  cannot be used without formatting it. (bsc#1108831)
- 4.1.20

-------------------------------------------------------------------
Fri Sep 20 13:19:58 UTC 2018 - jlopez@suse.com

- Partitioner: ask for unmounting when deleting a device.
- Partitioner: ask for unmounting when resizing a device.
- Part of fate#318196
- 4.1.19

-------------------------------------------------------------------
Tue Sep 20 13:00:29 UTC 2018 - jlopez@suse.com

- AutoYaST: Allow to use whole disk as PV by indicating a partition
  with number 0 (bsc#1107298).

-------------------------------------------------------------------
Wed Sep 19 21:23:54 UTC 2018 - lorenz@math.tu-berlin.de

- When trying to reuse a partition, AutoYaST will consider only
  those partitions from the right disk (bsc#1106774).

-------------------------------------------------------------------
Wed Sep 19 14:28:22 UTC 2018 - dgonzalez@suse.com

- Do not crash when a partition content info cannot be
  detected (bsc#1101979).
- 4.1.18

-------------------------------------------------------------------
Wed Sep 19 11:43:13 UTC 2018 - jreidinger@suse.com

- Add read-only support for Bcache (fate#325346)
- 4.1.17

-------------------------------------------------------------------
Wed Sep 19 11:25:25 UTC 2018 - ancor@suse.com

- Partitioner: allow to manage partitions in software MD RAIDs
  (fate#318196, bsc#1094933 and bsc#1092417).
- 4.1.16

-------------------------------------------------------------------
Fri Sep  7 15:24:41 UTC 2018 - ancor@suse.com

- Partitioner: do not offer partitions of other RAIDs as available
  devices to create MD RAID arrays (fate#318196).
- 4.1.15

-------------------------------------------------------------------
Wed Sep  5 14:41:15 UTC 2018 - ancor@suse.com

- Partitioner: allow to add full disks and multipath devices (with
  no partition table) to MD RAID arrays (fate#318196).
- Partitioner: improved checks and workflow for "Create New
  Partition Table"
- More informative message when a device is in use.
- 4.1.14

-------------------------------------------------------------------
Tue Sep  4 11:45:19 UTC 2018 - jreidinger@suse.com

- Add asterisk to mount points that is not active and also write it
  to description (FATE#318196)
- 4.1.13

-------------------------------------------------------------------
Thu Aug 30 07:41:35 UTC 2018 - jlopez@suse.com

- Improved wording when moving partitions (bsc#1099599).
- 4.1.12

-------------------------------------------------------------------
Wed Aug 29 14:30:59 UTC 2018 - jreidinger@suse.com

- Add support for Intel Rapid Start technology partitions
  (FATE#325885)
- 4.1.11

-------------------------------------------------------------------
Tue Aug 28 13:27:53 UTC 2018 - ancor@suse.com

- Fixed a wrong unit test.
- 4.1.10

-------------------------------------------------------------------
Fri Aug 24 12:43:32 UTC 2018 - mvidner@suse.com

- RAID attributes: include "Active: Yes/No" (bsc#1090010)

-------------------------------------------------------------------
Wed Aug 22 21:45:06 UTC 2018 - knut.anderssen@suse.com

- Partitioner: Hide the "what to do" selector for windows
  partitions if there are no windows partitions (bsc#1055646)
- 4.1.9

-------------------------------------------------------------------
Wed Aug 22 16:56:53 CEST 2018 - schubi@suse.de

- Switched license in spec file from SPDX2 to SPDX3 format.

-------------------------------------------------------------------
Wed Aug 22 13:01:37 CEST 2018 - schubi@suse.de

- Changed dir of COPYING file.

-------------------------------------------------------------------
Tue Aug 21 15:12:28 UTC 2018 - shundhammer@suse.com

- Fixed crash in the Kubic proposal when insufficient disk space
  (bsc#1099762)
- 4.1.8

-------------------------------------------------------------------
Fri Aug 17 08:47:53 UTC 2018 - ancor@suse.com

- AutoYaST: recognize Xen virtual partitions in the profile when
  importing and installing (bsc#1085134).
- 4.1.7

-------------------------------------------------------------------
Tue Aug 14 13:58:03 UTC 2018 - igonzalezsosa@suse.com

- AutoYaST: set the 'mount by' option when reusing partitions
  (bsc#1104774).
- 4.1.6

-------------------------------------------------------------------
Tue Aug 14 11:57:28 UTC 2018 - knut.anderssen@suse.com

- Partitioner: Permit going back when the partition dialog is
  skipped (bsc#1075443)
- 4.1.5

-------------------------------------------------------------------
Mon Aug 13 14:44:32 UTC 2018 - ancor@suse.com

- Partitioner: fixed some strings that contained mistakes about
  format and/or internationalization.

-------------------------------------------------------------------
Fri Aug 10 11:56:40 UTC 2018 - ancor@suse.com

- Fixed the warning about overwriting a manually edited partition
  layout. Now it works even after going back and forth in the
  installer steps (bsc#1055756).
- 4.1.4

-------------------------------------------------------------------
Thu Aug  9 15:43:17 UTC 2018 - ancor@suse.com

- Partitioner: display Xen virtual partitions and allow to format
  and mount them (bsc#1085134).

-------------------------------------------------------------------
Tue Jul 31 15:03:42 UTC 2018 - schubi@suse.de

- Warning if overwriting manually edited settings (bsc#1055756)
- 4.1.3

-------------------------------------------------------------------
Tue Jul 31 13:44:39 UTC 2018 - igonzalezsosa@suse.com

- AutoYaST: export volume group name (lvm_group) when a MD RAID
  device is used as a physical volume (bsc#1103113).
- 4.1.2

-------------------------------------------------------------------
Thu Jul 26 11:16:27 UTC 2018 - snwint@suse.com

- make bsc#1098594 regression test work on s390
- 4.1.1

-------------------------------------------------------------------
Wed Jul 25 21:41:48 CEST 2018 - aschnell@suse.com

- use "Partition Table" instead of "Disk Label" in expert
  partitioner (bsc#1070570)
- 4.1.0

-------------------------------------------------------------------
Mon Jul 23 13:55:03 UTC 2018 - snwint@suse.com

- document XEN guest setup for testing (bsc#1085134)
- 4.0.199

-------------------------------------------------------------------
Wed Jul 18 19:00:11 UTC 2018 - ancor@suse.com

- Partitioner: when creating a partition, use only regions of
  the selected type: primary, logical or extended (bsc#1097634).
- 4.0.198

-------------------------------------------------------------------
Wed Jul 18 11:38:39 UTC 2018 - ancor@suse.com

- AutoYaST: export BIOS RAID devices correctly (bsc#1098594).
- 4.0.197

-------------------------------------------------------------------
Mon Jul 16 16:26:28 UTC 2018 - ancor@suse.com

- AutoYaST: do not crash when reusing partitions on non-disk
  devices like DASD or BIOS RAID (bsc#1098594).
- 4.0.196

-------------------------------------------------------------------
Thu Jun 28 16:04:56 CEST 2018 - schubi@suse.de

- Added additional searchkeys to desktop file (fate#321043).
- 4.0.195

-------------------------------------------------------------------
Fri Jun 22 12:23:51 CEST 2018 - aschnell@suse.com

- mask systemd mount and swap units while expert partitioner is
  running (bsc#1073633)
- 4.0.194

-------------------------------------------------------------------
Tue Jun 19 15:25:36 UTC 2018 - jlopez@suse.com

- Partitioner: add checkbox to format system volumes when importing
  mount points (bsc#1078359 and bsc#1094924).
- 4.0.193

-------------------------------------------------------------------
Fri Jun 15 14:12:53 UTC 2018 - ancor@suse.com

- Partitioner: honor default subvolumes when importing the root
  mount point (related to bsc#1078359, bsc#1083851 and fate#318196)
- Partitioner: honor default snapshots configuration when importing
  the root mount point (bsc#966637)

-------------------------------------------------------------------
Thu Jun 14 12:25:37 UTC 2018 - lslezak@suse.cz

- Fixed crash in the error callback when the text contained
  non-ASCII characters in the translated message (bsc#1096758)
- 4.0.192

-------------------------------------------------------------------
Wed Jun 13 13:56:14 UTC 2018 - snwint@suse.com

- allow for numbers > 32 bit in region dialog (bsc#1065258)
- 4.0.191

-------------------------------------------------------------------
Tue Jun 12 16:18:40 UTC 2018 - igonzalezsosa@suse.com

- Fix 'Arbitrary Option Value' translation (bsc#1081605).
- 4.0.190

-------------------------------------------------------------------
Tue Jun 12 13:11:07 UTC 2018 - lslezak@suse.cz

- Use parallel_tests to speed up running the unit tests
  (bsc#1094875), active only in SLE15-SP1/Leap-15.1

-------------------------------------------------------------------
Tue Jun 12 08:40:48 UTC 2018 - ancor@suse.com

- Better auto-generated names for encryption devices:
  * Based on the udev id of the encrypted devices instead of its
    kernel name (bsc#760213).
  * Adapted when partition numbers change, if doable (bsc#1094157).
  * Prevent collision with other DeviceMapper names (bsc#1094157).
- Do not write LUKS password of the proposal into YaST logs.
- Do not crash when registering a zero-sized device into the logs.
- 4.0.189

-------------------------------------------------------------------
Mon Jun 11 13:26:54 UTC 2018 - igonzalezsosa@suse.com

- AutoYaST: fix handling of empty Btrfs subvolume prefixes
  (bsc#1096240).
- 4.0.188

-------------------------------------------------------------------
Thu Jun  7 16:13:18 UTC 2018 - jlopez@suse.com

- Added method to update encryption names according to a crypttab
  file (needed for bsc#1094963).
- 4.0.187

-------------------------------------------------------------------
Tue Jun  5 13:39:26 UTC 2018 - jlopez@suse.com

- Partitioner: fixed error when creating new BTRFS subvolumes in
  an installed system (bsc#1067510).
- 4.0.186

-------------------------------------------------------------------
Tue Jun  5 10:24:23 UTC 2018 - shundhammer@suse.com

- Partitioner: Handle limitations for volume labels (bsc#1084867)
- 4.0.185

-------------------------------------------------------------------
Mon Jun  4 15:13:54 UTC 2018 - jlopez@suse.com

- Partitioner: allow to move partitions (part of fate#318196).
- 4.0.184

-------------------------------------------------------------------
Thu May 17 13:49:57 UTC 2018 - ancor@suse.com

- Added to the installer a detailed description about the origin of
  the partitioning layout, as discussed in bsc#1089274.
- 4.0.183

-------------------------------------------------------------------
Thu May 17 13:32:37 UTC 2018 - jlopez@suse.com

- Allow to consider MD RAIDs as BIOS RAIDs by using the env
  variable LIBSTORAGE_MDPART (bsc#1092417).

-------------------------------------------------------------------
Thu May 17 08:53:17 UTC 2018 - jlopez@suse.com

- Fixed tests to avoid to require files provided by
  yast-installation package (needed for bsc#1091047).

-------------------------------------------------------------------
Wed May 16 14:10:01 UTC 2018 - jlopez@suse.com

- Fixed detection of candidate disks for installation
  (bsc#1091047).
- 4.0.182

-------------------------------------------------------------------
Wed May 16 13:12:11 UTC 2018 - snwint@suse.com

- don't reuse prep partitions larger than 8 MiB (bsc#1090019)
- 4.0.181

-------------------------------------------------------------------
Wed May 16 10:59:27 UTC 2018 - igonzalezsosa@suse.com

- Partitioner: fix several translation issues (bsc#1081837 and
  bsc#1081601).

-------------------------------------------------------------------
Mon May 14 16:43:05 UTC 2018 - ancor@suse.com

- Expose the active flag of the MountPoint class (needed for the
  definitive fix for bsc#1064437 in modern distributions).
- 4.0.180

-------------------------------------------------------------------
Fri May 11 14:05:49 UTC 2018 - igonzalezsosa@suse.com

- Partitioner: check whether required packages are installed
  before committing changes to disk (bsc#1089508).
- 4.0.179

-------------------------------------------------------------------
Fri May 11 10:31:10 UTC 2018 - jlopez@suse.com

- Partitioner: fix buttons to abort and to go back
  (part of fate#318196 and related to bsc#1075443).
- Partitioner: fixed detection of reprobed system to avoid
  unnecessary proposal re-calculation.

-------------------------------------------------------------------
Fri May 11 10:08:24 UTC 2018 - jlopez@suse.com

- Partitioner: allow to select only valid parity algorithms when
  creating a new MD RAID (bsc#1090182).

-------------------------------------------------------------------
Fri May 11 07:36:18 UTC 2018 - ancor@suse.com

- Partitioner: "Configure..." button allowing to execute the
  YaST clients for iSCI, FCoE, DASD, zFCP and XPRAM (bsc#1090753).

-------------------------------------------------------------------
Wed May  9 08:21:50 UTC 2018 - igonzalezsosa@suse.com

- AutoYaST: do not crash when size is set to 'auto' for a partition
  without a mount point (bsc#1092414).
- 4.0.178

-------------------------------------------------------------------
Tue May  8 15:34:19 UTC 2018 - shundhammer@suse.com

- Add note to YAML files for devices not supported in YAML
  (part of fate#318196)
- 4.0.177

-------------------------------------------------------------------
Mon May  7 16:39:49 UTC 2018 - shundhammer@suse.com

- Dump devicegraphs and actions in better strategic places
  (part of fate#318196)
- Make sure not to write LUKS passwords to YAML dump files
- 4.0.176

-------------------------------------------------------------------
Fri May 04 18:06:41 CEST 2018 - aschnell@suse.com

- provide function to disable MD auto assembly (bsc#1090690)
- provide function to inhibit udisks from doing mounts
- use these two functions when running expert partitioner
- 4.0.175

-------------------------------------------------------------------
Fri May  4 14:46:31 UTC 2018 - jlopez@suse.com

- Partitioner: added option to import mount points (part of
  fate#318196 and bsc#1083851).
- 4.0.174

-------------------------------------------------------------------
Fri May  4 10:46:31 UTC 2018 - igonzalezsosa@suse.com

- AutoYaST: handle <subvolumes_prefix/> and <subvolumes> empty
  values properly (bsc#1076337, bsc#1090095 and bsc#1091669).
- 4.0.173

-------------------------------------------------------------------
Thu May  3 15:46:27 UTC 2018 - ancor@suse.com

- Set fs_passno to 2 for ext2/3/4 filesystems assigned to non-root
  mount points (bsc#1078703).
- 4.0.172

-------------------------------------------------------------------
Thu May  3 15:12:09 UTC 2018 - shundhammer@suse.com

- Don't require rspec/mocks (not present in inst-sys)
  (part of fate#318196)
- 4.0.171

-------------------------------------------------------------------
Wed May  2 12:55:09 UTC 2018 - shundhammer@suse.com

- Dump devicegraph and actions to separate human readable files
  (part of fate#318196)
- 4.0.170

-------------------------------------------------------------------
Fri Apr 27 15:23:05 UTC 2018 - ancor@suse.com

- Partitioner: fixed checks when the root filesystem is NFS
  (bsc#1090752).
- 4.0.169

-------------------------------------------------------------------
Fri Apr 27 12:57:25 UTC 2018 - jreidinger@suse.com

- add method to check if system has any disk device (bsc#1090753)
- 4.0.168

-------------------------------------------------------------------
Fri Apr 27 11:15:20 UTC 2018 - ancor@suse.com

- Set fs_passno to 1 for ext2/3/4 root filesystems (bsc#1078703).
- 4.0.167

-------------------------------------------------------------------
Fri Apr 27 05:57:25 UTC 2018 - jreidinger@suse.com

- fix libstorage logging that do not expect printf expansion
  (bsc#1091062)
- 4.0.166

-------------------------------------------------------------------
Thu Apr 26 10:59:42 UTC 2018 - ancor@suse.com

- Ensure the installer adds reused devices to /etc/crypttab and/or
  /etc/mdadm.conf if needed for booting (bsc#1071350).
- 4.0.165

-------------------------------------------------------------------
Wed Apr 25 16:07:46 UTC 2018 - jlopez@suse.com

- Partitioner: fix bug after confirming changes in a running system
  (related to bsc#1086892).
- 4.0.164

-------------------------------------------------------------------
Tue Apr 24 09:15:14 UTC 2018 - jlopez@suse.com

- Partitioner: do not validate setup just after rescanning
  (related to bsc#1086892).
- 4.0.163

-------------------------------------------------------------------
Mon Apr 23 13:10:15 UTC 2018 - ancor@suse.com

- Partitioner: use the correct default value for 'Enable Snapshots'
  when the 'Operating System' role is chosen for a new device
  (bsc#1084491).
- 4.0.162

-------------------------------------------------------------------
Mon Apr 23 10:27:04 UTC 2018 - jlopez@suse.com

- Make the package to be architecture dependant to correctly check
  the current architecture (bsc#1081198).
- 4.0.161

-------------------------------------------------------------------
Fri Apr 20 20:27:15 UTC 2018 - igonzalezsosa@suse.com

- AutoYaST: properly handle empty proposals (bsc#1090390).
- 4.0.160

-------------------------------------------------------------------
Fri Apr 20 09:39:44 UTC 2018 - ancor@suse.com

- Implemented the use_available LVM strategy for the proposal
  (part of fate#318196).
- Make use_available the new default LVM strategy, so the system
  behavior is closer to the old yast-storage.
- Speed improvements in the use_needed LVM strategy.
- 4.0.159

-------------------------------------------------------------------
Fri Apr 20 08:49:29 UTC 2018 - jlopez@suse.com

- Partitioner: add missing warning and summary of changes when
  running in an installed system (part of fate#318196 and related
  to bsc#1086892).
- 4.0.158

-------------------------------------------------------------------
Thu Apr 19 13:52:34 UTC 2018 - igonzalezsosa@suse.com

- Fix some translations issues in the Expert Partitioner
  (bsc#1081571).

-------------------------------------------------------------------
Wed Apr 18 10:37:17 UTC 2018 - ancor@suse.com

- Updated libstorage-ng dependency to ensure slots on extended
  partitions are handled correctly and added regression unit test
  about it (bsc#1088483).
- Significant speed improvements in the proposal code.

-------------------------------------------------------------------
Tue Apr 17 12:01:08 UTC 2018 - shundhammer@suse.com

- Added missing help texts in the partitioner (bsc#1079591)
- 4.0.157

-------------------------------------------------------------------
Fri Apr 13 12:33:25 UTC 2018 - jlopez@suse.com

- Added support for settings 'expert_partitioner_warning' and
  'proposal_settings_editable' (bsc#1087486).
- Fix bug going back in Partitioner: only re-calculate proposal
  when the system was re-probed (bsc#1088960).
- 4.0.156

-------------------------------------------------------------------
Fri Apr 13 12:31:04 UTC 2018 - igonzalezsosa@suse.com

- AutoYaST: support partition_type when set to "primary"
 (bsc#1081506).
- 4.0.155

-------------------------------------------------------------------
Fri Apr 13 10:56:19 UTC 2018 - ancor@suse.com

- More informative message displayed when the proposal failed with
  some given settings, so it doesn't sound like a definitive error
  (related to bsc#1089274).
- 4.0.154

-------------------------------------------------------------------
Tue Apr 10 16:24:16 UTC 2018 - jlopez@suse.com

- Partitioner: fix creation of default BTRFS subvolume
  (bsc#1087918 and bsc#1087763).
- 4.0.153

-------------------------------------------------------------------
Tue Apr 10 16:21:04 UTC 2018 - ancor@suse.com

- Partitioner: make possible for the embedded yast2-nfs-client to
  access the vfstype field of fstab, so it can detect and correct
  legacy NFS entries (bsc#1088426).
- 4.0.152

-------------------------------------------------------------------
Tue Apr 10 10:59:32 UTC 2018 - jlopez@suse.com

- Update dependency with libstorage-ng (ensure lock system).
- Part of fate#318196.
- 4.0.151

-------------------------------------------------------------------
Mon Apr  9 19:44:44 UTC 2018 - ancor@suse.com

- Fixed the disable_order property of control.xml. Now it affects
  all the configurable aspects of the volume, as documented
  (related to bsc#1078495).
- 4.0.150

-------------------------------------------------------------------
Mon Apr  9 10:14:12 UTC 2018 - jlopez@suse.com

- Add system lock to avoid several processes using the storage
  stack when a process is already using it with read-write access.
- Part of fate#318196.
- 4.0.149

-------------------------------------------------------------------
Mon Apr  9 09:14:12 UTC 2018 - ancor@suse.com

- Force UTF-8 encoding for (most) strings coming from libstorage-ng
  (bsc#1088067).
- 4.0.148

-------------------------------------------------------------------
Thu Apr  5 15:30:57 UTC 2018 - shundhammer@suse.com

- Better error handling if no storage proposal is possible
  (bsc#1064677)
- 4.0.147

-------------------------------------------------------------------
Tue Apr  3 13:26:50 UTC 2018 - jlopez@suse.com

- Recover method #exists_in_probed? (bsc#1087818).
- 4.0.146

-------------------------------------------------------------------
Tue Apr  3 11:40:35 UTC 2018 - igonzalezsosa@suse.com

- Partitioner: do not crash when a striped logical volume is
  selected (bsc#1087702).

-------------------------------------------------------------------
Tue Apr  3 08:23:14 UTC 2018 - ancor@suse.com

- Fixed an error searching devices by name introduced by the recent
  sanitization related to bsc#1083672.
- 4.0.145

-------------------------------------------------------------------
Mon Apr  2 11:53:31 UTC 2018 - jlopez@suse.com

- Partitioner: add check for minimum size when using snapshots
  (bsc#1085131).
- 4.0.144

-------------------------------------------------------------------
Mon Apr  2 11:04:31 UTC 2018 - ancor@suse.com

- If a duplicate PV is found, show an specific error message with
  instructions (bsc#1082542).
- 4.0.143

-------------------------------------------------------------------
Mon Apr  2 09:53:31 UTC 2018 - jlopez@suse.com

- Use correct probe mode in unit tests (fate#318196).

-------------------------------------------------------------------
Mon Mar 26 14:54:45 UTC 2018 - ancor@suse.com

- Honor the LIBSTORAGE_MULTIPATH_AUTOSTART environment variable
  (part of fate#318196 and part of the fix for bsc#1082542).
- 4.0.142

-------------------------------------------------------------------
Mon Mar 26 12:43:53 UTC 2018 - jlopez@suse.com

- Sanitize devicegraph after probing when there are LVM volume
  groups with missing physical volumes (bsc#1083672).
- 4.0.141

-------------------------------------------------------------------
Mon Mar 26 09:41:25 UTC 2018 - shundhammer@suse.com

- Partitioner: Report detailed reasons why resizing is not possible
  (fate#318196)
- 4.0.140

-------------------------------------------------------------------
Mon Mar 26 09:02:11 UTC 2018 - ancor@suse.com

- Partitioner: fixed an error that was causing filesystems to be
  deleted in some combination of actions (part of fate#318196).

-------------------------------------------------------------------
Fri Mar 23 06:33:21 UTC 2018 - igonzalezsosa@suse.com

- AutoYaST: add support for LVM thin pools (bsc#1086596).
- AutoYaST: add support for stripes/stripesize elements.
- 4.0.139

-------------------------------------------------------------------
Mon Mar 19 07:47:13 UTC 2018 - jlopez@suse.com

- Fix issues with zero-size devices (bsc#1083887).
- Proposal: do not use zero-size devices.
- Partitioner: completely hide zero-size devices.
- 4.0.138

-------------------------------------------------------------------
Fri Mar 16 16:44:51 UTC 2018 - ancor@suse.com

- Added methods to deal with /etc/fstab specs (part of bsc#1071454)
- 4.0.137

-------------------------------------------------------------------
Fri Mar 16 10:06:25 UTC 2018 - igonzalezsosa@suse.com

- AutoYaST: fixed space distribution on LVM volume groups when
  using percentages (bsc#1079369).
- AutoYaST: do not ignore free spaces smaller than 30MiB
  (bsc#1085627).
- 4.0.136

-------------------------------------------------------------------
Thu Mar 15 16:29:56 UTC 2018 - jreidinger@suse.com

- Warn if user creates too big PReP partition which firmware can
  have problem to load (bsc#1081979)
- 4.0.135

-------------------------------------------------------------------
Thu Mar 15 15:37:51 UTC 2018 - shundhammer@suse.com

- Partitioner: Check if resize is possible based on filesystem type
  (fate#318196)
- 4.0.134

-------------------------------------------------------------------
Thu Mar 15 09:57:41 UTC 2018 - jlopez@suse.com

- Partitioner: do not allow to remove implicit partitions.
- Partitioner: allow to remove any disk device (not only disks).
- Part of fate#318196.
- 4.0.133

-------------------------------------------------------------------
Tue Mar 13 15:04:59 UTC 2018 - shundhammer@suse.com

- Post a warning if reusing an existing system mount point without
  formatting during installation in the partitioner (bsc#1080073)
- 4.0.132

-------------------------------------------------------------------
Mon Mar 12 11:35:55 UTC 2018 - igonzalezsosa@suse.com

- Add a new btrfs_read_only property to force the root filesystem
  to be read-only (bsc#1079000)
- Honor the subvolumes list for the root filesystem (bsc#1077866)
- 4.0.131

-------------------------------------------------------------------
Mon Mar 12 08:50:40 UTC 2018 - jlopez@suse.com

- Partitioner: always allow to edit the partition id (bsc#1077868).
- 4.0.130

-------------------------------------------------------------------
Fri Mar  9 09:36:27 UTC 2018 - ancor@suse.com

- Shadowed subvolumes that are ignored in the first proposal
  attempt are not longer omitted in subsequent ones (#bsc#1084213
  and bsc#1084261).
- 4.0.129

-------------------------------------------------------------------
Thu Mar  8 14:35:20 UTC 2018 - jlopez@suse.com

- Make proposal to work with implicit partition tables (s390).
- Part of fate#318196.
- 4.0.128

-------------------------------------------------------------------
Wed Mar  7 16:41:09 UTC 2018 - shundhammer@suse.com

- Make sure subvolumes use the same mount_by as their parent btrfs
  (bsc#1080408)
- 4.0.127

-------------------------------------------------------------------
Wed Mar  7 15:01:47 UTC 2018 - ancor@suse.com

- Better control on whether a separate /boot/zipl is needed in
  S/390 systems, both in the Guided Setup and the Partitioner.
- Do not longer report FBA DASDs to be unsupported devices for
  booting (they are indeed supported).
- Part of bsc#1070265.
- 4.0.126

-------------------------------------------------------------------
Wed Mar  7 11:39:52 UTC 2018 - snwint@suse.com

- fix translations in blk_device_resize.rb (bsc#1081598)
- 4.0.125

-------------------------------------------------------------------
Mon Mar  5 15:47:29 UTC 2018 - jlopez@suse.com

- Guided proposal uses preferred partition table type when
  possible (e.g., all partitions are deleted).
- Part of fate#318196.
- 4.0.124

-------------------------------------------------------------------
Mon Mar  5 15:18:00 UTC 2018 - jreidinger@suse.com

- Add specialized warning when /boot/efi is on software RAID
  (bsc#1081578)
- 4.0.123

-------------------------------------------------------------------
Mon Mar  5 12:42:49 UTC 2018 - igonzalezsosa@suse.com

- AutoYaST: do not stop installation when there is not enough
  space for automatically added boot devices (bsc#1082999).

-------------------------------------------------------------------
Fri Mar  2 13:52:37 UTC 2018 - igonzalezsosa@suse.com

- AutoYaST: support to export LVM volume group and MD RAIDs
  (bsc#1081331).

-------------------------------------------------------------------
Fri Mar  2 11:59:29 UTC 2018 - ancor@suse.com

- New PReP partitions proposed by the Guided Setup are now always
  primary (bsc#1082468).
- 4.0.122

-------------------------------------------------------------------
Fri Mar  2 10:28:49 UTC 2018 - snwint@suse.com

- ensure proper hierarchy when creating btrfs subvolumes (bsc#1078732)
- 4.0.121

-------------------------------------------------------------------
Thu Mar  1 15:20:35 UTC 2018 - shundhammer@suse.com

- Use default swap priority, not 42 (bsc#1066077)
- 4.0.120

-------------------------------------------------------------------
Thu Mar  1 14:48:34 UTC 2018 - jreidinger@suse.com

- Do not crash for separate /boot which does not exists yet
  (bsc#1078774
- 4.0.119

-------------------------------------------------------------------
Thu Mar  1 08:17:01 UTC 2018 - jlopez@suse.com

- Partitioner: allow to clone a disk (part of fate#318196).
- 4.0.118

-------------------------------------------------------------------
Wed Feb 28 15:39:15 UTC 2018 - ancor@suse.com

- More reliable parsing for the hwinfo output (bsc#1082536).
- Better documentation and tests for activate callbacks.
- 4.0.117

-------------------------------------------------------------------
Wed Feb 28 14:26:21 CET 2018 - aschnell@suse.com

- adapted to new activate callbacks in libstorage-ng (see
  bsc#1082542)
- 4.0.116

-------------------------------------------------------------------
Tue Feb 27 09:47:17 UTC 2018 - igonzalezsosa@suse.com

- Keep encryption when adding a device to a LVM volume group
  (bsc#1077750).
- 4.0.115

-------------------------------------------------------------------
Tue Feb 27 01:22:48 UTC 2018 - ancor@suse.com

- Improved handling of libstorage-ng errors (bsc#1070459,
  bsc#1079228, bsc#1079817, bsc#1063059, bsc#1080554, bsc#1076776,
  bsc#1070459 and some others).
- 4.0.114

-------------------------------------------------------------------
Mon Feb 26 16:11:12 UTC 2018 - shundhammer@suse.com

- Use format(), not Ruby variable expansion for translated messages
  (bsc#1081454)
- 4.0.113

-------------------------------------------------------------------
Mon Feb 26 14:54:59 UTC 2018 - ancor@suse.com

- Partitioner: ensure a valid password is provided when encrypting
  a device (bsc#1065079).
- Increase to 8 characters the minimum size to consider an
  encryption password to be valid (same limit than yast2-storage).
- 4.0.112

-------------------------------------------------------------------
Fri Feb 23 14:57:51 UTC 2018 - jreidinger@suse.com

- Do not allow to encrypt too small partition (bsc#1065071)
- Check size for separate /boot
- 4.0.111

-------------------------------------------------------------------
Fri Feb 23 14:50:46 UTC 2018 - jlopez@suse.com

- Partitioner: prevent to modify devices used in LVM or MD RAID
  (bsc#1079827).
- 4.0.110

-------------------------------------------------------------------
Fri Feb 23 14:11:10 UTC 2018 - ancor@suse.com

- Better handling of errors during hardware probing (bsc#1070459,
  bsc#1079228, bsc#1079817, bsc#1063059, bsc#1080554, bsc#1076776,
  bsc#1070459 and some others).
- 4.0.109

-------------------------------------------------------------------
Fri Feb 23 13:42:46 UTC 2018 - jlopez@suse.com

- Avoid to write files in tests (SCR.Write) (fate#323457).

-------------------------------------------------------------------
Thu Feb 22 19:28:22 CET 2018 - aschnell@suse.com

- adapted to callback improvements in libstorage-ng (bsc#1070459
  and many others)
- 4.0.108

-------------------------------------------------------------------
Thu Feb 22 17:12:46 UTC 2018 - shundhammer@suse.com

- Added missing textdomain calls (bsc#1081454)
- 4.0.107

-------------------------------------------------------------------
Thu Feb 22 16:59:52 UTC 2018 - igonzalezsosa@suse.com

- AutoYaST: fix support to create multiple volume groups
  (bsc#1081633).
- 4.0.106

-------------------------------------------------------------------
Thu Feb 22 12:51:48 UTC 2018 - shundhammer@suse.com

- Added missing ptable type conversion (fate#323457)
- 4.0.105

-------------------------------------------------------------------
Thu Feb 22 12:02:57 UTC 2018 - shundhammer@suse.com

- Changed default partition table from MSDOS to GPT (fate#323457)
- 4.0.104

-------------------------------------------------------------------
Thu Feb 22 11:41:45 UTC 2018 - snwint@suse.com

- ensure partition name changes during the proposal process are taken
  properly into account (bsc#1078691)
- 4.0.103

-------------------------------------------------------------------
Tue Feb 21 14:35:16 UTC 2018 - jlopez@suse.com

- Use sysconfig storage file to read the default value for mount_by
   (bsc#1081198).
- Partitioner: allow to configure default value for mount_by.
- 4.0.102

-------------------------------------------------------------------
Wed Feb 21 12:29:02 UTC 2018 - ancor@suse.com

- Do not take into account unformatted DASDs as a possible target
  for installation (bsc#1071798).
- Partitioner: do not show unformatted DASDs, since they cannot
  be partitioned or used in any other way.

-------------------------------------------------------------------
Wed Feb 21 08:46:02 UTC 2018 - igonzalezsosa@suse.com

- AutoYaST: guess which filesystem type should be used for a given
  partition/logical volume when it is not specified in the profile
  (bsc#1075203).

-------------------------------------------------------------------
Tue Feb 20 16:43:31 UTC 2018 - shundhammer@suse.com

- Special handling for mount options for / and /boot/*
  in the partitioner (bsc#1080731)
- 4.0.101

-------------------------------------------------------------------
Tue Feb 20 09:43:12 UTC 2018 - ancor@suse.com

- Partitioner: bring back traditional list of mount points for both
  installation and installed system (bsc#1076167 and bsc#1081200).
- Partitioner: bring back traditional behavior of the "Operating
  System" and "Data" roles during installation (bsc#1078975 and
  bsc#1073854).
- 4.0.100

-------------------------------------------------------------------
Mon Feb 19 18:08:01 UTC 2018 - shundhammer@suse.com

- Special handling for mount options for / and /boot/*
  (bsc#1080731, bsc#1061867, bsc#1077859)
- 4.0.99

-------------------------------------------------------------------
Mon Feb 19 14:19:30 UTC 2018 - jreidinger@suse.com

- Ensure that there is always selected item in table, if it is not
  empty (bsc#1076318)
- 4.0.98

-------------------------------------------------------------------
Thu Feb 15 16:16:19 UTC 2018 - ancor@suse.com

- Adjusted the suggested and minimum sizes of all the booting
  partitions, both in the storage proposal and in the Partitioner
  validations (bsc#1076851 and fate#318196).
- 4.0.97

-------------------------------------------------------------------
Thu Feb 15 13:01:41 UTC 2018 - igonzalezsosa@suse.com

- Fix hwinfo parsing to support more than one device_file property
  (bsc#1080999)
- 4.0.96

-------------------------------------------------------------------
Thu Feb 15 12:33:23 UTC 2018 - jreidinger@suse.com

- Split detection of problematic boot scenarios into errors and
  warnings. With warnings user can continue, but not with errors.
  (bsc#1074475)
- 4.0.95

-------------------------------------------------------------------
Wed Feb 14 09:39:42 UTC 2018 - jlopez@suse.com

- PowerPC: do not require /boot partition for non-PowerNV
  (bsc#1070139).
- Partitioner: do not enforce partition id for /boot/efi
  (bsc#1078707).
- 4.0.94

-------------------------------------------------------------------
Mon Feb 12 14:17:15 UTC 2018 - snwint@suse.com

- add format options dialog (bsc#1077868)
- 4.0.93

-------------------------------------------------------------------
Mon Feb 12 13:13:35 UTC 2018 - ancor@suse.com

- More reasonable location in the disk for the partitions proposed
  to make the system bootable (bsc#1073680 and bsc#1076851).

-------------------------------------------------------------------
Fri Feb  9 19:05:17 UTC 2018 - jlopez@suse.com

- Partitioner: fix issues using transactions (bsc#1079880 and
  bsc#1079573).
- 4.0.92

-------------------------------------------------------------------
Fri Feb  9 00:51:22 UTC 2018 - ancor@suse.com

- Enable multipathd in the target system at the end of installation
  if there are multipath devices (bsc#1076183).
- Updated required version of libstorage-ng-ruby (bsc#1079541).
- 4.0.91

-------------------------------------------------------------------
Thu Feb  8 16:48:20 UTC 2018 - jlopez@suse.com

- Add class MountPoint (needed for bsc#1076305 and bsc#1066763).
- 4.0.90

-------------------------------------------------------------------
Thu Feb  8 15:42:52 UTC 2018 - ancor@suse.com

- Partitioner: fixed creation of partition tables (bsc#1078721).
- 4.0.89

-------------------------------------------------------------------
Thu Feb  8 10:47:53 UTC 2018 - ancor@suse.com

- Partitioner: fixed 'Installation Summary' section (part of
  fate#318196).
- 4.0.88

-------------------------------------------------------------------
Thu Feb  8 10:15:18 UTC 2018 - igonzalezsosa@suse.com

- AutoYaST: support additional names in the drive/device element
  (bsc#1077277).
- 4.0.87

-------------------------------------------------------------------
Wed Feb  7 16:47:58 UTC 2018 - shundhammer@suse.com

- Disabled empty pages in partitioner for the time being
  (bsc#1078849)
- 4.0.86

-------------------------------------------------------------------
Wed Feb  7 10:57:26 UTC 2018 - igonzalezsosa@suse.com

- AutoYaST: support reuse of already existing partitions as LVM
  physical volumes or MD RAIDs (bsc#1077277).
- 4.0.85

-------------------------------------------------------------------
Wed Feb  7 00:18:34 UTC 2018 - ancor@suse.com

- Partitioner: fixed 'Device Graph' section (part of fate#318196).
- 4.0.84

-------------------------------------------------------------------
Mon Feb  5 15:26:35 UTC 2018 - ancor@suse.com

- Added a new 'disk' client, alias for 'partitioner' (bsc#1078900).
- 4.0.83

-------------------------------------------------------------------
Wed Jan 31 16:06:25 UTC 2018 - shundhammer@suse.com

- Handle arbitrary mount options for /etc/fstab properly
  (bsc#1066076)
- 4.0.82

-------------------------------------------------------------------
Wed Jan 31 14:53:57 UTC 2018 - jlopez@suse.com

- Partitioner: list all LVM thin volumes to delete when an LVM thin
  pool is going to be deleted.
- Partitioner: show warning when an LVM thin pool is overcommitted
  after resizing.
- Part of fate#318196.
- 4.0.81

-------------------------------------------------------------------
Wed Jan 31 11:53:57 UTC 2018 - igonzalezsosa@suse.com

- AutoYaST: try to shrink new partitions/logical volumes
  proportionally when there is not enough space (bsc#1078418).
- 4.0.80

-------------------------------------------------------------------
Wed Jan 31 09:25:07 UTC 2018 - ancor@suse.com

- Partitioner: initial support for NFS (part of fate#318196)
- Partitioner: removed useless tmpfs option
- 4.0.79

-------------------------------------------------------------------
Tue Jan 30 12:00:27 UTC 2018 - jlopez@suse.com

- Partitioner: allow to create LVM thin pools and volumes.
- Fix transactions of devicegraphs.
- Part of fate#318196.
- 4.0.78

-------------------------------------------------------------------
Tue Jan 30 11:24:28 UTC 2018 - jlopez@suse.com

- Partitioner: improve error message when trying to remove an used
  physical volume.

-------------------------------------------------------------------
Thu Jan 25 16:00:29 UTC 2018 - shundhammer@suse.com

- Add default mount options for /etc/fstab for ext2/3/4 and vfat
  (bsc#1066076)
- 4.0.77

-------------------------------------------------------------------
Wed Jan 24 12:28:19 UTC 2018 - igonzalezsosa@suse.com

- Properly detect snapshots subvolumes (bsc#1076321 and
  bsc#1076335).
- 4.0.76

-------------------------------------------------------------------
Tue Jan 23 13:44:43 UTC 2018 - jlopez@suse.com

- Partitioner: allow to resize LVM volume groups.
- Part of fate#318196.
- 4.0.75

-------------------------------------------------------------------
Tue Jan 23 13:01:39 UTC 2018 - ancor@suse.com

- Partitioner: consider all sizes entered by the user as base of 2
  despite the units not being consistent with the International
  System. Thus, 1KB (which in the IS actually means 1000 bytes)
  becomes equivalent to 1KiB (which is 1024 bytes).

-------------------------------------------------------------------
Tue Jan 23 10:09:51 UTC 2018 - snwint@suse.com

- fix proposal dialog error when there are no disks (bsc#1057430)

-------------------------------------------------------------------
Mon Jan 22 19:33:46 UTC 2018 - jlopez@suse.com

- Avoid partitioning checks error when using old settings format.
- Needed for bsc#1059160, bsc#1055747 and bsc#1063957.

-------------------------------------------------------------------
Mon Jan 22 15:55:46 UTC 2018 - ancor@suse.com

- Partitioner: button to resize LVM logical volumes now works as
  expected (part of fate#31896).
- 4.0.74

-------------------------------------------------------------------
Mon Jan 22 13:11:32 UTC 2018 - igonzalezsosa@suse.com

- Consider all free spaces when deciding which partitions
  distribution is better (bsc#1077051).

-------------------------------------------------------------------
Thu Jan 19 12:10:29 UTC 2018 - jlopez@suse.com

- Fix TODOs labels in partitioner (bsc#1058652).
- 4.0.73

-------------------------------------------------------------------
Fri Jan 19 11:31:14 UTC 2018 - jreidinger@suse.com

- Fix subtracting arrays of devices (fixes multipath wires
  detection for bsc#1076766)
- 4.0.72

-------------------------------------------------------------------
Fri Jan 19 09:50:54 UTC 2018 - ancor@suse.com

- Partitioner: when creating partitions they are now aligned to
  hardware requirements (indispensable for DASD) and when possible
  also for optimal performance (bsc#1069860 and bsc#1072011).
- Partitioner: adjusted alignment logic during resizing to match
  the new logic used during creation.
- Partitioner: skip validation of disabled widgets in the dialog
  to select the size of a new partition.
- Partitioner: fixed a crash and one inconsistency in the dialog
  to resize an existing partition.
- 4.0.71

-------------------------------------------------------------------
Fri Jan 19 09:41:52 UTC 2018 - ancor@suse.com

- Correctly open the expert partitioner when called from the
  Kubic/CaaSP summary screen (bsc#1076732)
- 4.0.70

-------------------------------------------------------------------
Mon Jan 15 14:22:32 UTC 2018 - jlopez@suse.com

- Added sanity checks for partitioning setup.
- Partitioner: setup issues are shown to the user before continue.
  Mandatory product volumes are required according to control file.
- Part of fate#31896 and fix for bsc#1059160, bsc#1055747 and
  bsc#1063957.
- 4.0.69

-------------------------------------------------------------------
Mon Jan 15 12:51:01 UTC 2018 - ancor@suse.com

- Some code reorganization regarding alignment and resizing.
- Added to several places in the API the possibilty of using other
  alignment types, in addition to the optimal one.
- Added a (temporary) workaround to a possible bug in libstorage-ng
  regarding alignment.

-------------------------------------------------------------------
Tue Jan  9 15:36:15 UTC 2018 - lslezak@suse.cz

- Added Mountable#persistent? (needed for bsc#1073696)
- 4.0.68

-------------------------------------------------------------------
Mon Jan  8 22:16:30 UTC 2018 - ancor@suse.com

- Added Devicegraph#find_by_any_name (needed for bsc#1073254)
- 4.0.67

-------------------------------------------------------------------
Mon Jan  8 12:46:38 UTC 2018 - ancor@suse.com

- Do not try to reuse UUID and label from unformatted swap
  partitions (bsc#1071515).
- 4.0.66

-------------------------------------------------------------------
Mon Jan  8 11:52:30 UTC 2018 - igonzalezsosa@suse.com

- Force the subvolume name to be relative (related to bsc#1073548)
- 4.0.65

-------------------------------------------------------------------
Mon Jan  8 11:37:06 UTC 2018 - ancor@suse.com

- Fixed error when calculating the proposal on top of a BIOS RAID
  (bsc#1067349)

-------------------------------------------------------------------
Fri Dec 22 15:40:13 UTC 2017 - igonzalezsosa@suse.com

- AutoYaST: export the enable_snapshots element (bsc#1073544)

-------------------------------------------------------------------
Fri Dec 22 15:17:35 UTC 2017 - snwint@suse.com

- rewrite SpaceMaker::resize_and_delete! to be more human-readable
- 4.0.64

-------------------------------------------------------------------
Fri Dec 22 14:40:04 UTC 2017 - snwint@suse.com

- fix unnecessary Windows partition deletion (bsc #1066386)
- 4.0.63

-------------------------------------------------------------------
Fri Dec 22 12:35:29 UTC 2017 - snwint@suse.com

- fix logic in GuidedProposal::calculate_proposal (bsc#1058027)
- 4.0.62

-------------------------------------------------------------------
Fri Dec 22 10:26:05 UTC 2017 - igonzalezsosa@suse.com

- Do not crash when showing an unhandled partition id
  (bsc#1068087)

-------------------------------------------------------------------
Wed Dec 20 15:33:49 UTC 2017 - ancor@suse.com

- Partitioner: support for deleting an LVM volume group.
- Correct handling of orphan physical volume devices.
- Fix for bsc#106956 and part of fate#31896.
- 4.0.61

-------------------------------------------------------------------
Wed Dec 20 12:04:42 CET 2017 - aschnell@suse.com

- added obsoletes (bsc#1073645)
- 4.0.60

-------------------------------------------------------------------
Tue Dec 19 17:12:27 UTC 2017 - ancor@suse.com

- Added BlkDevice.find_by_any_name (needed for bsc#1073254)
- 4.0.59

-------------------------------------------------------------------
Tue Dec 19 14:05:33 UTC 2017 - jreidinger@suse.com

- Add DeviceGraph#find_by_name call (needed for bsc#1072908)
- 4.0.58

-------------------------------------------------------------------
Mon Dec 18 12:59:02 UTC 2017 - igonzalezsosa@suse.com

- AutoYaST: Improve disklabel element handling (bsc#1073307).
- 4.0.57

-------------------------------------------------------------------
Thu Dec 14 12:01:48 UTC 2017 - ancor@suse.com

- Fixed a recently added unit test to not rely on libstorage-ng
  sorting. Related to bsc#1049901 and part of fate#31896.
- 4.0.56

-------------------------------------------------------------------
Mon Dec 11 15:40:36 UTC 2017 - jlopez@suse.com

- Partitioner: add buttons to Hard Disks section for creating new
  partitions and editing devices.
- Part of fate#318196.
- 4.0.55

-------------------------------------------------------------------
Mon Dec 11 15:32:28 UTC 2017 - ancor@suse.com

- Improved how the proposal handles disks that are in use but don't
  have a partition table (directly formatted disks, disks that are
  direct members of an LVM or RAID, etc.).
  Preliminary fix for bsc#1071949 and bsc#1067670.
- 4.0.54

-------------------------------------------------------------------
Mon Dec 11 12:56:35 UTC 2017 - jlopez@suse.com

- Improve detection of efi and swap partitions.
- bsc#1071775 and bsc#1065234
- 4.0.53

-------------------------------------------------------------------
Fri Dec  8 17:34:17 CET 2017 - locilka@suse.com

- Fixed dependencies (yast2 >= 4.0.24) (fate#318196)
- 4.0.52

-------------------------------------------------------------------
Tue Dec  5 14:32:26 UTC 2017 - igonzalezsosa@suse.com

- AutoYaST: assign the correct partition_id to /boot/efi
  (bsc#1071167)
- 4.0.51

-------------------------------------------------------------------
Tue Dec  5 06:46:00 UTC 2017 - ancor@suse.com

- Don't trust any longer the order of any collection coming from
  libstorage-ng (related to bsc#1049901 and part of fate#31896).
- 4.0.50

-------------------------------------------------------------------
Mon Dec  4 09:02:09 UTC 2017 - jlopez@suse.com

- Partitoner: added support for resizing partitions (bsc#1057586).
- Part of fate#318196.
- 4.0.49

-------------------------------------------------------------------
Mon Dec  4 08:55:17 UTC 2017 - igonzalezsosa@suse.com

- AutoYaST does not ignore the 'enable_snapshots' setting even
  if the list of partitions is missing (bsc#1070790).
- 4.0.48

-------------------------------------------------------------------
Fri Dec  1 16:58:14 UTC 2017 - ancor@suse.com

- Rely on the new improved mechanism of libstorage-ng to sort
  devices by name. Preparation for bsc#1049901 and part of
  fate#31896.
- 4.0.47

-------------------------------------------------------------------
Fri Dec  1 15:34:11 UTC 2017 - igonzalezsosa@suse.com

- Fix boot partition detection (bsc#1070621).
- 4.0.46

-------------------------------------------------------------------
Fri Dec  1 12:27:34 UTC 2017 - igonzalezsosa@suse.com

- AutoYaST honors 'use' and 'initialize' elements even if the
  list of partitions is missing (related to bsc#1065061).
- 4.0.45

-------------------------------------------------------------------
Thu Nov 30 16:14:49 UTC 2017 - ancor@suse.com

- Partitioner: added buttons to sort the devices being added to
  an MD RAID (part of fate#318196).
- 4.0.44

-------------------------------------------------------------------
Thu Nov 30 16:13:18 UTC 2017 - igonzalezsosa@suse.com

- Do not ignore start_multipath setting (bsc#1070343).
- 4.0.43

-------------------------------------------------------------------
Wed Nov 29 13:54:41 UTC 2017 - snwint@suse.com

- adjust list of partition ids in expert partitioner (bsc#1060993,
  fate#314888)
- 4.0.42

-------------------------------------------------------------------
Tue Nov 28 13:35:34 UTC 2017 - igonzalezsosa@suse.com

- AutoYaST: honor size=max for logical volumes (bsc#1070131).
- 4.0.41

-------------------------------------------------------------------
Mon Nov 27 17:49:38 UTC 2017 - jlopez@suse.com

- Allow to work with BIOS RAIDs as regular disks (bsc#1067349).
- Allow to create partition table over directly formatted devices.
- 4.0.40

-------------------------------------------------------------------
Mon Nov 27 17:08:52 UTC 2017 - snwint@suse.com

- make PartitionTables::partition_id_supported? available
- 4.0.39

-------------------------------------------------------------------
Fri Nov 24 13:25:34 UTC 2017 - ancor@suse.com

- Fixed a problem when confirming the very same partitioning schema
  several times (bug#1069671).
- 4.0.38

-------------------------------------------------------------------
Fri Nov 24 12:23:03 UTC 2017 - igonzalezsosa@suse.com

- AutoYaST: safer handling of partition ids (bsc#1067207).
- 4.0.37

-------------------------------------------------------------------
Thu Nov 23 15:27:23 UTC 2017 - igonzalezsosa@suse.com

- AutoYaST: add support to resize partitions and logical volumes
  (bsc#1069505).
- AutoYaST: fix detection of root partition when using LVM
  (bsc#1069647).
- 4.0.36

-------------------------------------------------------------------
Thu Nov 23 13:05:31 UTC 2017 - ancor@suse.com

- Ensure that disks considered for (auto)installation are always
  sorted in a stable and consistent way based on its device name.
  Preparation for bsc#1049901 and part of fate#31896.
- 4.0.35

-------------------------------------------------------------------
Wed Nov 22 19:19:27 UTC 2017 - jlopez@suse.com

- Partitioner: added support for resizing MD RAIDs.
- Part of fate#318196.
- 4.0.34

-------------------------------------------------------------------
Wed Nov 22 17:11:41 UTC 2017 - shundhammer@suse.com

- No RAID chunk size below 64 kiB for most types of RAID
  (bsc#1065381)
- 4.0.33

-------------------------------------------------------------------
Mon Nov 20 15:40:58 UTC 2017 - shundhammer@suse.com

- Added "Create New Partition Table" in partitioner
- Part of fate#318196.
- 4.0.32

-------------------------------------------------------------------
Thu Nov 16 10:31:04 UTC 2017 - jlopez@suse.com

- Improve logging: add wrapper param for guard method and dump xml
  representation of the devicegraph to the logs.
- Part of fate#318196.
- 4.0.31

-------------------------------------------------------------------
Wed Nov 15 15:55:51 UTC 2017 - ancor@suse.com

- When proposing a partitions layout for installation, prefer
  getting big installations and arranging the partitions by their
  weights over creating adjacent partitions. Part of fate#318196.
- 4.0.30

-------------------------------------------------------------------
Tue Nov 14 15:41:21 UTC 2017 - jlopez@suse.com

- Partitioner: added support for creating volume groups.
- Part of fate#318196.
- 4.0.29

-------------------------------------------------------------------
Wed Nov  8 16:03:31 UTC 2017 - snwint@suse.com

- safer handling of partition ids (bsc#1060993
- 4.0.28

-------------------------------------------------------------------
Wed Nov  8 14:45:22 UTC 2017 - igonzalezsosa@suse.com

- AutoYaST: filter out old '@' entries when importing the list of
  subvolumes (bsc#1061253)
- 4.0.27

-------------------------------------------------------------------
Wed Nov  8 10:07:09 UTC 2017 - ancor@suse.com

- Added support in the UI of the guided setup for the new format
  of <volumes> in the control file.
- Part of fate#318196.
- 4.0.26

-------------------------------------------------------------------
Wed Nov  8 05:54:04 UTC 2017 - igonzalezsosa@suse.com

- AutoYaST: fix space distribution when partition table does not
  exist (bsc#1065061)
- AutoYaST: set partition tables type according to the profile
- 4.0.25

-------------------------------------------------------------------
Tue Nov  7 13:48:43 UTC 2017 - jlopez@suse.com

- Fix name of planned logical volumes.
- Take into account real RAM size to plan volumes.
- Add scenario tests using new partitioning settings.
- Part of fate#318196.
- 4.0.24

-------------------------------------------------------------------
Tue Nov  7 13:18:35 UTC 2017 - igonzalezsosa@suse.com

- AutoYaST: adjust the list of allowed keys in skip lists
  (bsc#1065668)
- 4.0.23

-------------------------------------------------------------------
Tue Nov  7 09:38:19 UTC 2017 - igonzalezsosa@suse.com

- AutoYaST: add support for udev links in the <device/> element
  (bsc#1066320)
- 4.0.22

-------------------------------------------------------------------
Fri Nov  3 15:11:42 UTC 2017 - igonzalezsosa@suse.com

- AutoYaST: do not remove partitions that are supposed to be reused
  (bsc#1066398).
- 4.0.21

-------------------------------------------------------------------
Fri Nov  3 15:04:24 UTC 2017 - jlopez@suse.com

- Partitioner: support for deleting md raids.
- Part of fate#318196.
- 4.0.20

-------------------------------------------------------------------
Fri Nov 03 14:27:02 CET 2017 - aschnell@suse.com

- do not query end of region if region is empty (bsc#1066290)
- 4.0.19

-------------------------------------------------------------------
Thu Nov  2 17:58:28 UTC 2017 - igonzalezsosa@suse.com

- AutoYaST: query hardware information on skip lists (bsc#1065668).
- AutoYaST: support multi-valued keys on skip lists.
- AutoYaST: do not crash when no suitable disk for installation
  is found.
- 4.0.18

-------------------------------------------------------------------
Wed Nov  1 09:11:23 UTC 2017 - jlopez@suse.com

- Partitioner: support for deleting logical volumes.
- Part of fate#318196.
- 4.0.17

-------------------------------------------------------------------
Wed Nov  1 08:23:17 UTC 2017 - igonzalezsosa@suse.com

- AutoYaST: do not crash when an unknown key is used in a
  skip list (bsc#1065670).
- 4.0.16

-------------------------------------------------------------------
Tue Oct 31 12:14:18 UTC 2017 - igonzalezsosa@suse.com

- AutoYaST: fix reuse of partitions (bsc#1060637).
- AutoYaST: improve error handling when trying to reuse a partition
  fails.
- AutoYaST: when a problem is detected while creating a proposal,
  register in which section it was found.
- AutoYaST: register an issue when a proposal does not contain
  a root (/) partition.
- 4.0.15

-------------------------------------------------------------------
Mon Oct 30 13:32:02 UTC 2017 - ancor@suse.com

- Added an option in the installer to run the expert partitioner
  with the current storage layout as starting point.
- Possible fix for bsc#1055644 and part of fate#318196.
- 4.0.14

-------------------------------------------------------------------
Fri Oct 27 11:33:55 UTC 2017 - jsrain@suse.cz

- Limit maximal proposed size of EFI partition (bsc#1062775)
- 4.0.13

-------------------------------------------------------------------
Thu Oct 26 15:30:53 UTC 2017 - ancor@suse.com

- Partitioner: small adjustments in the verifications performed
  before running some wizards.

-------------------------------------------------------------------
Wed Oct 25 17:28:48 UTC 2017 - jlopez@suse.com

- Partitioner: allow to work with multipath devices.
- bsc#1058373 and bsc#1028853.
- Part of fate#318196.
- 4.0.12

-------------------------------------------------------------------
Wed Oct 25 13:12:37 UTC 2017 - igonzalezsosa@suse.com

- Add support to clone subvolumes when using AutoYaST (bsc#1064875)
- 4.0.11

-------------------------------------------------------------------
Wed Oct 25 12:32:58 CEST 2017 - snwint@suse.de

- adjust control.xml documentation
- 4.0.10

-------------------------------------------------------------------
Mon Oct 23 17:53:27 UTC 2017 - jlopez@suse.com

- Partitioner: show only option to create vg when there are no vgs.
- Part of fate#318196.
- 4.0.9

-------------------------------------------------------------------
Mon Oct 23 17:14:01 CEST 2017 - snwint@suse.de

- have volumes in control.xml proposed by default (fate#318196)
- 4.0.8

-------------------------------------------------------------------
Fri Oct 20 17:28:16 UTC 2017 - jlopez@suse.com

- Partitioner: support for creating logical volumes.
- Part of fate#318196.
- 4.0.7

-------------------------------------------------------------------
Thu Oct 19 14:27:49 UTC 2017 - igonzalezsosa@suse.com

- AutoYaST: add basic support for error handling
- AutoYaST: handle 'size: auto' correctly
- 4.0.6

-------------------------------------------------------------------
Thu Oct 19 13:05:35 UTC 2017 - jsrain@suse.cz

- During installation, mount efivarfs in /mnt/sys/firmware/efivars
  if present in inst-sys (bsc#1063063)
- 4.0.5

-------------------------------------------------------------------
Tue Oct 17 16:45:21 CEST 2017 - shundhammer@suse.de

- Terminate extra space distribution loop if nothing could be
  distributed anymore (bsc#1063392)
- 4.0.4

-------------------------------------------------------------------
Tue Oct 17 11:25:03 UTC 2017 - snwint@suse.com

- finalize control.xml description (fate#318196)
- 4.0.3

-------------------------------------------------------------------
Mon Oct 16 10:02:24 UTC 2017 - jlopez@suse.com

- Add strategies to try an initial valid proposal, even changing
  settings when necessary.
- Part of fate#318196.
- 4.0.2

-------------------------------------------------------------------
Tue Oct 10 11:11:59 UTC 2017 - jlopez@suse.com

- Adapt proposal to work with new format of proposal settings.
- Part of fate#318196.
- 4.0.1

-------------------------------------------------------------------
Mon Oct  9 12:29:13 UTC 2017 - igonzalezsosa@suse.com

- AutoYaST: proper handling of the 'use' element allowing to
  delete a set of partitions (bsc#1061042)
- AutoYaST: support for mkfs_options, fstopt and mount_by elements
  (bsc#1061289)
- 4.0.0

-------------------------------------------------------------------
Fri Oct  6 07:11:35 UTC 2017 - jlopez@suse.com

- Added support for reading new format of proposal settings.
- Part of fate#318196.
- 3.3.27

-------------------------------------------------------------------
Thu Oct  5 14:38:22 UTC 2017 - ancor@suse.com

- Partitioner: don't return to the summary screen after each
  operation.
- Partitioner: speedup the refresh time after each operation (by
  not querying the hostname again).
- Both part of fate#318196.
- 3.3.26

-------------------------------------------------------------------
Wed Oct  4 17:28:24 CEST 2017 - shundhammer@suse.de

- Added disk.desktop file for partitioner (bsc#1059528)
- 3.3.25

-------------------------------------------------------------------
Wed Oct  4 12:11:11 UTC 2017 - snwint@suse.com

- separate planning strategies from DevicesPlanner into
  DevicesPlannerStrategies module
- 3.3.24

-------------------------------------------------------------------
Tue Oct  3 07:06:32 UTC 2017 - ancor@suse.com

- Partitioner: buttons to edit the filesystem in RAID and LVM LV.
- Partitioner: correct positioning of some buttons.
- Partitioner: allow to mount several swap devices.
- All part of fate#318196.
- 3.3.23

-------------------------------------------------------------------
Fri Sep 29 15:06:42 UTC 2017 - ancor@suse.com

- Partitioner: option to create an MD RAID (part of fate#318196).
- 3.3.22

-------------------------------------------------------------------
Fri Sep 29 10:54:54 UTC 2017 - jlopez@suse.com

- Fix validation when trying to create a partition with custom
  size (bsc#1060864).
- 3.3.21

-------------------------------------------------------------------
Tue Sep 26 16:47:44 CEST 2017 - shundhammer@suse.de

- Implemented simple proposal for CASP (bsc#1058736)
- 3.3.20

-------------------------------------------------------------------
Mon Sep 25 10:44:42 CEST 2017 - snwint@suse.de

- updated installer hacks document: ssh key import works

-------------------------------------------------------------------
Fri Sep 22 15:20:51 UTC 2017 - jlopez@suse.com

- Avoid to reuse small efi partitions (bsc#1056640).
- 3.3.19

-------------------------------------------------------------------
Thu Sep 21 14:54:28 UTC 2017 - ancor@suse.com

- More backwards-compatible behavior when formatting partitions in
  the expert partitioner.
- Checkbox to enable snapshots for "/" in the expert partitioner.
- Both part of fate#318196
- 3.3.18

-------------------------------------------------------------------
Tue Sep 19 07:26:06 UTC 2017 - ancor@suse.com

- Improved creation and modification of partitions in the Expert
  Partitioner (bsc#1057869, bsc#1057874).
- Added button to define the Btrfs subvolumes directly during
  creation or modification.
- 3.3.17

-------------------------------------------------------------------
Wed Sep 13 14:44:52 UTC 2017 - jreidinger@suse.com

- add all full udev links and helper to list them all
  (useful for fixing bsc#1057604)
- 3.3.16

-------------------------------------------------------------------
Wed Sep 13 14:03:00 UTC 2017 - snwint@suse.com

- don't limit uefi to x86_64 (bsc#1056629)
- 3.3.15

-------------------------------------------------------------------
Tue Sep 12 15:54:47 UTC 2017 - jlopez@suse.com

- Fix proposal to not try to create more than 3 partitions in a
  DASD partition table (bsc#1058052).
- 3.3.14

-------------------------------------------------------------------
Thu Sep  7 14:28:28 UTC 2017 - schubi@suse.de

- AutoYaST: Temporary workaround to avoid crash when size 'auto'
  (which is still not supported) is used (bnc#1056182).
- 3.3.13

-------------------------------------------------------------------
Thu Sep  7 13:45:07 UTC 2017 - jlopez@suse.com

- Fix partitioner bug creating partition with custom size
  (bsc#1057049)
- 3.3.12

-------------------------------------------------------------------
Thu Sep  7 08:34:59 UTC 2017 - ancor@suse.com

- AutoYaST: support for Btrfs snapshots (part of fate#318196).
- 3.3.11

-------------------------------------------------------------------
Wed Sep  6 15:33:27 UTC 2017 - jlopez@suse.com

- Fix bug when formatting with expert partitioner (bsc#1057405).
- 3.3.10

-------------------------------------------------------------------
Wed Sep  6 14:59:46 UTC 2017 - igonzalezsosa@suse.com

- Ignore case when parsing sizes (bsc#1056715 and bsc#1055913).
- 3.3.9

-------------------------------------------------------------------
Tue Sep  5 17:24:37 CEST 2017 - schubi@suse.de

- AutoYaST: Handle sizes without unit correctly. (bnc#1056168)
- 3.3.8

-------------------------------------------------------------------
Tue Sep  5 06:00:08 UTC 2017 - ancor@suse.com

- Create Btrfs in the guided setup if requested to do so (part of
  fate#318196).
- 3.3.7

-------------------------------------------------------------------
Wed Aug 30 15:44:35 UTC 2017 - jlopez@suse.com

- Added overall summary for the expert partitioner.
- Part of fate#318196
- 3.3.6

-------------------------------------------------------------------
Mon Aug 23 19:33:27 UTC 2017 - jlopez@suse.com

- Added methods to save user data into libstorage-ng objects.
- Added subvolume shadowing control to the expert partitioner.
- Added mount point validation to the expert partitioner.
- Removed Planned::BtrfsSubvolume class.
- Part of fate#318196
- 3.3.5

-------------------------------------------------------------------
Mon Aug 21 22:47:04 UTC 2017 - knut.anderssen@suse.com

- Added support for legacy filesystems (fate#323394).
- 3.3.4

-------------------------------------------------------------------
Mon Aug 21 13:40:03 CEST 2017 - snwint@suse.de

- adjust package description in spec file

-------------------------------------------------------------------
Mon Aug 21 10:20:59 UTC 2017 - ancor@suse.com

- When displaying partition ids to the user, use names that are
  more similar to old yast-storage (part of fate#318196).
- 3.3.3

-------------------------------------------------------------------
Fri Aug 18 08:56:36 UTC 2017 - knut.anderssen@suse.com

- ReiserFS is not allowed anymore, it was already removed in SLE 12
  for new installations and was only supported for upgrades.
  (fate#323394)
- 3.3.2

-------------------------------------------------------------------
Wed Aug 16 10:24:07 UTC 2017 - ancor@suse.com

- Added deactivation of virtual devices (multipath, LVM, etc.)
  to the public API.
- Initial management of Btrfs subvolumes in the expert partitioner.
- Both as part of fate#318196
- 3.3.1

-------------------------------------------------------------------
Mon Jul 24 16:17:03 UTC 2017 - jlopez@suse.com

- Removed temporary StorageManager API.
- 0.1.32

-------------------------------------------------------------------
Thu Jul 20 14:54:17 UTC 2017 - ancor@suse.com

- Added pop-up to ask the user about multipath activation.

-------------------------------------------------------------------
Thu Jul 20 10:45:36 UTC 2017 - ancor@suse.com

- Added Btrfs subvolumes support to the AutoYaST customized
  partitioning.

-------------------------------------------------------------------
Tue Jul 18 11:43:26 UTC 2017 - ancor@suse.com

- Adjusted the guided proposal to work properly on scenarios with
  DM RAIDs.

-------------------------------------------------------------------
Mon Jul 17 09:07:39 UTC 2017 - ancor@suse.com

- Adjusted the guided proposal to work properly on scenarios with
  Multipath I/O.

-------------------------------------------------------------------
Wed Jul 12 15:37:16 UTC 2017 - ancor@suse.com

- Replaced the original prototype of the expert partitioner with
  the one coming from yast2-partitioner.
- Added #supported_fstab_options and #default_partition_id methods
  to Y2Storage::Filesystems::Type.
- Removed Y2Storage::DevicesLists and not longer needed modules
  from Y2Storage::Refinements
- 0.1.31

-------------------------------------------------------------------
Tue Jul 11 11:18:06 UTC 2017 - jreidinger@suse.com

- Added PartitionId#to_human_string and PartitionId::formattable?
- 0.1.30

-------------------------------------------------------------------
Thu Jul  6 08:11:59 UTC 2017 - gsouza@suse.com

- Added verifications for disk in network.
- 0.1.29

-------------------------------------------------------------------
Tue Jul  4 14:29:40 UTC 2017 - jlopez@suse.com

- Added new class Y2Storage::Proposal::Base.
- Proper assignment of default values for new proposals.
- 0.1.28

-------------------------------------------------------------------
Tue Jul  4 08:32:12 UTC 2017 - ancor@suse.com

- Added AutoinstProfile::PartitioningSection which allows to export
  the current system (or any other devicegraph) to an AutoYaST
  profile (only plain partitions supported so far).
- 0.1.27

-------------------------------------------------------------------
Mon Jul  3 15:50:43 UTC 2017 - jlopez@suse.com

- Adapt proposal to different situations (disable home, snapshots,
  etc)
- 0.1.26

-------------------------------------------------------------------
Mon Jul  3 13:36:17 UTC 2017 - jreidinger@suse.com

- add LvmVg#basename
- add PartitionTables::Base#delete_all_partitions
- add logger to all devices
- add LvmVg#name
- 0.1.25

-------------------------------------------------------------------
Tue Jun 27 15:05:52 UTC 2017 - igonzalezsosa@suse.com

- Add LVM support for AutoYaST partitioning (bsc#1044697).
- 0.1.24

-------------------------------------------------------------------
Tue Jun 27 09:04:58 UTC 2017 - ancor@suse.com

- More robust Y2Storage::StorageManager#probe

-------------------------------------------------------------------
Mon Jun 26 11:56:23 UTC 2017 - jreidinger@suse.com

- Added Y2Storage::MdParity#to_human_string and
  Y2Storage::MdLevel#to_human_string
- 0.1.23

-------------------------------------------------------------------
Mon Jun 26 08:56:07 UTC 2017 - aschnell@suse.com

- Added Y2Storage::Md wrapper
- 0.1.22

-------------------------------------------------------------------
Mon Jun 19 12:30:46 UTC 2017 - mvidner@suse.com

- Added Y2Storage::DiskSize#human_floor, Y2Storage::Region#size
- 0.1.21

-------------------------------------------------------------------
Mon Jun 19 08:33:19 UTC 2017 - igonzalezsosa@suse.com

- AutoinstProposal is loaded with the rest of the proposal
  classes when 'y2storage' is required.
- 0.1.20

-------------------------------------------------------------------
Mon Jun 19 06:58:54 UTC 2017 - jilopez@localhost

- Adjustments to DASD to ensure the proposal works as expected
  in such devices.
- Added Devicegraph#disk_devices to get all DASDs and disks.
- DASD support added to YAML reader and writer.

-------------------------------------------------------------------
Fri Jun 16 12:47:40 UTC 2017 - igonzalezsosa@suse.com

- Add basic support for AutoYaST customized partitioning
  (only plain partitions are supported)
- 0.1.19

-------------------------------------------------------------------
Thu Jun 15 07:17:28 UTC 2017 - jreidinger@suse.com

- Add new method StorageManager.fake_from_xml for easy loading
  of xml device graphs

-------------------------------------------------------------------
Wed Jun 14 20:21:27 CEST 2017 - aschnell@suse.com

- added probe function to StorageManager
- 0.1.18

-------------------------------------------------------------------
Thu Jun  8 09:36:29 UTC 2017 - ancor@suse.com

- Added new method BlkDevice#to_be_formatted? (needed by
  yast2-partitioner).
- 0.1.17

-------------------------------------------------------------------
Tue Jun  6 17:57:16 CEST 2017 - shundhammer@suse.de

- Don't insist on installing filesystem support packages that
  are not available in any repo (bsc#1039830)
- 0.1.16

-------------------------------------------------------------------
Thu Jun  1 10:27:25 UTC 2017 - ancor@suse.com

- Fixed a bug in LvmLv#stripe_size=

-------------------------------------------------------------------
Mon May 22 10:58:24 UTC 2017 - ancor@suse.com

- Refactored the proposal code in preparation for the AutoYaST
  implementation. Removed PlannedVolume and PlannedVolumesList
  classes in favor of new more specific classes in the Planned
  namespace.
- Fixed the proposal to never propose subvolumes that would be
  shadowed by another proposed device.

-------------------------------------------------------------------
Wed May 17 11:53:56 UTC 2017 - jreidinger@suse.com

- Add to Y2Storage::PartitionTables::Type#to_human_string
- 0.1.15

-------------------------------------------------------------------
Thu May  4 13:21:28 CEST 2017 - schubi@suse.de

- Added SCR agent .etc.mtab again until we have a proper
  alternative for it (still needed in yast2-users).
- 0.1.14

-------------------------------------------------------------------
Thu May  4 09:07:44 UTC 2017 - ancor@suse.com

- Changelog entry to document stuff that was left behind.
  See below.
- Installation proposal now generates Btrfs subvolumes when needed
  (according to control.xml and a fallback list).
- Improved and fully functional Guided Setup.
- Added new fields to ProposalSettings and renamed others (xxx_size
  instead of xxx_disk_size). Similar changes in PlannedVolume.
- New smaller and more convenient API for DiskAnalyzer.
- Many documentation (Yardoc) improvements and fixes.
- Added dummy activate callbacks (for activating a previous LUKS).
- The installer now saves a xml representation of the probed and
  staging devicegraphs before proceeding with the installation.
- New API for accessing the libstorage objects from Ruby:
  * New classes in the Y2Storage namespace offering a wrapper around
    the corresponding libstorage classes and enums: Actiongraph,
    AlignPolicy, BlkDevice, BtrfsSubvolume, Dasd, DasdFormat,
    DasdType, DataTransport, Device, Devicegraph, Disk, Encryption,
    LvmLv, LvmPv, LvmVg, Mountable, Partition, PartitionId,
    PartitionType, Partitionable, Region and ResizeInfo.
  * Mixins StorageClassWrapper and StorageEnumWrapper to define more
    wrappers as needed.
  * Removed EnumMappings.
  * Removed most refinements in Y2Storage, functionality moved to
    the new classes.
  * Marked DevicesList as deprecated.
  * Marked some refinements as deprecated.

-------------------------------------------------------------------
Tue Apr 25 08:50:10 UTC 2017 - jreidinger@suse.com

- add Gpt#pmbr_boot(?/=) methods for protective MBR
- 0.1.13

-------------------------------------------------------------------
Thu Mar 23 08:18:36 UTC 2017 - jilopez@localhost

- Adapted prepdisk client to work in update mode.

-------------------------------------------------------------------
Tue Mar 21 17:11:37 CET 2017 - schubi@suse.de

- Added to_s in ProposalSettings

-------------------------------------------------------------------
Thu Mar  9 12:47:11 UTC 2017 - ancor@suse.com

- Partially adjust the proposal settings according to control.xml.

-------------------------------------------------------------------
Fri Mar  3 12:30:12 UTC 2017 - ancor@suse.com

- Improved the EnumMappings module.
- 0.1.12

-------------------------------------------------------------------
Thu Feb 16 11:37:57 UTC 2017 - ancor@suse.com

- Improvements in the devicegraph query interface: added an
  EncryptionLists class and adapted all the other classes to take
  several encryption-related scenarios into account.
- 0.1.11

-------------------------------------------------------------------
Wed Feb  8 13:19:24 UTC 2017 - ancor@suse.com

- Added a prototype of the "Guided Setup" wizard to configure the
  proposal settings.

-------------------------------------------------------------------
Wed Jan 25 14:35:38 UTC 2017 - ancor@suse.com

- Proper management of completely empty disks (no partition table,
  no file-system and no LVM PV) in the proposal.
- Improved FreeDiskSpace and Disk#free_spaces to correctly handle
  disks without partition table.
- 0.1.10

-------------------------------------------------------------------
Thu Jan 19 10:54:22 CET 2017 - shundhammer@suse.de

- Install storage-related software packages as needed: Migrated
  UsedStorageFeatures to storage-ng and added PackageHandler
- 0.1.9

-------------------------------------------------------------------
Tue Jan 17 12:07:18 UTC 2017 - ancor@suse.com

- Improved StorageManager that complies to the Singleton pattern
  and includes a revision counter for the staging devicegraph.
- 0.1.8

-------------------------------------------------------------------
Mon Jan 16 12:27:03 UTC 2017 - ancor@suse.com

- Added 'fstab_options' key to the YAML representation of the
  devicegraphs used for testing.
- 0.1.7

-------------------------------------------------------------------
Thu Jan  5 15:27:02 UTC 2017 - ancor@suse.com

- Y2Storage::DiskAnalyzer - distinguish disks with no MBR gap
  (0 bytes gap) from cases where the MBR gap is not applicable.
  This fixes the proposal for some LVM scenarios with legacy boot.

-------------------------------------------------------------------
Fri Dec 23 12:44:24 UTC 2016 - ancor@suse.com

- Removed unused ProposalDemo client (kind of obsoleted by
  Dialogs::InstDiskProposal)

-------------------------------------------------------------------
Wed Dec 21 12:01:32 UTC 2016 - ancor@suse.com

- Improvements in the devicegraph query interface
  (DisksLists#with_name_or_partition)
- 0.1.6

-------------------------------------------------------------------
Tue Dec 20 06:39:28 UTC 2016 - ancor@suse.com

- Fixed partitioning proposal to not fail when trying to create
  very small partitions (like bios_boot), to work better with uneven
  spaces (not divisible by the minimal grain) and to reduce the
  gaps between partitions.

-------------------------------------------------------------------
Wed Dec 14 16:01:00 UTC 2016 - ancor@suse.com

- Write more precise information in the logs (DiskSize#to_s)

-------------------------------------------------------------------
Tue Dec 13 11:11:20 UTC 2016 - ancor@suse.com

- Proposal does not try to set the boot flag if not supported
  (for example, GPT partition tables)

-------------------------------------------------------------------
Fri Dec  9 10:30:33 UTC 2016 - aschnell@suse.com

- Adapted to several changes in libstorage-ng

-------------------------------------------------------------------
Fri Nov 25 16:39:13 UTC 2016 - ancor@suse.com

- Improvements in the LVM-based proposal

-------------------------------------------------------------------
Tue Nov 22 15:32:41 UTC 2016 - ancor@suse.com

- Improvements in Refinements::DevicegraphLists

-------------------------------------------------------------------
Tue Nov 22 12:28:39 UTC 2016 - ancor@suse.com

- Convenience method to check for GPT
- Several methods added to most of the DevicesLists classes
- 0.1.5

-------------------------------------------------------------------
Thu Oct 27 12:49:59 UTC 2016 - ancor@suse.com

- Better management of LVM partitions in Proposal::SpaceMaker

-------------------------------------------------------------------
Thu Oct 27 13:46:39 CEST 2016 - aschnell@suse.com

- mount special filesystems in target during installation

-------------------------------------------------------------------
Wed Oct 26 12:26:58 UTC 2016 - ancor@suse.com

- LVM classes added to Refinements::DevicegraphLists

-------------------------------------------------------------------
Wed Oct 12 13:38:38 UTC 2016 - cwh@suse.com

- Use own textdomain (storage-ng instead of storage) (bsc#1004050)
- 0.1.4

-------------------------------------------------------------------
Fri Sep 30 14:05:08 UTC 2016 - ancor@suse.com

- Added new inst_prepdisk client - first version in which the
  installer commits the changes to the target disk(s).
- 0.1.3

-------------------------------------------------------------------
Tue Sep 27 06:00:45 UTC 2016 - ancor@suse.com

- More reusable DiskAnalyzer.
- Use libstorage mechanisms to check for windows partitions.
- Added new minimalistic inst_disk_proposal client.
- 0.1.2

-------------------------------------------------------------------
Mon Aug  1 13:11:13 UTC 2016 - ancor@suse.com

- Namespaces adapted to avoid conflicts with old yast2-storage
  and to follow the new YaST convention.
- 0.1.1

-------------------------------------------------------------------
Thu Feb 25 16:35:57 CET 2016 - aschnell@suse.com

- initial package with yast2-storage-ng, successor of yast2-storage
<|MERGE_RESOLUTION|>--- conflicted
+++ resolved
@@ -1,5 +1,11 @@
 -------------------------------------------------------------------
-<<<<<<< HEAD
+Fri Mar 31 11:21:44 UTC 2023 - Imobach Gonzalez Sosa <igonzalezsosa@suse.com>
+
+- Fix the translation of widgets titles in the dialog to select
+  a partitioning scheme (bsc#1209697).
+- 4.6.3
+
+-------------------------------------------------------------------
 Mon Mar 20 16:42:45 UTC 2023 - Ladislav Slezák <lslezak@suse.com>
 
 - Fixed crash in the proposal code when the requested candidate
@@ -8,16 +14,6 @@
 
 -------------------------------------------------------------------
 Mon Mar 13 12:04:07 UTC 2023 - Ladislav Slezák <lslezak@suse.com>
-=======
-Fri Mar 31 11:21:44 UTC 2023 - Imobach Gonzalez Sosa <igonzalezsosa@suse.com>
-
-- Fix the translation of widgets titles in the dialog to select
-  a partitioning scheme (bsc#1209697).
-- 4.5.19
-
--------------------------------------------------------------------
-Fri Mar 10 16:35:10 UTC 2023 - Ladislav Slezák <lslezak@suse.com>
->>>>>>> 4030ab3e
 
 - Removed unnecessary executable flags from files (bsc#1209094)
 - 4.6.1
