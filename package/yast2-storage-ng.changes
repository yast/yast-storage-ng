-------------------------------------------------------------------
<<<<<<< HEAD
Tue Apr 15 12:59:48 UTC 2025 - Stefan Schubert <schubi@suse.de>

- Supporting systemd-fde encryption and TPM2/FIDO2
  (jsc#PED-10703).
=======
Tue May 13 13:29:23 UTC 2025 - José Iván López González <jlopez@suse.com>

- Make method DiskAnalyzer#candidate_device? public
  (gh#agama-project/agama#2338).
>>>>>>> e1e1ab1a
- 5.0.30

-------------------------------------------------------------------
Thu Apr 10 11:30:44 UTC 2025 - Ancor Gonzalez Sosa <ancor@suse.com>

- Create /etc/lvm/devices if needed (jsc#PED-7355, jsc#PED-12241).
- 5.0.29

-------------------------------------------------------------------
Fri Apr  4 07:00:19 UTC 2025 - Ancor Gonzalez Sosa <ancor@suse.com>

- New environment variables YAST_STORAGE_TEST_MODE and
  YAST_DEVICEGRAPH_FILE to ease development of YaST and Agama
  (gh#yast/yast-storage-ng#1407).
- 5.0.28

-------------------------------------------------------------------
Mon Feb 24 15:11:04 UTC 2025 - Ancor Gonzalez Sosa <ancor@suse.com>

- Discarded RAM disks as candidate for installation
  (gh#agama-project/agama#2042).
- 5.0.27

-------------------------------------------------------------------
Fri Feb 21 13:30:05 UTC 2025 - Knut Anderssen <kanderssen@suse.com>

- Added AutoYaST support for selecting the APQNs and pervasive
  encryption key type (jsc#PED-10950).
- 5.0.26

-------------------------------------------------------------------
Wed Feb 12 11:01:03 UTC 2025 - Stefan Hundhammer <shundhammer@suse.com>

- Require libstorage bindings for the current Ruby version (bsc#1235598)
- 5.0.25

-------------------------------------------------------------------
Tue Jan 21 10:00:00 UTC 2025 - Stefan Schubert <schubi@suse.de>

- Reserve 1GiB boot partition for grub2-bls bootloader (jsc#PED-10703).
- 5.0.24

-------------------------------------------------------------------
Tue Jan 21 09:43:35 UTC 2025 - Ancor Gonzalez Sosa <ancor@suse.com>

- Pervasive encryption: support for AES-CIPHER and EP11 and better
  user interface at Partitioner (jsc#IBM-1444, jsc#PED-9558).
- 5.0.23

-------------------------------------------------------------------
Fri Nov 29 10:23:28 UTC 2024 - Josef Reidinger <jreidinger@suse.com>

- Mount '/mnt/run' as private to avoid mount points propagation
  (gh#yast/yast-storage-ng#1395)
- 5.0.22

-------------------------------------------------------------------
Fri Nov  8 13:02:58 UTC 2024 - José Iván López González <jlopez@suse.com>

- Fix failing test (bsc#1233095).
- 5.0.21

-------------------------------------------------------------------
Tue Oct  8 12:21:38 UTC 2024 - Ancor Gonzalez Sosa <ancor@suse.com>

- SpaceMaker: make it possible to generate physical volumes for
  several volume groups (needed by gh#agama-project/agama#1655).
- 5.0.20

-------------------------------------------------------------------
Mon Sep 23 11:27:55 UTC 2024 - Stefan Hundhammer <shundhammer@suse.com>

- Use the newer exfatprogs instead of exfat-utils (bsc#1187854)
- 5.0.19

-------------------------------------------------------------------
Fri Sep 20 13:06:00 UTC 2024 - Ancor Gonzalez Sosa <ancor@suse.com>

- Extend the API to resize partitions during a proposal (required
  by gh#openSUSE/agama#1599).
- 5.0.18

-------------------------------------------------------------------
Mon Aug 26 14:47:40 UTC 2024 - José Iván López González <jlopez@suse.com>

- AutoYaST: small fix to ensure symbol for the drive type when
  importing from a hash (required by gh#openSUSE/agama#1471).
- 5.0.17

-------------------------------------------------------------------
Wed Aug 21 12:03:30 UTC 2024 - Ancor Gonzalez Sosa <ancor@suse.com>

- Tiny internal code reorganization to ease Agama development at
  gh#openSUSE/agama#1448.
- 5.0.16

-------------------------------------------------------------------
Fri Jun 14 12:41:07 UTC 2024 - Ancor Gonzalez Sosa <ancor@suse.com>

- Fixed a problem when trying to locate a Btrfs root file-system
  directly on top of a disk (gh#openSUSE/agama#1339).
- 5.0.15

-------------------------------------------------------------------
Thu Jun 13 15:16:24 UTC 2024 - José Iván López González <jlopez@suse.com>

- Fix device description for encrypted PV
  (gh#yast/yast-storage-ng#1384).

-------------------------------------------------------------------
Tue May  7 14:38:42 UTC 2024 - Ancor Gonzalez Sosa <ancor@suse.com>

- Proposal: Make the encryption method and the key derivation
  function configurable by product.
- Partitioner: LUKS2 is always available and used by default, with
  PBKDF2 as default derivation function (related to bsc#1185291).
- 5.0.14

-------------------------------------------------------------------
Wed Apr 24 07:48:08 UTC 2024 - Ancor Gonzalez Sosa <ancor@suse.com>

- GuidedProposal: refine the :bigger_resize SpaceMaker strategy
  (gh#openSUSE/agama#1164).
- Fixed a bug related to the calculation of partitions required
  for booting when RAID is involved.
- 5.0.13

-------------------------------------------------------------------
Wed Apr 17 15:56:25 UTC 2024 - Ladislav Slezák <lslezak@suse.com>

- Optionally add the encryption status in the device description
  (gh#openSUSE/agama#1155)
- 5.0.12

-------------------------------------------------------------------
Wed Apr  3 09:52:32 UTC 2024 - Ancor Gonzalez Sosa <ancor@suse.com>

- GuidedProposal: fixed a problem related to the :bigger_resize
  strategy (Agama) detected at gh#openSUSE/agama#1106.
- 5.0.11

-------------------------------------------------------------------
Thu Mar 21 12:28:56 UTC 2024 - Ancor Gonzalez Sosa <ancor@suse.com>

- GuidedProposal: internal settings to control the configuration
  of boot-related partitions and the usage of adjust_by_ram.
- Needed for gh#openSUSE/agama#1111
- 5.0.10

-------------------------------------------------------------------
Tue Mar 12 13:57:30 UTC 2024 - Stefan Hundhammer <shundhammer@suse.com>

- Fix unlimited-sized fake device graphs (bsc#1221222)
- 5.0.9

-------------------------------------------------------------------
Thu Mar  7 16:26:04 UTC 2024 - José Iván López González <jlopez@suse.com>

- Share the logic for generating the description of a device and
  the label of a file system.
- Needed for (gh#openSUSE/agama#1079).
- 5.0.8

-------------------------------------------------------------------
Mon Mar  4 14:36:58 UTC 2024 - Ancor Gonzalez Sosa <ancor@suse.com>

- [Proposal] Apply mandatory SpaceMaker actions in all the affected
  disks (gh#yast/yast-storage-ng#1372).
- [Proposal] Make it possible to specify that certain volumes
  should reuse given existing block devices.
- 5.0.7

-------------------------------------------------------------------
Wed Feb 14 09:11:06 UTC 2024 - Michal Filka <mfilka@suse.com>

- jsc#PED-6407
  - new env variable YAST_REUSE_LVM for reusing LVM in new
    installation. It can be used as linuxrc boot param.
- 5.0.6

-------------------------------------------------------------------
Mon Feb 12 15:18:51 UTC 2024 - Stefan Hundhammer <shundhammer@suse.com>

- Added new libstorage enum value UF_BCACHEFS to fix build failure
  (bsc#1219804)
- 5.0.5

-------------------------------------------------------------------
Thu Nov  2 13:52:11 UTC 2023 - Ancor Gonzalez Sosa <ancor@suse.com>

- Encryption method TpmFde to be used by Agama (and later by YaST)
  for setting up LUKS2 devices that are unlocked during boot using
  a TPM chip (gh#yast/yast-storage-ng#1088, related to bsc#1210512)
- 5.0.4

-------------------------------------------------------------------
Thu Oct 19 14:46:45 UTC 2023 - Ancor Gonzalez Sosa <ancor@suse.com>

- GuidedProposal: new internal setting to control how existing
  swap partitions are reused. Relevant for Agama and related to
  bsc#1175535 and bsc#1215639.
- 5.0.3

-------------------------------------------------------------------
Wed Oct 11 08:41:15 UTC 2023 - Ancor Gonzalez Sosa <ancor@suse.com>

- New MdLevel value for linear RAIDs (bsc#1215022)
- 5.0.2

-------------------------------------------------------------------
Fri Sep 22 08:27:34 UTC 2023 - Ancor Gonzalez Sosa <ancor@suse.com>

- AutoYaST: official support for LUKS2 (jsc#PED-3878, jsc#PED-5518)
- 5.0.1

-------------------------------------------------------------------
Wed Aug 30 20:16:10 UTC 2023 - Josef Reidinger <jreidinger@suse.cz>

- 5.0.0 (#bsc1185510)

-------------------------------------------------------------------
Wed Jul  5 13:42:12 UTC 2023 - Stefan Hundhammer <shundhammer@suse.com>

- Ensure adding storage support software packages for MicroOS
  which uses its custom partitions_proposal client, not the 
  standard inst_disk_proposal client (bsc#1212452)
  https://github.com/yast/yast-storage-ng/pull/1351
- 4.6.12

-------------------------------------------------------------------
Thu Jun 29 11:42:21 UTC 2023 - Ancor Gonzalez Sosa <ancor@suse.com>

- Honor encryption settings if they are set into ProductFeatures
  by the Common Critera role (jsc#PED-4166, jsc#PED-4474).

-------------------------------------------------------------------
Wed Jun  7 08:03:52 UTC 2023 - Stefan Hundhammer <shundhammer@suse.com>

- Prevent setting the volume label for a mounted btrfs or swap
  (bsc#1211337)
- 4.6.11

-------------------------------------------------------------------
Fri May 19 15:36:55 UTC 2023 - José Iván López González <jlopez@suse.com>

- Add bus_id for DASD (gh#yast/yast-storage-ng#1339,
  gh#openSUSE/agama#578).
- 4.6.10

-------------------------------------------------------------------
Wed May 17 11:45:26 UTC 2023 - Ancor Gonzalez Sosa <ancor@suse.com>

- GuidedProposal: allow Agama to configure exactly what to do with
  every existing partition (gh#yast/yast-storage-ng#1337).
- 4.6.9

-------------------------------------------------------------------
Fri May  5 10:50:07 UTC 2023 - José Iván López González <jlopez@suse.com>

- Allow to pass commit callbacks to inst_prepdisk client.
- Needed for Agama (gh#openSUSE/agama#558).
- 4.6.8

-------------------------------------------------------------------
Wed May  3 11:51:09 UTC 2023 - Ancor Gonzalez Sosa <ancor@suse.com>

- GuidedProposal adapted to support assigning volumes to specific
  devices when volumes_allocate_mode is :auto (useful for Agama).

-------------------------------------------------------------------
Mon Apr 24 14:47:33 UTC 2023 - Ancor Gonzalez Sosa <ancor@suse.com>

- Guided Setup: display a hint for disks with sensible data
  transports like FCoE or NVMe/oF (bsc#1209588).
- 4.6.7

-------------------------------------------------------------------
Tue Apr 18 08:23:44 UTC 2023 - Ancor Gonzalez Sosa <ancor@suse.com>

- AutoYaST: correctly import legacy values for parity_algorithm.
- Partitioner: when creating an MD RAID, do not ask for the chunk
  side when it makes no sense. Eg. RAID1 (bsc#1205172).
- 4.6.6

-------------------------------------------------------------------
Tue Apr 11 13:38:25 UTC 2023 - Ancor Gonzalez Sosa <ancor@suse.com>

- Adjusted detection of Dell BOSS devices (bsc#1200975).
- Partitioner: improved column Type for disks (bsc#1200975).
- 4.6.5

-------------------------------------------------------------------
Mon Apr  3 09:01:17 UTC 2023 - Ancor Gonzalez Sosa <ancor@suse.com>

- AutoYaST: export thin LVM volumes when cloning (bsc#1209725)
- 4.6.4

-------------------------------------------------------------------
Fri Mar 31 11:21:44 UTC 2023 - Imobach Gonzalez Sosa <igonzalezsosa@suse.com>

- Fix the translation of widgets titles in the dialog to select
  a partitioning scheme (bsc#1209697).
- 4.6.3

-------------------------------------------------------------------
Mon Mar 20 16:42:45 UTC 2023 - Ladislav Slezák <lslezak@suse.com>

- Fixed crash in the proposal code when the requested candidate
  device does not exist (bsc#1209523)
- 4.6.2

-------------------------------------------------------------------
Mon Mar 13 12:04:07 UTC 2023 - Ladislav Slezák <lslezak@suse.com>

- Removed unnecessary executable flags from files (bsc#1209094)
- 4.6.1

-------------------------------------------------------------------
Fri Mar 03 14:44:07 UTC 2023 - Ladislav Slezák <lslezak@suse.cz>

- Bump version to 4.6.0 (bsc#1208913)

-------------------------------------------------------------------
Thu Mar  2 10:13:14 UTC 2023 - Martin Vidner <mvidner@suse.com>

- Fix comparing ProposalSettings in tests, avoid using Marshal
  (bsc#1208259)
- 4.5.17

-------------------------------------------------------------------
Tue Jan 17 14:32:36 UTC 2023 - Stefan Hundhammer <shundhammer@suse.com>

- Extended regexp to identify Dell BOSS storage devices (bsc#1200975)
- 4.5.16

-------------------------------------------------------------------
Wed Dec  7 14:26:51 UTC 2022 - David Diaz <dgonzalez@suse.com>

- Allow reusing LVM volume groups
- 4.5.15

-------------------------------------------------------------------
Tue Nov 29 15:07:25 UTC 2022 - Ancor Gonzalez Sosa <ancor@suse.com>

- Proposal: new setting to prevent reusing LVM volume groups
  (related to gh#yast/d-installer#264).

-------------------------------------------------------------------
Mon Nov 21 11:33:52 UTC 2022 - Ancor Gonzalez Sosa <ancor@suse.com>

- GuidedProposal: support for LUKS2 encryption with a configurable
  PBKDF to be used by D-Installer (related to jsc#PED-2182).
- 4.5.14

-------------------------------------------------------------------
Tue Nov 15 11:40:40 UTC 2022 - José Iván López González <jlopez@suse.com>

- Validate security policies in both guided proposal and
  partitioner (part of jsc#SLE-24764).
- 4.5.13

-------------------------------------------------------------------
Thu Nov 10 11:31:21 UTC 2022 - Ancor Gonzalez Sosa <ancor@suse.com>

- New functionality for D-Installer: MinGuidedProposal and ability
  to disable size adjustments (related to gh#yast/d-installer#264).
- 4.5.12

-------------------------------------------------------------------
Wed Nov  2 16:04:22 UTC 2022 - Martin Vidner <mvidner@suse.com>

- Fix hash vs keyword arguments in RSpec expectations (bsc#1204871)
- 4.5.11

-------------------------------------------------------------------
Fri Oct 21 08:08:01 UTC 2022 - Ancor Gonzalez Sosa <ancor@suse.com>

- Unit tests adapted to a recent behavior change in libstorage-ng
  (gh#openSUSE/libstorage-ng#900).
- 4.5.10

-------------------------------------------------------------------
Mon Sep 26 10:48:49 UTC 2022 - Imobach Gonzalez Sosa <igonzalezsosa@suse.com>

- Decouple user interface logic from the probing process
  (related to gh#yast/d-installer#247).
- 4.5.9

-------------------------------------------------------------------
Tue Aug 16 17:42:49 UTC 2022 - Josef Reidinger <jreidinger@suse.com>

- Adapt to new types of mount by in libstorage-ng. Skipped by now
  as there is no request to support it. (bsc#1202225)
- 4.5.8

-------------------------------------------------------------------
Tue May 31 13:04:11 UTC 2022 - Stefan Hundhammer <shundhammer@suse.com>

- Partitioner: Allow min chunk size of 4 KiB (page size) for RAID0 /
  RAID10 (bsc#1200018)
- 4.5.7

-------------------------------------------------------------------
Mon May 23 13:12:58 UTC 2022 - Stefan Hundhammer <shundhammer@suse.com>

- Fixed failing unit test: Added translatable message for new
  libstorage enum type for bitlocker (bsc#1199832)
- 4.5.6

-------------------------------------------------------------------
Mon May  9 11:28:26 UTC 2022 - Ancor Gonzalez Sosa <ancor@suse.com>

- Handle the new libstorage-ng "storage feature" for NILFS2
  (gh#openSUSE/libstorage-ng#874)
- 4.5.5

-------------------------------------------------------------------
Thu Apr 28 11:22:27 UTC 2022 - Josef Reidinger <jreidinger@suse.com>

- Mark properly help text in tmpfs widget for localization
  (bsc#1198192)
- 4.5.4

-------------------------------------------------------------------
Mon Apr 18 09:01:42 UTC 2022 - Martin Vidner <mvidner@suse.com>

- Fix empty help in some Partitioner dialogs (bsc#1194274)
  using the standard CWM mechanism.
- 4.5.3

-------------------------------------------------------------------
Mon Apr 11 07:36:47 UTC 2022 - José Iván López González <jlopez@suse.com>

- Release sources before probing during installation to avoid
  issues when unmounting devices (bsc#1197999 and related to
  bsc#1196061).
- 4.5.2

-------------------------------------------------------------------
Thu Apr  7 16:29:00 UTC 2022 - Knut Anderssen <kanderssen@suse.com>

- Fix fstab entry filesystem matching allowing the use of quotes
  surrounding the device UUID or label (bsc#1197692)
- 4.5.1

-------------------------------------------------------------------
Wed Apr 06 13:24:58 UTC 2022 - Ladislav Slezák <lslezak@suse.cz>

- Bump version to 4.5.0 (bsc#1198109)

-------------------------------------------------------------------
Thu Feb 10 10:18:23 UTC 2022 - Ancor Gonzalez Sosa <ancor@suse.com>

- Partitioner: 'Add NFS' instead of 'Add Nfs' in the menu (related
  to fate#318196).
- 4.4.36

-------------------------------------------------------------------
Thu Feb  3 16:12:52 UTC 2022 - José Iván López González <jlopez@suse.com>

- Partitioner: the details popup for an NFS displays 'defaults'
  instead of an empty string if no mount options are specified for
  that NFS (related to fate#318196).

-------------------------------------------------------------------
Wed Feb  2 20:53:34 UTC 2022 - Ancor Gonzalez Sosa <ancor@suse.com>

- Partitioner: improve integration with yast2-nfs-client to offer
  a consistent user experience (related to fate#318196 and
  bsc#1156446).
- 4.4.35

-------------------------------------------------------------------
Tue Jan 25 12:30:14 UTC 2022 - Imobach Gonzalez Sosa <igonzalezsosa@suse.com>

- Use Package module instead of PackageSystem (bsc#1194886).
- 4.4.34

-------------------------------------------------------------------
Fri Jan 21 15:33:45 UTC 2022 - José Iván López González <jlopez@suse.com>

- Fix tests according to new Md size reported by libstorage-ng
  (related to bsc#1168914).
- 4.4.33

-------------------------------------------------------------------
Tue Jan 18 15:59:33 UTC 2022 - Ladislav Slezák <lslezak@suse.cz>

- Enable RSpec verifying doubles (bsc#1194784)

-------------------------------------------------------------------
Wed Jan 12 11:12:13 UTC 2022 - José Iván López González <jlopez@suse.com>

- Allow to skip the activation of the rest of LUKS devices
  (bsc#1162545).
- Partitioner: always allow to provide password for closed LUKS
  devices.
- 4.4.32

-------------------------------------------------------------------
Wed Jan  5 21:38:56 UTC 2022 - Josef Reidinger <jreidinger@suse.com>

- Fix calling keywords for IssuesReporter in ruby3 (bsc#1194342)
- 4.4.31

-------------------------------------------------------------------
Mon Jan  3 09:22:05 UTC 2022 - Ladislav Slezák <lslezak@suse.cz>

- Display LUKS2 configuration checkbox in the installer console
  (related to jsc#SLE-21308)
- 4.4.30

-------------------------------------------------------------------
Fri Dec 31 10:36:11 UTC 2021 - Josef Reidinger <jreidinger@suse.com>

- Adapt for ruby 3.1 (bsc#1193192)
- 4.4.29

-------------------------------------------------------------------
Wed Dec 22 14:06:54 UTC 2021 - Ancor Gonzalez Sosa <ancor@suse.com>

- Dropped test clients proposal_testing and partitioner_testing in
  favor of a more powerful one called storage_testing (related to
  fate#318196).

-------------------------------------------------------------------
Mon Dec 20 16:25:17 UTC 2021 - Ancor Gonzalez Sosa <ancor@suse.com>

- Partitioner: added a warning if a required mount option, eg.
  _netdev, is missing in a mount point (jsc#SLE-20535).
- 4.4.28

-------------------------------------------------------------------
Wed Dec 15 18:48:46 UTC 2021 - David Diaz <dgonzalez@suse.com>

- Improve probing issues handling by raising exceptions.
- Fix aborting from standalone modules when the user decides
  to not continue (bsc#1193749).
- 4.4.27

-------------------------------------------------------------------
Wed Dec 15 16:28:02 UTC 2021 - Steffen Winterfeldt <snwint@suse.com>

- Partitioner: nest thin logical volumes below their thin pools (related to
  jsc#SLE-15283)
- 4.4.26

-------------------------------------------------------------------
Tue Dec 14 15:12:05 UTC 2021 - Ancor Gonzalez Sosa <ancor@suse.com>

- AutoYaST: fixes for reusing encrypted devices, RAIDs and bcache
  devices (bsc#1193450).
- 4.4.25

-------------------------------------------------------------------
Fri Dec 10 15:29:16 UTC 2021 - Steffen Winterfeldt <snwint@suse.com>

- document UEFI handling (bsc#937067)
- 4.4.24

-------------------------------------------------------------------
Fri Dec 10 10:18:05 UTC 2021 - José Iván López González <jlopez@suse.com>

- Proposal: add support for mount options (related to fate#318196).
- 4.4.23

-------------------------------------------------------------------
Thu Dec  9 13:25:29 UTC 2021 - Steffen Winterfeldt <snwint@suse.com>

- use libstorage-ng to determine whether efibootmgr is available
  (bsc#937067)
- 4.4.22

-------------------------------------------------------------------
Wed Dec  8 10:01:35 UTC 2021 - Josef Reidinger <jreidinger@suse.com>

- Prepare code for ruby3 - adapt openstruct usage (bsc#1193192)
- 4.4.21

-------------------------------------------------------------------
Fri Dec  3 12:21:14 UTC 2021 - José Iván López González <jlopez@suse.com>

- Fix regression for unit tests: mock the generation of Bcache
  issues to avoid setting the architecture for every test (related
  to jsc#SLE-18430).
- 4.4.20

-------------------------------------------------------------------
Thu Dec  2 16:36:41 UTC 2021 - Ancor Gonzalez Sosa <ancor@suse.com>

- Refined the criteria used to check whether a certain mount point
  needs the _netdev mount option (jsc#SLE-20535).
- Now _netdev is only added if needed at the end of the Guided
  Proposal, is not longer suggested as part of the default mount
  options for new mount points.
- 4.4.19

-------------------------------------------------------------------
Thu Dec  2 15:16:17 UTC 2021 - José Iván López González <jlopez@suse.com>

- Improve probing errors handling: when there are several errors,
  only one popup is shown, and Details button shows all the errors
  (jsc#SLE-18430).
- Partitioner: add menu option View/System Issues.
- 4.4.18

-------------------------------------------------------------------
Thu Dec  2 14:44:24 UTC 2021 - Ladislav Slezák <lslezak@suse.cz>

- Unify the Yes/No popup button IDs (bsc#1193326)
- 4.4.17

-------------------------------------------------------------------
Wed Dec  1 14:00:02 UTC 2021 - Josef Reidinger <jreidinger@suse.com>

- Prepare code for ruby3 (bsc#1193192)
- 4.4.16

-------------------------------------------------------------------
Tue Nov 30 13:12:33 UTC 2021 - Ancor Gonzalez Sosa <ancor@suse.com>

- Changed the HWInfoReader API: now it always returns objects of
  a new Y2Storage::HWInfoDisk class (backwards compatible with
  OpenStruct).

-------------------------------------------------------------------
Thu Nov 23 16:00:00 UTC 2021 - Stefan Knorr <sknorr@suse.com>

- Fixed typo in message about encryption (part of jsc#SLE-21308)
- 4.4.15

-------------------------------------------------------------------
Thu Nov 18 16:22:04 UTC 2021 - Ancor Gonzalez Sosa <ancor@suse.com>

- Fixed calculation of partitions needed for booting when AutoYaST
  specifies an alternative crypt_method, like pervasive_luks2
  (related to jsc#SLE-7376 and jsc#SLE-21308).
- 4.4.14

-------------------------------------------------------------------
Thu Nov 18 10:22:49 UTC 2021 - David Diaz <dgonzalez@suse.com>

- Fix duplicate PV error detection with disabled multipath
  (related to bsc#1170216).

-------------------------------------------------------------------
Wed Nov 17 13:31:47 UTC 2021 - Ancor Gonzalez Sosa <ancor@suse.com>

- Partitioner: initial support for regular LUKS2 encryption, if env
  variable YAST_LUKS2_AVAILABLE is set (part of jsc#SLE-21308).

-------------------------------------------------------------------
Thu Nov  4 12:54:16 UTC 2021 - Ancor Gonzalez Sosa <ancor@suse.com>

- Dropped support for legacy format of the proposal settings
  (related to fate#318196).
- 4.4.13

-------------------------------------------------------------------
Wed Nov  3 11:46:26 UTC 2021 - Imobach Gonzalez Sosa <igonzalezsosa@suse.com>

- Set the volume group extent size according to the AutoYaST
  profile (bsc#1192124).
- 4.4.12

-------------------------------------------------------------------
Tue Nov  2 15:46:24 UTC 2021 - Ancor Gonzalez Sosa <ancor@suse.com>

- Change the API to avoid the performance penalty introduced by
  the original check for SD Cards (related to bsc#1187438).

-------------------------------------------------------------------
Thu Oct 21 11:50:04 UTC 2021 - Ancor Gonzalez Sosa <ancor@suse.com>

- Install by default to any available Dell BOSS drive and identify
  such drives more clearly in the Guided Setup (jsc#SLE-17578).
- Try to avoid by default to install into SD Cards if a fixed disk
  is available (bsc#1187438).
- 4.4.11

-------------------------------------------------------------------
Tue Oct 19 11:22:52 UTC 2021 - Ancor Gonzalez Sosa <ancor@suse.com>

- Do not force the same mount_by method in fstab and in crypttab
  (needed for jsc#SLE-20416 and bsc#1181196)
- 4.4.10

-------------------------------------------------------------------
Thu Oct 14 14:19:03 UTC 2021 - David Diaz <dgonzalez@suse.com>

- Fix (un)masking systemd units by using the systemctl --plain
  flag for getting an output without status glyphs (bsc#1191347).
- 4.4.9

-------------------------------------------------------------------
Thu Sep 30 11:21:19 UTC 2021 - José Iván López González <jlopez@suse.com>

- Recommend to install libyui-qt-graph package (bsc#1191109) in
  order to offer the View/Device Graphs menu option.
- 4.4.8

-------------------------------------------------------------------
Thu Aug  5 12:19:04 UTC 2021 - José Iván López González <jlopez@suse.com>

- Improve detection of devices that contain an installation
  repository (bsc#1185694).
- 4.4.7

-------------------------------------------------------------------
Tue Jun 15 10:21:16 UTC 2021 - Imobach Gonzalez Sosa <igonzalezsosa@suse.com>

- Fix the Comment entry in the desktop file so the tooltip
  in the control center is properly translated (bsc#1187270).
- 4.4.6

-------------------------------------------------------------------
Mon Jun  7 09:26:58 UTC 2021 - Steffen Winterfeldt <snwint@suse.com>

- ensure mount options are not doubled (bsc#1186298)
- 4.4.5

-------------------------------------------------------------------
Fri Jun  4 12:12:49 UTC 2021 - Steffen Winterfeldt <snwint@suse.com>

- try harder matching device names (bsc#1186268)
- 4.4.4

-------------------------------------------------------------------
Thu May 20 08:42:54 UTC 2021 - Knut Anderssen <kanderssen@suse.com>

- Make the 'Change Used Devices' menu item translatable
  (bsc#1185060).
- 4.4.3

-------------------------------------------------------------------
Sun May 16 08:11:46 UTC 2021 - Dirk Müller <dmueller@suse.com>

- only list specific files installed in common directories (metainfo,
  icons, fillupdir)

- 4.4.2 (bsc#1186066, bsc#1184786)

-------------------------------------------------------------------
Thu May  6 08:00:23 UTC 2021 - Martin Vidner <mvidner@suse.com>

- Display pathnames correctly in a Right-to-Left context
  (bsc#1128091).
- 4.4.1

-------------------------------------------------------------------
Tue Apr 20 13:51:55 UTC 2021 - Ladislav Slezák <lslezak@suse.cz>

- 4.4.0 (bsc#1185510)

-------------------------------------------------------------------
Tue Mar 30 10:31:55 UTC 2021 - José Iván López González <jlopez@suse.com>

- Avoid to call private methods over self because it raises an
  exception with ruby < 2.7 (related to bsc#1180723).
- 4.3.50

-------------------------------------------------------------------
Wed Mar 17 16:21:09 UTC 2021 - José Iván López González <jlopez@suse.com>

- Round-down the number of physical extends according to the
  stripes of the logical volume (bsc#1180723).
- Add extra validations when creating a striped volume and when
  editing the physical volumes.
- 4.3.49

-------------------------------------------------------------------
Thu Mar 11 00:01:59 UTC 2021 - David Diaz <dgonzalez@suse.com>

- Stop using the question mark icon in the recursive deletion
  confirm dialog (bsc#1183088).
- 4.3.48

-------------------------------------------------------------------
Tue Mar  9 16:40:38 UTC 2021 - José Iván López González <jlopez@suse.com>

- Partitioner: allow to define the file system label (bsc#1183220).
- 4.3.47

-------------------------------------------------------------------
Wed Feb 25 16:26:55 UTC 2021 - Ancor Gonzalez Sosa <ancor@suse.com>

- Improved mechanism to detect whether _netdev is needed for a
  given disk: use its driver as extra criterion (bsc#1176140).
- 4.3.46

-------------------------------------------------------------------
Thu Feb 25 09:20:13 UTC 2021 - Ancor Gonzalez Sosa <ancor@suse.com>

- Partitioner: extended the text of the help to cover the new menu
  and the general navigation (related to bsc#1181590).
- 4.3.45

-------------------------------------------------------------------
Fri Feb 19 13:21:35 UTC 2021 - José Iván López González <jlopez@suse.com>

- Partitioner: ask for recursively unmounting affected devices when
  deleting a device (bsc#1171310).
- 4.3.44

-------------------------------------------------------------------
Thu Feb 11 14:16:57 UTC 2021 - Ancor Gonzalez Sosa <ancor@suse.com>

- Partitioner: in general, collapse branches of the tables only if
  they contain Btrfs snapshots (related to bsc#1181464).
- 4.3.43

-------------------------------------------------------------------
Thu Feb  4 14:17:09 UTC 2021 - Ancor Gonzalez Sosa <ancor@suse.com>

- Partitioner: stop offering LVM pools as possible base devices
  for bcache devices and for multi-device btrfs (bsc#1170044).
- 4.3.42

-------------------------------------------------------------------
Thu Jan 28 17:07:25 UTC 2021 - Ancor Gonzalez Sosa <ancor@suse.com>

- AutoYaST UI: improved visualization of some partition sections
  in the left tree (related to jsc#SLE-11308).
- 4.3.41

-------------------------------------------------------------------
Mon Jan 25 11:52:18 UTC 2021 - José Iván López González <jlopez@suse.com>

- Partitioner: fix typo calling to popup (bsc#1181348).
- 4.3.40

-------------------------------------------------------------------
Fri Jan 22 15:37:00 UTC 2021 - José Iván López González <jlopez@suse.com>

- Partitioner: show used devices for MD BIOS RAID (bsc#1181300).
- 4.3.39

-------------------------------------------------------------------
Thu Jan 21 12:20:34 UTC 2021 - José Iván López González <jlopez@suse.com>

- Partitioner: properly set subvolume limit when creating a new
  subvolume (bsc#1181205).
- 4.3.38

-------------------------------------------------------------------
Thu Jan 14 13:40:54 UTC 2021 - Ancor Gonzalez Sosa <ancor@suse.com>

- Partitioner: removed warning for too small EFI system partition.
- Proposal: reuse pre-existing EFI partition even if it's small
- Related to bsc#1177358, bsc#1170625 and bsc#1119318.
- 4.3.37

-------------------------------------------------------------------
Tue Jan 12 12:59:07 UTC 2021 - Ancor Gonzalez Sosa <ancor@suse.com>

- Added API methods to get the preferred name to reference a block
  device or its filesystem (jsc#SLE-17081, also related to
  bsc#1177926 and bsc#1169874).
- 4.3.36

-------------------------------------------------------------------
Tue Dec 22 13:09:47 UTC 2020 - Ancor Gonzalez Sosa <ancor@suse.com>

- Partitioner: do not allow to modify the path of Btrfs subvolumes
  (bsc#1180182)
- 4.3.35

-------------------------------------------------------------------
Mon Dec 21 12:29:43 UTC 2020 - David Diaz <dgonzalez@suse.com>

- Storage: pre-generates an UUID for every swap device the
  installer plans to create (related to jsc#SLE-17081, bsc#1169874,
  and bsc#1177926).
- 4.3.34

-------------------------------------------------------------------
Fri Dec 18 12:35:39 UTC 2020 - Imobach Gonzalez Sosa <igonzalezsosa@suse.com>

- AutoYaST: setting the 'quotas' element to 'false' disables
  subvolumes quotas, no matter whether the 'referenced_limit'
  was specified or not (related to jsc#SLE-7742).
- 4.3.33

-------------------------------------------------------------------
Thu Dec 17 11:31:34 UTC 2020 - Ancor Gonzalez Sosa <ancor@suse.com>

- Fixed deletion of dependant devicegraph nodes (bsc#1179590)
- 4.3.32

-------------------------------------------------------------------
Tue Dec 15 15:56:44 UTC 2020 - José Iván López González <jlopez@suse.com>

- AutoYaST: added management of tmpfs file systems (jsc#SLE-11308).
- 4.3.31

-------------------------------------------------------------------
Tue Dec 15 13:34:29 UTC 2020 - Ancor Gonzalez Sosa <ancor@suse.com>

- Do not enforce installation of packages that are not strictly
  needed (bsc#1065588).
- Partitioner: improved calculation of which packages need to be
  installed in the running system (bsc#1168077).

-------------------------------------------------------------------
Thu Dec 10 16:45:41 UTC 2020 - Imobach Gonzalez Sosa <igonzalezsosa@suse.com>

- AutoYaST: add support for Btrfs quotas (jsc#SLE-7742).
- 4.3.29

-------------------------------------------------------------------
Thu Dec 10 08:45:09 UTC 2020 - José Iván López González <jlopez@suse.com>

- Partitioner: do not show summary when there are no actions to
  perform (bsc#1179829).
- 4.3.28

-------------------------------------------------------------------
Fri Dec  4 08:57:17 UTC 2020 - José Iván López González <jlopez@suse.com>

- Fix unit tests (related to jsc#SLE-11308).
- 4.3.27

-------------------------------------------------------------------
Thu Dec  3 09:28:34 UTC 2020 - Ancor Gonzalez Sosa <ancor@suse.com>

- Partitioner: added management of tmpfs file systems (related to
  jsc#SLE-11308).
- 4.3.26

-------------------------------------------------------------------
Wed Dec  2 11:49:57 UTC 2020 - José Iván López González <jlopez@suse.com>

- Use Yast::Kernel.propose_hibernation? (related to jsc#SLE-12280).
- 4.3.25

-------------------------------------------------------------------
Thu Nov 26 15:29:54 UTC 2020 - Ancor Gonzalez Sosa <ancor@suse.com>

- Y2Storage wrapper for the new Tmpfs class from libstorage-ng
  (related to jsc#SLE-11308)

-------------------------------------------------------------------
Wed Nov 25 12:13:14 UTC 2020 - José Iván López González <jlopez@suse.com>

- Partitioner: improve support for Btrfs subvolumes, related to
  bsc#996598, bsc#1175139, bsc#1161408, bsc#1004783, bsc#1067505.
- Partitioner: add support for Btrfs quotas (jsc#SLE-7742).
- 4.3.24

-------------------------------------------------------------------
Tue Nov 24 14:07:12 UTC 2020 - Ancor Gonzalez Sosa <ancor@suse.com>

- Partitioner: fixed a crash when 'Do not format' is selected for a
  device that used to be part of a Btrfs (bsc#1179100).
- 4.3.23

-------------------------------------------------------------------
Fri Nov 20 12:53:43 UTC 2020 - Josef Reidinger <jreidinger@suse.com>

- print properly help to avoid accidental opening of module by bash
  completion (bsc#1172340)
- 4.3.22

-------------------------------------------------------------------
Wed Nov 18 16:30:03 UTC 2020 - Stefan Hundhammer <shundhammer@suse.com>

- Improved error handling for mounting /sys/firmware/efi/efivars
  (bsc#1174029):
  - Also check in /proc/filesystems if efivarfs is supported
  - Don't throw exception if a mount fails, just display a warning
- 4.3.21

-------------------------------------------------------------------
Wed Nov 11 14:44:26 UTC 2020 - Martin Vidner <mvidner@suse.com>

- Untranslated error message in 'Edit Btrfs subvolumes'/
  'Add subvolume' (bsc#1130822)
- Detect missing textdomain during unit testing.
- 4.3.20

-------------------------------------------------------------------
Thu Nov  5 10:26:55 UTC 2020 - Stefan Hundhammer <shundhammer@suse.com>

- Disable "Device" menu items for NFS shares
  (related to jsc#PM-73, jsc#SLE-7742, jsc#SLE-15283)
- 4.3.19

-------------------------------------------------------------------
Wed Nov  4 09:21:55 UTC 2020 - Ancor Gonzalez Sosa <ancor@suse.com>

- Proposal: adjusted the size and format of the EFI partition
  (bsc#1177358, bsc#1170625, bsc#1119318).
- 4.3.18

-------------------------------------------------------------------
Fri Oct 30 11:58:50 UTC 2020 - Ancor Gonzalez Sosa <ancor@suse.com>

- Partitioner: revamped user interface (related to jsc#PM-73,
  jsc#SLE-7742, jsc#SLE-15283).
- 4.3.17

-------------------------------------------------------------------
Tue Oct 20 15:36:03 UTC 2020 - Stefan Hundhammer <shundhammer@suse.com>

- Added $LIBSTORAGE_IGNORE_PROBE_ERRORS environment variable
  to ignore storage probing errors (bsc#1177332)
- 4.3.16
-------------------------------------------------------------------
Wed Aug 26 10:08:03 UTC 2020 - Imobach Gonzalez Sosa <igonzalezsosa@suse.com>

- Unify profile element paths (bsc#1175680).
- 4.3.15

-------------------------------------------------------------------
Thu Aug  6 12:00:08 UTC 2020 - Ancor Gonzalez Sosa <ancor@suse.com>

- AutoinstProposal now properly reports the proposal as failed when
  it fails to find the disks (bsc#1174469)
- 4.3.14

-------------------------------------------------------------------
Wed Aug  5 15:06:26 UTC 2020 - Ancor Gonzalez Sosa <ancor@suse.com>

- Proposal: fixed detection of shadowed subvolumes for roles using
  separate LVM volume groups for each filesystem (bsc#1174475).
- 4.3.13

-------------------------------------------------------------------
Fri Jul 17 11:44:48 UTC 2020 - David Diaz <dgonzalez@suse.com>

- Partitioner: fix stripes size reported for thin LVs.
- Partitioner: do not show stripes size when its value is zero.

-------------------------------------------------------------------
Tue Jul  7 10:57:59 UTC 2020 - David Diaz <dgonzalez@suse.com>

- Partitioner: fix and improve the information shown for each
  type of LVM logical volumes.
- Partitioner: makes visible the relationship between an LVM
  snapshot and its original logical volume (related to
  bsc#1120410).
- Partitioner: warn the user before performing certain actions
  on an LVM snapshot.
- 4.3.12

-------------------------------------------------------------------
Fri Jul  3 12:31:39 UTC 2020 - José Iván López González <jlopez@suse.com>

- AutoYaST: delegate to initial guided proposal when no partitions
  are defined in the profile (bsc#1173610).
- AutoYaST: fix enable_snapshots option.
- 4.3.11

-------------------------------------------------------------------
Tue Jun 30 09:18:15 CEST 2020 - aschnell@suse.com

- install nvme-cli if NVMe devices are present (bsc#1172866)
- 4.3.10

-------------------------------------------------------------------
Fri Jun 26 14:02:34 UTC 2020 - Ancor Gonzalez Sosa <ancor@suse.com>

- Ensure consistent removal of LVM snapshots when the origin LV
  is deleted (related to bsc#1120410).
- 4.3.9

-------------------------------------------------------------------
Wed Jun 10 14:26:28 UTC 2020 - David Diaz <dgonzalez@suse.com>

- Partitioner: does not warn the user when the BIOS Boot partition
  is missing in a XEN guest.

-------------------------------------------------------------------
Thu May 19 15:22:56 CEST 2020 - schubi@suse.de

- AutoYaST: Cleanup/improve issue handling (bsc#1171335).
- 4.3.8

-------------------------------------------------------------------
Mon May 18 15:15:02 CEST 2020 - aschnell@suse.com

- added translation for new resize blocking reason (bsc#1172164)
- 4.3.7

-------------------------------------------------------------------
Fri May 15 09:17:09 UTC 2020 - Steffen Winterfeldt <snwint@suse.com>

- ensure crypttab entries use correct mount_by variant (bsc#1165702)
- 4.3.6

-------------------------------------------------------------------
Tue May 12 11:08:12 UTC 2020 - Ancor Gonzalez Sosa <ags@localhost>

- Partitioner: fixed a crash when libstorage-ng fails to report
  the block device of an LVM PV, which is a consequence of a wrong
  multipath setup (bsc#1170216).
- 4.3.5

-------------------------------------------------------------------
Mon May 11 07:48:59 UTC 2020 - Steffen Winterfeldt <snwint@suse.com>

- remove obsolete proposal_settings_editable (bsc#1171423)
- 4.3.4

-------------------------------------------------------------------
Wed Apr 29 08:26:48 UTC 2020 - Steffen Winterfeldt <snwint@suse.com>

- add x-initrd.attach option to crypttab if needed (bsc#1168465)
- 4.3.3

-------------------------------------------------------------------
Thu Apr 23 14:32:38 UTC 2020 - Steffen Winterfeldt <snwint@suse.com>

- update /etc/crypttab status properly (bsc#1118977)
- 4.3.2

-------------------------------------------------------------------
Wed Apr 22 13:29:05 CEST 2020 - aschnell@suse.com

- disallow to edit LVM cache pools (related to bsc#1099744)
- 4.3.1

-------------------------------------------------------------------
Fri Apr 17 15:08:48 UTC 2020 - David Diaz <dgonzalez@suse.com>

- Fix the severity of some boot checks, making them warnings
  instead of errors.

-------------------------------------------------------------------
Fri Apr 17 11:45:31 UTC 2020 - Ancor Gonzalez Sosa <ancor@suse.com>

- Proposal: in the initial attempt, consider only a reasonable
  number of disks (bsc#1154070).
- Proposal: speed up the initial attempt when "allocate_volume_mode"
  is set to "device" in the control file (part of jsc#SLE-7238).
- 4.3.0

-------------------------------------------------------------------
Wed Apr 15 11:10:16 UTC 2020 - Steffen Winterfeldt <snwint@suse.com>

- rework VFAT mount option handling (bsc#1161771)

-------------------------------------------------------------------
Mon Apr 06 09:14:25 CEST 2020 - aschnell@suse.com

- allow to disable LUKS activation (bsc#1162545)
- 4.2.107

-------------------------------------------------------------------
Fri Apr  3 14:18:30 UTC 2020 - Ancor Gonzalez Sosa <ancor@suse.com>

- Partitioner: fixed a crash when some devices are modified both
  before and after reprobing the hardware (bsc#1168325).
- 4.2.106

-------------------------------------------------------------------
Wed Apr  1 12:27:01 UTC 2020 - Ancor Gonzalez Sosa <ancor@suse.com>

- Never add the _netdev option to fstab for the root mount point
  (bsc#1165937).
- 4.2.105

-------------------------------------------------------------------
Fri Mar 27 13:14:08 UTC 2020 - Ancor Gonzalez Sosa <ancor@suse.com>

- Reverted the changes done to support the calculation of udev
  links from yast2-bootloader, since the changes in that module
  were also reverted. See previous entries for versions 4.2.90
  and 4.2.102.
- Related to bsc#1167779, bsc#1166096 and bsc#1151075.
- 4.2.104

-------------------------------------------------------------------
Thu Mar 26 15:18:33 CET 2020 - aschnell@suse.com

- Reanimate saving USED_FS_LIST (bsc#1161533).
- 4.2.103

-------------------------------------------------------------------
Wed Mar 25 07:23:03 UTC 2020 - Ancor Gonzalez Sosa <ancor@suse.com>

- Extend and improve the API to get udev names for a block device
  (needed for bsc#1166096).
- 4.2.102

-------------------------------------------------------------------
Mon Mar 23 17:36:02 UTC 2020 - David Diaz <dgonzalez@suse.com>

- Prevents to put /boot in a bcache (bsc#1165903).
- 4.2.101

-------------------------------------------------------------------
Fri Mar 20 12:25:12 UTC 2020 - Imobach Gonzalez Sosa <igonzalezsosa@suse.com>

- AutoYaST: show an error when no suitable components are found
  for Bcache, Btrfs multi-devices filesystems, and RAID devices
  (bsc#1167053).
- 4.2.100

-------------------------------------------------------------------
Thu Mar 19 11:16:31 UTC 2020 - Ancor Gonzalez Sosa <ancor@suse.com>

- Partitioner: do not allow to clone a partition table to another
  device with a different block size (bsc#1166363)
- 4.2.99

-------------------------------------------------------------------
Wed Mar 18 16:37:28 UTC 2020 - Ancor Gonzalez Sosa <ancor@suse.com>

- Restricted the scenarios in which software-defined RAIDs are
  eligible as target devices for the proposal. Do it only in systems
  with EFI (bsc#1166258).
- 4.2.98

-------------------------------------------------------------------
Fri Mar 13 14:02:15 UTC 2020 - Steffen Winterfeldt <snwint@suse.com>

- write nocow attribute correctly into YAML
- 4.2.97

-------------------------------------------------------------------
Thu Mar 12 11:51:13 UTC 2020 - Imobach Gonzalez Sosa <igonzalezsosa@suse.com>

- AutoYaST: report the user when conflicting attributes are set
  in a partition section (i.e., mount, raid_name, lvm_group,
  btrfs_name, bcache_backing_for and bcache_caching_for)
  (bsc#1165907).
- 4.2.96

-------------------------------------------------------------------
Wed Mar 11 12:53:13 UTC 2020 - Ancor Gonzalez Sosa <ancor@suse.com>

- Usability improvements when asking the user to install packages
  during the probing phase (related to bsc#1140040).
- More flexible API for PackageHandler and related classes
- More libstorage-ng "storage features" now recognized and handled
  if needed: UF_DASD, UF_BITLOCKER, UF_JFS, UF_F2FS, UF_EXFAT.
- Partitioner: better error reporting when the installation of
  needed packages fails.
- 4.2.95

-------------------------------------------------------------------
Mon Mar  9 09:53:50 UTC 2020 - Imobach Gonzalez Sosa <igonzalezsosa@suse.com>

- AutoYaST: show an error when no suitable physical volumes are
  found for a given volume group (bsc#1162043).
- AutoYaST: do not append a suffix to LVM Volume Group names unless it
  is needed (bsc#1115749).
- 4.2.94

-------------------------------------------------------------------
Thu Mar  5 10:23:24 UTC 2020 - José Iván López González <jlopez@suse.com>

- Fix unit tests for the progress dialog added in version 4.2.82
  (related to bsc#1135366).
- 4.2.93

-------------------------------------------------------------------
Tue Mar  3 12:56:34 UTC 2020 - Imobach Gonzalez Sosa <igonzalezsosa@suse.com>

- AutoYaST: export the 'disklabel' attribute for software RAID
  devices.
- AutoYaST: include a 'partitions' section when exporting an
  unpartitioned software RAID which is not used as a filesystem
  (bsc#1159201).
- 4.2.92

-------------------------------------------------------------------
Fri Feb 28 17:05:15 UTC 2020 - José Iván López González <jlopez@suse.com>

- Partitioner: allow to select APQNs when encrypting with pervasive
  encryption (jsc#SLE-7376).
- 4.2.91
-------------------------------------------------------------------
Thu Feb 20 16:02:54 UTC 2020 - José Iván López González <jlopez@suse.com>

- Add API methods to get preferred mount by option and the
  associated device path.
- 4.2.90

-------------------------------------------------------------------
Thu Feb 20 14:37:41 CET 2020 - aschnell@suse.com

- allow to install packages needed for probing
- 4.2.89

-------------------------------------------------------------------
Wed Feb 19 10:49:56 UTC 2020 - Ancor Gonzalez Sosa <ancor@suse.com>

- Proposal: fixed the infinite loop when trying to create a new
  partition out of the candidate devices (related to bsc#1161331
  and bsc#1161678).
- 4.2.88

-------------------------------------------------------------------
Tue Feb 18 15:04:21 UTC 2020 - José Iván López González <jlopez@suse.com>

- Partitioner: do no show button for editing devices when the
  device cannot be used as block device (bsc#1163597).
- Revert changes from 4.2.85.
- 4.2.87

-------------------------------------------------------------------
Tue Feb 18 11:59:05 UTC 2020 - Ancor Gonzalez Sosa <ancor@suse.com>

- Initial Guided Proposal: place the boot-related partitions in
  the device choosen for root, even if it's a software RAID
  (bsc#1161331, bsc#1161678).
- 4.2.86

-------------------------------------------------------------------
Tue Feb 18 10:26:02 UTC 2020 - José Iván López González <jlopez@suse.com>

- Partitioner: do not allow to edit a device when the device cannot
  be used as block device (bsc#1163597).
- 4.2.85

-------------------------------------------------------------------
Wed Feb 12 09:53:44 CET 2020 - aschnell@suse.com

- added texts for RAID1C3 and RAID1C4 as required by
  gh#openSUSE/libstorage-ng#706 (related to jsc#SLE-3877)
- 4.2.84

-------------------------------------------------------------------
Wed Feb  5 12:38:51 UTC 2020 - David Diaz <dgonzalez@suse.com>

- Partitioner: usability improved by remembering the last active
  tab and selected device per page (bsc#1159883).
- 4.2.83

-------------------------------------------------------------------
Tue Feb  4 12:09:51 UTC 2020 - José Iván López González <jlopez@suse.com>

- Partitioner: add a new progress dialog instead of simply closing
  when applying the changes in a running system (bsc#1135366).
- 4.2.82

-------------------------------------------------------------------
Fri Jan 31 16:49:28 UTC 2020 - Ancor Gonzalez Sosa <ancor@suse.com>

- Partitioner: the button to delete all partitions does no longer
  fail for devices containing logical partitions (bsc#1162290).
- 4.2.81

-------------------------------------------------------------------
Tue Jan 29 10:00:18 UTC 2020 - Christopher Hofmann <cwh@suse.com>

- Added package requirement for UF_PLAIN_ENCRYPTION (bsc#1160773)
- 4.2.80

-------------------------------------------------------------------
Tue Jan 28 20:20:50 CET 2020 - aschnell@suse.com

- also mask swap units in mask-systemd-units (bsc#1152545)
- 4.2.79

-------------------------------------------------------------------
Fri Jan 24 14:08:28 CET 2020 - aschnell@suse.com

- reduce min height of dialogs (bsc#1161651)
- drop noatime, acl and xattr options in "Fstab Options" dialog
  (bsc#1135723)
- change mount by method to combobox in "Fstab Options" dialog
  (bsc#1135723)
- 4.2.78

-------------------------------------------------------------------
Thu Jan 23 15:56:36 UTC 2020 - Ancor Gonzalez Sosa <ancor@suse.com>

- Avoided crash when libstorage-ng provides a non-UTF string as
  partition id (bsc#1161442).
- 4.2.77

-------------------------------------------------------------------
Tue Jan 21 12:11:46 UTC 2020 - aschnell@suse.com

- added warning before resizing block devices which were probed
  empty (related to bsc#1159318)
- 4.2.76

-------------------------------------------------------------------
Tue Jan 21 11:34:31 UTC 2020 - Ancor Gonzalez Sosa <ancor@suse.com>

- Guided Setup: enforced a consistent width for both password
  fields (bsc#1161202)
- 4.2.75

-------------------------------------------------------------------
Fri Jan 17 14:54:37 UTC 2020 - David Diaz <dgonzalez@suse.com>

- Partitioner: make it possible to directly work with devices
  from the overview/system page (related to fate#318196).
- 4.2.74

-------------------------------------------------------------------
Thu Jan 16 11:48:39 UTC 2020 - José Iván López González <jlopez@suse.com>

- Improve integration with yast2-nfs-client.
- Related bugs: bsc#1006815, bsc#1151426.
- 4.2.73

-------------------------------------------------------------------
Wed Jan 15 22:07:30 CET 2020 - aschnell@suse.com

- treat partitions with BitLocker as Windows (related to
  bsc#1159318)
- 4.2.72

-------------------------------------------------------------------
Tue Jan 14 20:52:30 CET 2020 - aschnell@suse.com

- use udevadm in /usr/bin instead of /sbin (bsc#1160890)
- use absolute paths in mask-systemd-units
- 4.2.71

-------------------------------------------------------------------
Tue Jan 14 09:54:08 CET 2020 - aschnell@suse.com

- do not allow block sizes bigger than the system page size when
  creating xfs (bsc#1111668)
- check inode size depending on block size when creating xfs
- 4.2.70

-------------------------------------------------------------------
Thu Jan 09 12:45:00 CET 2020 - aschnell@suse.com

- disallow to mount BitLocker (related to bsc#1159318)
- 4.2.69

-------------------------------------------------------------------
Tue Jan  7 09:10:11 UTC 2020 - José Iván López González <jlopez@suse.com>

- Use partition id names defined by libstorage-ng.
- 4.2.68

-------------------------------------------------------------------
Mon Dec 23 08:29:03 CET 2019 - aschnell@suse.com

- Improved sorting by device name and size in tables (bsc#1140018)
- 4.2.67

-------------------------------------------------------------------
Fri Dec 20 16:20:29 UTC 2019 - Ancor Gonzalez Sosa <ancor@suse.com>

- Fixed an error when applying fallback_max_size_lvm in some corner
  cases (bsc#1075990).
- 4.2.66

-------------------------------------------------------------------
Thu Dec 19 14:22:49 UTC 2019 - Imobach Gonzalez Sosa <igonzalezsosa@suse.com>

- AutoYaST: use the multipath device when the 'device' element
  points to one of its wires (bsc#1159081).
- 4.2.65

-------------------------------------------------------------------
Tue Dec 17 12:48:40 UTC 2019 - Josef Reidinger <jreidinger@suse.com>

- Wrap long details message when error happens (bsc#1085468)
- 4.2.64

-------------------------------------------------------------------
Fri Dec 13 16:37:32 UTC 2019 - Ancor Gonzalez Sosa <ancor@suse.com>

- Improved support for Raspberry Pi in the Guided Proposal: now it
  also works without preexisting firmware partition (jsc#SLE-7298)
- 4.2.63

-------------------------------------------------------------------
Wed Dec 11 15:19:00 UTC 2019 - José Iván López González <jlopez@suse.com>

- Show device name when activating a LUKS device (related to
  bsc#1125774).
- 4.2.62

-------------------------------------------------------------------
Tue Dec 10 15:32:05 UTC 2019 - José Iván López González <jlopez@suse.com>

- Generate encryption names according to the mount point of the
  encryption device (bsc#1125774).
- 4.2.61

-------------------------------------------------------------------
Wed Dec  4 12:17:37 UTC 2019 - José Iván López González <jlopez@suse.com>

- Improve detection of Windows systems (related to bsc#1135341).
- 4.2.60

-------------------------------------------------------------------
Wed Nov 27 13:53:57 UTC 2019 - Christopher Hofmann <cwh@suse.com>

- Set passno to 2 for the ESP (bsc#1135523)
- 4.2.59

-------------------------------------------------------------------
Mon Nov 25 12:21:07 UTC 2019 - José Iván López González <jlopez@suse.com>

- Detect root mount point probed as inactive (e.g., as result of a
  snapshot rollback without rebooting the system).
- Related to bsc#1124581.
- 4.2.58

-------------------------------------------------------------------
Thu Nov 21 16:10:22 UTC 2019 - Ancor Gonzalez Sosa <ancor@suse.com>

- Fixed a wrong check that was preventing the installation of some
  needed packages (bsc#1151148).
- 4.2.57

-------------------------------------------------------------------
Thu Nov 14 16:23:39 UTC 2019 - Ancor Gonzalez Sosa <ancor@suse.com>

- Propagate the noauto, nofail and _netdev options from fstab
  to crypttab (needed for jsc#SLE-7687).
- Add the _netdev option to fstab for mount points on top of a
  network-based device like iSCSI or FCoE (jsc#SLE-7687).
- 4.2.56

-------------------------------------------------------------------
Tue Nov 12 11:27:38 UTC 2019 - Imobach Gonzalez Sosa <igonzalezsosa@suse.com>

- AutoYaST: allow to inject settings for the guided proposal
  (related to boo#1156539).
- 4.2.55

-------------------------------------------------------------------
Wed Nov  6 11:49:35 UTC 2019 - Imobach Gonzalez Sosa <igonzalezsosa@suse.com>

- AutoYaST: do not repeat filesystem related information when
  cloning multidevice Btrfs filesystems (bsc#1148578).
- AutoYaST: do not export the enable_snapshots element for drives
  which do not contain the root filesystem.
- 4.2.54

-------------------------------------------------------------------
Wed Oct 30 09:55:48 UTC 2019 - Imobach Gonzalez Sosa <igonzalezsosa@suse.com>

- AutoYaST: add support to set the encryption method (related to
  jsc#SLE-7376).
- 4.2.53

-------------------------------------------------------------------
Mon Oct 28 14:22:24 CET 2019 - aschnell@suse.com

- fix creation of secure key for new partitions (bsc#1154267)
- 4.2.52

-------------------------------------------------------------------
Wed Oct 23 11:51:58 UTC 2019 - Imobach Gonzalez Sosa <igonzalezsosa@suse.com>

- AutoYaST: consider CT_DMMULTIPATH an alias of CT_DISK (related
  to bsc#1130988).
- 4.2.51

-------------------------------------------------------------------
Fri Oct 18 21:01:14 UTC 2019 - Imobach Gonzalez Sosa <igonzalezsosa@suse.com>

- Fix translation of some encryption related widgets (bsc#1154364).
- 4.2.50

-------------------------------------------------------------------
Fri Oct 18 15:20:01 UTC 2019 - Imobach Gonzalez Sosa <igonzalezsosa@suse.com>

- Avoid false warning about booting from LUKS2 in s390
  (related to jsc#SLE-7376).

-------------------------------------------------------------------
Wed Oct 16 14:09:42 UTC 2019 - Ancor Gonzalez Sosa <ancor@suse.com>

- If a given device cannot be mounted by the method configured as
  default, try to find the most stable alternative instead of just
  using the device kernel name (bsc#1151075).
- Improved support for volatile encryption (related to
  jsc#SLE-7376).
- Partitioner: more accurate mount_by options in Fstab Options.
- 4.2.49

-------------------------------------------------------------------
Wed Oct 16 11:40:56 UTC 2019 - Imobach Gonzalez Sosa <igonzalezsosa@suse.com>

- Set sector size to 4k for encrypted devices which underlying
  device is, at least, 4k too (jsc#SLE-7376).
- 4.2.48

-------------------------------------------------------------------
Fri Oct 11 14:26:23 CEST 2019 - aschnell@suse.com

- Added translation for new enum value RB_PASSWORD_REQUIRED
  (bsc#1153871).
- 4.2.47

-------------------------------------------------------------------
Fri Oct  4 11:07:07 UTC 2019 - Ancor Gonzalez Sosa <ancor@suse.com>

- AutoYaST: do not include the uuid field in the <partition>
  sections when cloning a system (bsc#1148477, bsc#1152535).
- 4.2.46

-------------------------------------------------------------------
Thu Oct  3 16:58:02 UTC 2019 - Ancor Gonzalez Sosa <ancor@suse.com>

- AutoYaST: do not fail if the uuid is specified for a new
  filesystem (bsc#1148477, bsc#1152535).
- AutoYaST: partitions and logical volumes to be reused can now be
  found by uuid (bsc#1148477, bsc#1152535).

-------------------------------------------------------------------
Wed Oct  2 13:35:42 UTC 2019 - David Diaz <dgonzalez@suse.com>

- Partitioner: fix the type column value for Ext3/4 filesystems
  with an external journal (bsc#1145841).
- Do not crash when importing mount points from a multi-device
  filesystem.
- 4.2.45

-------------------------------------------------------------------
Wed Oct  2 08:46:10 UTC 2019 - Ancor Gonzalez Sosa <ancor@suse.com>

- At the end of installation, copy the pervasive encryption keys
  to the zkey repository of the target system (jsc#SLE-7376).
- 4.2.44

-------------------------------------------------------------------
Tue Oct 01 11:19:20 CEST 2019 - aschnell@suse.com

- implemented detection of pervasive encryption (for jsc#SLE-7376)
- 4.2.43

-------------------------------------------------------------------
Wed Sep 25 08:09:53 UTC 2019 - José Iván López González <jlopez@suse.com>

- Partitioner: allow encrypting swap with protected and secure
  keys (part of jsc#SLE-7376).
- Partitioner: allow importing mount points from encrypted swap
  with protected and secure keys.
- 4.2.42

-------------------------------------------------------------------
Mon Sep 23 11:08:38 UTC 2019 - David Diaz <dgonzalez@suse.com>

- Partitioner: allows encrypting volumes using pervasive
  encryption (jsc#SLE-7376).
- 4.2.41

-------------------------------------------------------------------
Thu Sep 19 07:57:35 UTC 2019 - David Diaz <dgonzalez@suse.com>

- Partitioner: allow creating encrypted swap with random
  password (bsc#1088641).
- Partitioner: allow importing mount points from encrypted swap
  with random password.
- Storage: fix an encryption type inconsistency (bsc#1151079).
- 4.2.40

-------------------------------------------------------------------
Tue Sep 17 14:41:01 UTC 2019 - Steffen Winterfeldt <snwint@suse.com>

- add warning if /boot is on a LUKS2 encrypted partition
- 4.2.39

-------------------------------------------------------------------
Thu Sep  5 15:03:50 UTC 2019 - Ancor Gonzalez Sosa <ancor@suse.com>

- Partitioner: better handling of existing encryptions, including
  the possibility of reusing them (related to jsc#SLE-7376).

-------------------------------------------------------------------
Wed Sep 04 14:46:12 CEST 2019 - aschnell@suse.com

- added translation for new EncryptionType::PLAIN (bsc#1088641)
- 4.2.38

-------------------------------------------------------------------
Fri Aug 30 09:25:52 UTC 2019 - Steffen Winterfeldt <snwint@suse.com>

- bind-mount /run from inst-sys to target system during install (bsc#1136463)
- 4.2.37

-------------------------------------------------------------------
Wed Aug 28 15:13:44 UTC 2019 - Ancor Gonzalez Sosa <ancor@suse.com>

- Partitioner: display encryption type (related to jsc#SLE-7376).
- 4.2.36

-------------------------------------------------------------------
Thu Aug 22 12:58:12 CEST 2019 - schubi@suse.de

- Using rb_default_ruby_abi tag in the spec file in order to
  handle several ruby versions (bsc#1146403).
- 4.2.35

-------------------------------------------------------------------
Wed Aug 21 11:11:06 UTC 2019 - Steffen Winterfeldt <snwint@suse.com>

- log all ng proposal settings
- 4.2.34

-------------------------------------------------------------------
Sat Aug 10 22:00:06 UTC 2019 - David Diaz <dgonzalez@suse.com>

- Initial Guided Proposal: added support to make the proposal
  using all candidates devices, without trying all possible set
  of settings for each individual device first (related to
  jsc#SLE-7238).
- 4.2.33

-------------------------------------------------------------------
Thu Aug  8 10:37:33 UTC 2019 - José Iván López González <jlopez@suse.com>

- AutoYaST: allow to create a Bcache without a caching device.
- AutoYaST: allow to create a Bcache over a LVM Logical Volume.
- bsc#1139783
- 4.2.32

-------------------------------------------------------------------
Wed Aug  7 09:29:06 UTC 2019 - Steffen Winterfeldt <snwint@suse.com>

- fix NilClass issue when calculating proposal on RAID (bsc#1139808)
- 4.2.31

-------------------------------------------------------------------
Mon Jul 29 21:52:18 CEST 2019 - aschnell@suse.com

- Fixed exception when removing devices from btrfs (bsc#1142669)
- Sort selected devices in LVM VG and btrfs dialog by name
- 4.2.30

-------------------------------------------------------------------
Thu Jul 18 15:11:15 UTC 2019 - Ancor Gonzalez Sosa <ancor@suse.com>

- Fixed some errors calculating the initial proposal, before the
  user has executed the Guided Setup (related to jsc#SLE-7238).
- 4.2.29

-------------------------------------------------------------------
Mon Jul 15 13:32:36 UTC 2019 - Stefan Hundhammer <shundhammer@suse.com>

- Complain if user attempts to put /boot on a thin LVM or a BCache
  (bsc#1134130)
- 4.2.28

-------------------------------------------------------------------
Fri Jul 12 12:24:36 UTC 2019 - David Diaz <dgonzalez@suse.com>

- Guided Setup: added support for the new control file option
  "allocate_volume_mode". When set to "device", this option allows
  the user to specify a device per each volume (part of
  jsc#SLE-7238).
- 4.2.27

-------------------------------------------------------------------
Wed Jul 10 11:31:18 UTC 2019 - José Iván López González <jlopez@suse.com>

- Add execute permissions to test files (bsc#1141006).

-------------------------------------------------------------------
Tue Jul  9 14:15:16 UTC 2019 - José Iván López González <jlopez@suse.com>

- For Z Systems, the option to enlarge swap for suspend is always
  disabled by default, independently of its value in the control
  file (part of jsc#SLE-6926).
- 4.2.26

-------------------------------------------------------------------
Tue Jul  9 13:20:26 UTC 2019 - Stefan Hundhammer <shundhammer@suse.com>

- AutoYaST: Fixed typo in filesystem type that caused a crash
  (bsc#1136272)
- 4.2.25

-------------------------------------------------------------------
Mon Jul  8 11:52:43 UTC 2019 - José Iván López González <jlopez@suse.com>

- AutoYaST: do not delete related partitions if they are not
  specifically requested (related to bsc#1096760).
- 4.2.24

-------------------------------------------------------------------
Fri Jul  5 14:04:00 UTC 2019 - José Iván López González <jlopez@suse.com>

- Proposal: add control file option to make configurable to resize
  and delete partitions (part of jsc#SLE-7238).
- 4.2.23

-------------------------------------------------------------------
Mon Jul  1 11:12:13 UTC 2019 - José Iván López González <jlopez@suse.com>

- Partitioner: fix importing mount points from a multi-device
  Btrfs filesystem (bsc#1137997).
- 4.2.22

-------------------------------------------------------------------
Mon Jul  1 10:28:48 UTC 2019 - Josef Reidinger <jreidinger@suse.com>

- adopt new rubocop to be able to use the latest ruby features
  (bsc#1139270)
- 4.2.21

-------------------------------------------------------------------
Tue Jun 18 10:56:58 UTC 2019 - ancor@suse.com

- Proposal: initial support for several separate LVM volume groups
  (part of jsc#SLE-7238).
- 4.2.20

-------------------------------------------------------------------
Mon Jun 10 11:54:40 UTC 2019 - José Iván López González <jlopez@suse.com>

- AutoYaST: add support for multi-device Btrfs filesystems.
- Part of jsc#SLE-3877.
- 4.2.19

-------------------------------------------------------------------
Fri May 31 12:40:29 UTC 2019 - Stasiek Michalski <hellcp@mailbox.org>

- Add metainfo (fate#319035)
- Revamp spec
- Replace GenericName with Comment
-4.2.18

-------------------------------------------------------------------
Fri May 17 14:59:50 UTC 2019 - ancor@suse.com

- AutoYaST: do not ask for a reusable filesystem when it's not
  really needed (bsc#1134330).
- 4.2.17

-------------------------------------------------------------------
Thu May 16 10:38:16 UTC 2019 - José Iván López González <jlopez@suse.com>

- Partitioner: allow to resize devices used by a multi-device
  Btrfs filesystem (part of jsc#SLE-3877).
- 4.2.16

-------------------------------------------------------------------
Mon May 13 14:08:14 UTC 2019 - Steffen Winterfeldt <snwint@suse.com>

- guided proposal frees space from existing multidevice btrfs properly
  (bsc#1096760); the same for raid using partitions
- 4.2.15

-------------------------------------------------------------------
Fri May 10 12:31:21 UTC 2019 - Ancor Gonzalez Sosa <ancor@suse.com>

- Partitioner: button to delete Btrfs filesystems.
- Partitioner: prevent edition of block devices that are part of
  a multi-device Btrfs.
- Part of jsc#SLE-3877.
- 4.2.14

-------------------------------------------------------------------
Wed May  8 11:59:39 UTC 2019 - José Iván López González <jlopez@suse.com>

- Partitioner: added option for creating Btrfs filesystems (single-
  and multidevice).
- Partitioner: added option for editing devices used by a Btrfs.
- Part of jsc#SLE-3877.
- 4.2.13

-------------------------------------------------------------------
Thu May  2 09:49:02 UTC 2019 - David Diaz <dgonzalez@suse.com>

- Partitioner: fix the Btrfs filesystem icon used in "Type" column.
- Partitioner: improve the value for the "Type" column when a volume
  group does not have name.
- Partitioner: fix the device name for a multidevice filesystem.
- Partitioner: do not show label nor mount point for devices used by
  a multidevice filesystem.
- Part of jsc#SLE-3877.
- 4.2.12

-------------------------------------------------------------------
Thu May  2 09:21:50 UTC 2019 - ancor@suse.com

- Partitioner: fixes in the navigation tree (bsc#1133686).
- 4.2.11

-------------------------------------------------------------------
Tue Apr 30 12:30:12 UTC 2019 - David Diaz <dgonzalez@suse.com>

- Partitioner: unify the "Type" and "FS Type" columns.
- Partitioner: show multidevice filesystems in the system section.
- Part of jsd#SLE-3877.
- 4.2.10

-------------------------------------------------------------------
Tue Apr 30 07:46:10 UTC 2019 - José Iván López González <jlopez@suse.com>

- Partitioner: added option for editing Btrfs filesystems.
- Part of jsd#SLE-3877.
- 4.2.9

-------------------------------------------------------------------
Wed Apr 24 13:42:09 UTC 2019 - José Iván López González <jlopez@suse.com>

- Partitioner: BTRFS section was adapted to show both: multidevice
  and non-multidevice BTRFS filesystems.
- Partitioner: added page for each BTRFS filesystem.
- Part of jsd#SLE-3877.
- 4.2.8

-------------------------------------------------------------------
Mon Apr 22 22:56:55 UTC 2019 - David Diaz <dgonzalez@suse.com>

- Partitioner: by default, initialize the tree with sections
  expanded and devices collapsed.
- Partitioner: improves the user experience preserving, between
  every redraw, the tree items as the were: expanded or collapsed.
- Lightly related to fate#318196.
- 4.2.7

-------------------------------------------------------------------
Mon Apr 15 15:46:04 UTC 2019 - ancor@suse.com

- Partitioner: fixed translation issues related to bcache
  (bsc#1126822).
- 4.2.6

-------------------------------------------------------------------
Wed Apr 10 11:04:44 UTC 2019 - José Iván López González <jlopez@suse.com>

- AutoYaST: new format for importing/exporting NFS drives.
- Related to bsc#1130256.
- 4.2.5

-------------------------------------------------------------------
Wed Apr 10 07:55:26 UTC 2019 - David Diaz <dgonzalez@suse.com>

- Partitioner: when editing a block device, clean-up useless
  LVM PV metadata from it (bsc#1129663)
- 4.2.4

-------------------------------------------------------------------
Wed Apr  3 08:09:10 UTC 2019 - José Iván López González <jlopez@suse.com>

- Fix NFS root detection when installing with AutoYaST
  (needed for bsc#1130256).
- 4.2.3

-------------------------------------------------------------------
Wed Apr  3 07:12:34 UTC 2019 - David Diaz <dgonzalez@suse.com>

- Fix initial proposal to make a clean copy of initial settings
  before switching to another candidate device (bsc#1130392).
- Related to bsc#1102026 and bsc#1090383.
- 4.2.2

-------------------------------------------------------------------
Tue Apr  2 15:37:22 UTC 2019 - José Iván López González <jlopez@suse.com>

- Add support for installing over NFS with AutoYaST (bsc#1130256).
- 4.2.1

-------------------------------------------------------------------
Tue Apr  2 13:55:19 UTC 2019 - ancor@suse.com

- Fixed unit tests to also work in ARM architecture (bsc#1130957).

-------------------------------------------------------------------
Wed Mar 27 10:07:31 UTC 2019 - José Iván López González <jlopez@suse.com>

- Do not add mount options that are default (bsc#1122867).
- Short partition ids.
- Move windows system detection to ExistingFilesystem class.
- 4.2.0

-------------------------------------------------------------------
Tue Mar 26 12:56:35 UTC 2019 - snwint@suse.com

- propose boot loader partitions only on system disk (bsc#1094927)

-------------------------------------------------------------------
Tue Mar 26 11:51:34 UTC 2019 - José Iván López González <jlopez@suse.com>

- Improve unit tests: mocking architecture for Bcache is not needed
  anymore (fix regression tests for bsc#1129787).
- 4.1.77

-------------------------------------------------------------------
Mon Mar 25 14:20:54 UTC 2019 - José Iván López González <jlopez@suse.com>

- Fix boot disk detection (bsc#1129787).
- 4.1.76

-------------------------------------------------------------------
Mon Mar 18 09:30:02 UTC 2019 - Imobach Gonzalez Sosa <igonzalezsosa@suse.com>

- Fix bcache and AutoYaST related tests (related to fate#325346).
- 4.1.75

-------------------------------------------------------------------
Wed Mar 13 17:18:19 UTC 2019 - José Iván López González <jlopez@suse.com>

- Show new icons for the options of the Configure menu button
  (related to bsc#1122174).
- 4.1.74

-------------------------------------------------------------------
Wed Mar 13 16:45:16 CET 2019 - schubi@suse.de

- Unifying name Bcache/bcache to bcache (fate#325346).
- 4.1.73

-------------------------------------------------------------------
Tue Mar 12 17:30:49 UTC 2019 - Imobach Gonzalez Sosa <igonzalezsosa@suse.com>

- Add support for Bcache to AutoYaST (fate#325346).
- Fix reuse of RAID partitions for LVM volume groups and bcache
  devices.
- 4.1.72

-------------------------------------------------------------------
Mon Mar 11 22:19:33 UTC 2019 - David Díaz <dgonzalez@suse.com>

- Only exports the partition_type attribute when it belongs to a
  partition table with support for extended partitions
  (bsc#1115751).

-------------------------------------------------------------------
Wed Mar  6 16:28:26 UTC 2019 - Stefan Hundhammer <shundhammer@suse.com>

- Prevent crash if resizing a newly formatted filesystem (bsc#1124146)
- 4.1.71

-------------------------------------------------------------------
Wed Mar  6 11:21:49 UTC 2019 - Ladislav Slezák <lslezak@suse.cz>

- Fixed "can't modify frozen String" crashes (related to
  bsc#1125006)
- Fixed missing translation (bsc#1127181)
- 4.1.70

-------------------------------------------------------------------
Mon Mar  4 16:31:25 UTC 2019 - David Díaz <dgonzalez@suse.com>

- Translates the filesystem roles properly (bsc#1127756).
- 4.1.69

-------------------------------------------------------------------
Thu Feb 28 15:33:19 UTC 2019 - David Díaz <dgonzalez@suse.com>

- Do not crash when using an old MD RAID schema and the
  partition_nr attribute is missing. Instead, do not allow to
  continue because a missing value issue (bsc#1126059).
- 4.1.68

-------------------------------------------------------------------
Wed Feb 27 09:57:10 UTC 2019 - David Díaz <dgonzalez@suse.com>

- Do not export the partition_type attribute when it belongs to a
  GPT partition table (bsc#1115751).

-------------------------------------------------------------------
Fri Feb 22 15:11:37 UTC 2019 - José Iván López González <jlopez@suse.com>

- Partitioner: improve "Import Mount Points" feature.
  Now, a fstab entry cannot be imported when the filesystem type
  is not supported. Moreover, the "mount by" type is assigned
  according to the fstab entry and the label of the previous
  filesystem is preserved (bsc#1103391).
- 4.1.67

-------------------------------------------------------------------
Wed Feb 20 16:39:13 UTC 2019 - Stefan Hundhammer <shundhammer@suse.com>

- Suggest /boot/efi as the mount point for EFI System Partitions
  (bsc#1088120)
- 4.1.66

-------------------------------------------------------------------
Wed Feb 20 11:55:30 UTC 2019 - jreidinger@suse.com

- filesystem label is kept when using existing partitioning
  (bsc#1087229)
- 4.1.65

-------------------------------------------------------------------
Wed Feb 20 09:35:48 UTC 2019 - José Iván López González <jlopez@suse.com>

- Partitioner: add new tab in Bcache section to show all caching
  set devices (part of fate#325346).
- 4.1.64

-------------------------------------------------------------------
Tue Feb 19 14:40:11 UTC 2019 - ancor@suse.com

- Partitioner: new option "Provide Crypt Passwords" (bsc#1113515).
- 4.1.63

-------------------------------------------------------------------
Tue Feb 19 14:15:16 UTC 2019 - jlopez@suse.com

- Partitioner: allow to edit bcache devices (part of fate#325346).
- 4.1.62

-------------------------------------------------------------------
Tue Feb 19 13:39:49 UTC 2019 - Stefan Hundhammer <shundhammer@suse.com>

- Added help texts for guided setup (bsc#1121801)
- 4.1.61

-------------------------------------------------------------------
Mon Feb 18 14:54:15 CET 2019 - aschnell@suse.com

- AutoYaST: handle device_order for MD RAIDs during installation
  (bsc#1083542)
- 4.1.60

-------------------------------------------------------------------
Thu Feb 14 17:03:05 UTC 2019 - Stefan Hundhammer <shundhammer@suse.com>

- Force mocking arch to x86_64 for unit tests that depend on bcache
  (part of jsc#SLE-4329)
- 4.1.59

-------------------------------------------------------------------
Thu Feb 14 12:49:25 UTC 2019 - Stefan Hundhammer <shundhammer@suse.com>

- Limit bcache support to x86_64 arch (jsc#SLE-4329)
- 4.1.58

-------------------------------------------------------------------
Thu Feb 14 12:19:58 UTC 2019 - Ancor Gonzalez Sosa <ancor@suse.com>

- Guided Setup: improved the disk selection user interface to
  properly support scenarios with many disks (bsc#1123688).
- 4.1.57

-------------------------------------------------------------------
Thu Feb 14 10:49:47 CET 2019 - aschnell@suse.com

- AutoYaST: save device_order for MD RAIDs (bsc#1083542)
- 4.1.56

-------------------------------------------------------------------
Fri Feb  8 11:43:53 UTC 2019 - ancor@suse.com

- AutoYaST: fix broken support for retaining existing MD RAIDs in
  some scenarios (bsc#1120979,  bsc#1121720).
- 4.1.55

-------------------------------------------------------------------
Thu Feb  7 15:53:28 UTC 2019 - jlopez@suse.com

- Partitioner: allow to create bcache devices without a caching
  set (part of fate#325346).
- 4.1.54

-------------------------------------------------------------------
Wed Feb  6 11:54:41 UTC 2019 - Ancor Gonzalez Sosa <ancor@suse.com>

- Partitioner: when running standalone (in an installed system)
  abort gracefully if probing fails (bsc#1123837).
- 4.1.53

-------------------------------------------------------------------
Mon Feb  4 15:55:56 UTC 2019 - jlopez@suse.com

- Remove setters for bcache attributes that cannot be permanent
  saved (writeback_percent and sequential_cutoff).
- Part of fate#325346.
- 4.1.52

-------------------------------------------------------------------
Mon Feb  4 15:54:13 UTC 2019 - Stefan Hundhammer <shundhammer@suse.com>

- Limit ESP to min size on aarch64 (bsc#1119318)
- 4.1.51

-------------------------------------------------------------------
Thu Jan 31 12:35:36 UTC 2019 - jlopez@suse.com

- Partitioner: properly show Flash-only Bcache devices.
- Part of fate#325346.
- 4.1.50

-------------------------------------------------------------------
Thu Jan 31 12:23:49 CET 2019 - aschnell@suse.com

- do not show hint for details button if button does not exist
  (bsc#1115807)
- 4.1.49

-------------------------------------------------------------------
Thu Jan 24 16:44:15 UTC 2019 - ancor@suse.com

- Partitioning proposal: improved the calculation about how much
  each Windows partition must be resized (bsc#1121286).
- 4.1.48

-------------------------------------------------------------------
Wed Jan 23 10:14:20 UTC 2019 - Ancor Gonzalez Sosa <ancor@suse.com>

- Make the storage proposal (i.e. the Guided Setup) easier to
  debug (bsc#1057436).
- 4.1.47

-------------------------------------------------------------------
Wed Jan 23 10:11:58 CET 2019 - aschnell@suse.com

- do not include nil in package list of used storage features
  for FC devices (bsc#1122781)
- 4.1.46

-------------------------------------------------------------------
Thu Jan 17 13:46:54 UTC 2019 - ancor@suse.com

- Specific error pop-up for exceptions raised while calculating the
  storage actions (mitigation of bsc#1120070).
- 4.1.45

-------------------------------------------------------------------
Thu Jan 10 14:59:32 UTC 2019 - jlopez@suse.com

- Allow to cancel Guided Setup (bsc#1121442).
- Link to storage client from installation summary (bsc#1099485).
- 4.1.44

-------------------------------------------------------------------
Tue Dec 18 12:43:21 CET 2018 - schubi@suse.de

- Do not touch eMMC boot partitions (mmcblk*boot*) (bsc#1119316)
- 4.1.43

-------------------------------------------------------------------
Tue Dec 18 12:02:57 CET 2018 - aschnell@suse.com

- do not use removed function IconPath anymore (bsc#1119699)
- 4.1.42

-------------------------------------------------------------------
Tue Dec 11 10:36:52 UTC 2018 - jlopez@suse.com

- Hardening execution of system commands (part of bsc#1118291).
- 4.1.41

-------------------------------------------------------------------
Wed Dec  5 17:01:14 UTC 2018 - Stasiek Michalski <hellcp@mailbox.org>

- Ship only primary icons with module to avoid conflicts (boo#1118521)
- 4.1.40

-------------------------------------------------------------------
Tue Dec  4 15:07:42 UTC 2018 - jlopez@suse.com

- Partitioner: does not allow to create BTRFS subvolumes with
  unsafe characters in its path (related to bsc#1059972).
- 4.1.39

-------------------------------------------------------------------
Fri Nov 30 14:35:44 UTC 2018 - ancor@suse.com

- Support for Raspberry Pi in Guided Proposal: it suggests to keep
  the firmware partition and mount it as /boot/vc (fate#323484).
- 4.1.38

-------------------------------------------------------------------
Tue Nov 27 05:34:41 UTC 2018 - Noah Davis <noahadvs@gmail.com>

- Provide icon with module (boo#1109310)
- 4.1.37

-------------------------------------------------------------------
Thu Nov 22 15:56:50 UTC 2018 - jlopez@suse.com

- Partitioner: add support for UDF filesystem (fate#326877).
- 4.1.36

-------------------------------------------------------------------
Fri Nov 16 16:08:38 UTC 2018 - Ancor Gonzalez Sosa <ancor@suse.com>

- The Guided Proposal tries to preserve partitions of type IRST
  (Intel Rapid Start Technology) when possible (bsc#1099187,
  fate#325885).
- Made the Guided Proposal algorithm more clear, so it's easier to
  debug (bsc#1057436).
- 4.1.35

-------------------------------------------------------------------
Fri Nov 16 14:59:05 UTC 2018 - jlopez@suse.com

- Initial proposal tries all possible attempts over each candidate
  device before switching to another device.
- Related to bsc#1102026 and bsc#1090383.
- 4.1.34

-------------------------------------------------------------------
Fri Nov 16 14:56:26 UTC 2018 - snwint@suse.com

- adjust boot requirements to handle RAID cases (fate#326573)
- 4.1.33

-------------------------------------------------------------------
Wed Nov 14 15:15:04 CET 2018 - schubi@suse.de

- SkipListValue.size_k returns the correct value (bsc#1115507).
- 4.1.32

-------------------------------------------------------------------
Thu Nov  8 16:44:24 UTC 2018 - ancor@suse.com

- Internal code reorganization at Proposal::SpaceMaker
  (preparations for fate#325885 and fate#323484).

-------------------------------------------------------------------
Wed Nov  7 12:28:40 UTC 2018 - jlopez@suse.com

- Crypttab entry allows to find a crypttab device by its UUID.
- Devicegraph#find_by_any_name is able to find a LUKS device by
  using its name at crypttab file.
- Related to bsc#1094963.
- 4.1.31

-------------------------------------------------------------------
Wed Nov  7 10:08:49 UTC 2018 - dgonzalez@suse.com

- Improve the proposal to be able to work with existing MD RAIDs
  (fate#326573).
- 4.1.30

-------------------------------------------------------------------
Wed Oct 31 13:34:48 UTC 2018 - Stefan Hundhammer <shundhammer@suse.com>

- Format the new multi-line compound actions correctly (bsc#1085134)
- 4.1.29

-------------------------------------------------------------------
Tue Oct 30 13:38:10 UTC 2018 - snwint@suse.com

- do not include 'Partition' in partition type names

-------------------------------------------------------------------
Fri Oct 26 11:37:48 UTC 2018 - snwint@suse.com

- allow creation of partitions starting before 1 MiB in expert
  partitioner

-------------------------------------------------------------------
Sat Oct 20 21:10:48 UTC 2018 - igonzalezsosa@suse.com

- Fixes and improvements to AutoYaST partitioning:
  - Improve support to reuse a disk as a PV (bsc#1107298).
  - Resize and then create new devices (bsc#1112545).
  - Warn the user when trying to reuse a non-existent filesystem.
  - Fix support of old format to specify several software RAIDs
    (bsc#1112546).
  - Proper support for Xen virtual partitions (bsc#1105350).
  - Export enable_snapshots element properly (related to
    bsc#1073544).
  - Allow to format a whole disk and use it as a filesystem.
  - Add support for partitioned software RAIDs (fate#326573).
  - Allow to use a whole disk as a software RAID member (related
    to fate#326573).
- 4.1.28

-------------------------------------------------------------------
Fri Oct 19 11:59:10 UTC 2018 - jreidinger@suse.com

- Add support for selecting cache mode during bcache creation
  (fate#325346)
- 4.1.27

-------------------------------------------------------------------
Thu Oct 18 14:04:59 UTC 2018 - ancor@suse.com

- Improved UI responsiveness by caching the value of some internal
  methods (bsc#1112402):
  * StorageClassWrapper.downcasted_new
  * StorageEnv#active?
  * DiskDevice#types_for_is
- Improved compatibility with RSpec 3.8 by caching the objects
  used to wrap libstorage-ng enum values.
- 4.1.26

-------------------------------------------------------------------
Tue Oct 16 12:58:10 UTC 2018 - jreidinger@suse.com

- Improve filtering of possible backing devices for bcache and
  limit deletion of bcache to only safe cases (fate#325346)
- 4.1.25

-------------------------------------------------------------------
Thu Oct 11 15:03:26 UTC 2018 - ancor@suse.com

- Improved the warning messages about missing BIOS Boot partition,
  both in the Partitioner and in AutoYaST (bsc#1087275).
- Improved other AutoYaST warning messages related to the
  partitions needed for booting.
- 4.1.24

-------------------------------------------------------------------
Fri Oct  5 09:43:38 UTC 2018 - jreidinger@suse.com

- Implement creating and deleting bcache devices (fate#325346)
- 4.1.23

-------------------------------------------------------------------
Tue Oct  2 13:44:40 UTC 2018 - schubi@suse.de

- Fixed flickering testcase. Maybe produced by the fix of
  bsc#1108831.
- 4.1.22

-------------------------------------------------------------------
Tue Oct  2 13:43:16 UTC 2018 - ancor@suse.com

- Partitioner: make it possible to directly format a disk (with
  no partitions).
- Partitioner: reorganized the user interface by grouping options
  to ensure all the new possibilities (like formatting a whole
  disk or creating partitions on an MD RAID) fit into text mode
  80x24 (part of fate#318196 and of fate#326573).
- 4.1.21

-------------------------------------------------------------------
Thu Sep 27 15:13:31 CEST 2018 - schubi@suse.de

- AutoYaST proposal: Do not crash if existing boot partition
  cannot be used without formatting it. (bsc#1108831)
- 4.1.20

-------------------------------------------------------------------
Fri Sep 20 13:19:58 UTC 2018 - jlopez@suse.com

- Partitioner: ask for unmounting when deleting a device.
- Partitioner: ask for unmounting when resizing a device.
- Part of fate#318196
- 4.1.19

-------------------------------------------------------------------
Tue Sep 20 13:00:29 UTC 2018 - jlopez@suse.com

- AutoYaST: Allow to use whole disk as PV by indicating a partition
  with number 0 (bsc#1107298).

-------------------------------------------------------------------
Wed Sep 19 21:23:54 UTC 2018 - lorenz@math.tu-berlin.de

- When trying to reuse a partition, AutoYaST will consider only
  those partitions from the right disk (bsc#1106774).

-------------------------------------------------------------------
Wed Sep 19 14:28:22 UTC 2018 - dgonzalez@suse.com

- Do not crash when a partition content info cannot be
  detected (bsc#1101979).
- 4.1.18

-------------------------------------------------------------------
Wed Sep 19 11:43:13 UTC 2018 - jreidinger@suse.com

- Add read-only support for Bcache (fate#325346)
- 4.1.17

-------------------------------------------------------------------
Wed Sep 19 11:25:25 UTC 2018 - ancor@suse.com

- Partitioner: allow to manage partitions in software MD RAIDs
  (fate#318196, bsc#1094933 and bsc#1092417).
- 4.1.16

-------------------------------------------------------------------
Fri Sep  7 15:24:41 UTC 2018 - ancor@suse.com

- Partitioner: do not offer partitions of other RAIDs as available
  devices to create MD RAID arrays (fate#318196).
- 4.1.15

-------------------------------------------------------------------
Wed Sep  5 14:41:15 UTC 2018 - ancor@suse.com

- Partitioner: allow to add full disks and multipath devices (with
  no partition table) to MD RAID arrays (fate#318196).
- Partitioner: improved checks and workflow for "Create New
  Partition Table"
- More informative message when a device is in use.
- 4.1.14

-------------------------------------------------------------------
Tue Sep  4 11:45:19 UTC 2018 - jreidinger@suse.com

- Add asterisk to mount points that is not active and also write it
  to description (FATE#318196)
- 4.1.13

-------------------------------------------------------------------
Thu Aug 30 07:41:35 UTC 2018 - jlopez@suse.com

- Improved wording when moving partitions (bsc#1099599).
- 4.1.12

-------------------------------------------------------------------
Wed Aug 29 14:30:59 UTC 2018 - jreidinger@suse.com

- Add support for Intel Rapid Start technology partitions
  (FATE#325885)
- 4.1.11

-------------------------------------------------------------------
Tue Aug 28 13:27:53 UTC 2018 - ancor@suse.com

- Fixed a wrong unit test.
- 4.1.10

-------------------------------------------------------------------
Fri Aug 24 12:43:32 UTC 2018 - mvidner@suse.com

- RAID attributes: include "Active: Yes/No" (bsc#1090010)

-------------------------------------------------------------------
Wed Aug 22 21:45:06 UTC 2018 - knut.anderssen@suse.com

- Partitioner: Hide the "what to do" selector for windows
  partitions if there are no windows partitions (bsc#1055646)
- 4.1.9

-------------------------------------------------------------------
Wed Aug 22 16:56:53 CEST 2018 - schubi@suse.de

- Switched license in spec file from SPDX2 to SPDX3 format.

-------------------------------------------------------------------
Wed Aug 22 13:01:37 CEST 2018 - schubi@suse.de

- Changed dir of COPYING file.

-------------------------------------------------------------------
Tue Aug 21 15:12:28 UTC 2018 - shundhammer@suse.com

- Fixed crash in the Kubic proposal when insufficient disk space
  (bsc#1099762)
- 4.1.8

-------------------------------------------------------------------
Fri Aug 17 08:47:53 UTC 2018 - ancor@suse.com

- AutoYaST: recognize Xen virtual partitions in the profile when
  importing and installing (bsc#1085134).
- 4.1.7

-------------------------------------------------------------------
Tue Aug 14 13:58:03 UTC 2018 - igonzalezsosa@suse.com

- AutoYaST: set the 'mount by' option when reusing partitions
  (bsc#1104774).
- 4.1.6

-------------------------------------------------------------------
Tue Aug 14 11:57:28 UTC 2018 - knut.anderssen@suse.com

- Partitioner: Permit going back when the partition dialog is
  skipped (bsc#1075443)
- 4.1.5

-------------------------------------------------------------------
Mon Aug 13 14:44:32 UTC 2018 - ancor@suse.com

- Partitioner: fixed some strings that contained mistakes about
  format and/or internationalization.

-------------------------------------------------------------------
Fri Aug 10 11:56:40 UTC 2018 - ancor@suse.com

- Fixed the warning about overwriting a manually edited partition
  layout. Now it works even after going back and forth in the
  installer steps (bsc#1055756).
- 4.1.4

-------------------------------------------------------------------
Thu Aug  9 15:43:17 UTC 2018 - ancor@suse.com

- Partitioner: display Xen virtual partitions and allow to format
  and mount them (bsc#1085134).

-------------------------------------------------------------------
Tue Jul 31 15:03:42 UTC 2018 - schubi@suse.de

- Warning if overwriting manually edited settings (bsc#1055756)
- 4.1.3

-------------------------------------------------------------------
Tue Jul 31 13:44:39 UTC 2018 - igonzalezsosa@suse.com

- AutoYaST: export volume group name (lvm_group) when a MD RAID
  device is used as a physical volume (bsc#1103113).
- 4.1.2

-------------------------------------------------------------------
Thu Jul 26 11:16:27 UTC 2018 - snwint@suse.com

- make bsc#1098594 regression test work on s390
- 4.1.1

-------------------------------------------------------------------
Wed Jul 25 21:41:48 CEST 2018 - aschnell@suse.com

- use "Partition Table" instead of "Disk Label" in expert
  partitioner (bsc#1070570)
- 4.1.0

-------------------------------------------------------------------
Mon Jul 23 13:55:03 UTC 2018 - snwint@suse.com

- document XEN guest setup for testing (bsc#1085134)
- 4.0.199

-------------------------------------------------------------------
Wed Jul 18 19:00:11 UTC 2018 - ancor@suse.com

- Partitioner: when creating a partition, use only regions of
  the selected type: primary, logical or extended (bsc#1097634).
- 4.0.198

-------------------------------------------------------------------
Wed Jul 18 11:38:39 UTC 2018 - ancor@suse.com

- AutoYaST: export BIOS RAID devices correctly (bsc#1098594).
- 4.0.197

-------------------------------------------------------------------
Mon Jul 16 16:26:28 UTC 2018 - ancor@suse.com

- AutoYaST: do not crash when reusing partitions on non-disk
  devices like DASD or BIOS RAID (bsc#1098594).
- 4.0.196

-------------------------------------------------------------------
Thu Jun 28 16:04:56 CEST 2018 - schubi@suse.de

- Added additional searchkeys to desktop file (fate#321043).
- 4.0.195

-------------------------------------------------------------------
Fri Jun 22 12:23:51 CEST 2018 - aschnell@suse.com

- mask systemd mount and swap units while expert partitioner is
  running (bsc#1073633)
- 4.0.194

-------------------------------------------------------------------
Tue Jun 19 15:25:36 UTC 2018 - jlopez@suse.com

- Partitioner: add checkbox to format system volumes when importing
  mount points (bsc#1078359 and bsc#1094924).
- 4.0.193

-------------------------------------------------------------------
Fri Jun 15 14:12:53 UTC 2018 - ancor@suse.com

- Partitioner: honor default subvolumes when importing the root
  mount point (related to bsc#1078359, bsc#1083851 and fate#318196)
- Partitioner: honor default snapshots configuration when importing
  the root mount point (bsc#966637)

-------------------------------------------------------------------
Thu Jun 14 12:25:37 UTC 2018 - lslezak@suse.cz

- Fixed crash in the error callback when the text contained
  non-ASCII characters in the translated message (bsc#1096758)
- 4.0.192

-------------------------------------------------------------------
Wed Jun 13 13:56:14 UTC 2018 - snwint@suse.com

- allow for numbers > 32 bit in region dialog (bsc#1065258)
- 4.0.191

-------------------------------------------------------------------
Tue Jun 12 16:18:40 UTC 2018 - igonzalezsosa@suse.com

- Fix 'Arbitrary Option Value' translation (bsc#1081605).
- 4.0.190

-------------------------------------------------------------------
Tue Jun 12 13:11:07 UTC 2018 - lslezak@suse.cz

- Use parallel_tests to speed up running the unit tests
  (bsc#1094875), active only in SLE15-SP1/Leap-15.1

-------------------------------------------------------------------
Tue Jun 12 08:40:48 UTC 2018 - ancor@suse.com

- Better auto-generated names for encryption devices:
  * Based on the udev id of the encrypted devices instead of its
    kernel name (bsc#760213).
  * Adapted when partition numbers change, if doable (bsc#1094157).
  * Prevent collision with other DeviceMapper names (bsc#1094157).
- Do not write LUKS password of the proposal into YaST logs.
- Do not crash when registering a zero-sized device into the logs.
- 4.0.189

-------------------------------------------------------------------
Mon Jun 11 13:26:54 UTC 2018 - igonzalezsosa@suse.com

- AutoYaST: fix handling of empty Btrfs subvolume prefixes
  (bsc#1096240).
- 4.0.188

-------------------------------------------------------------------
Thu Jun  7 16:13:18 UTC 2018 - jlopez@suse.com

- Added method to update encryption names according to a crypttab
  file (needed for bsc#1094963).
- 4.0.187

-------------------------------------------------------------------
Tue Jun  5 13:39:26 UTC 2018 - jlopez@suse.com

- Partitioner: fixed error when creating new BTRFS subvolumes in
  an installed system (bsc#1067510).
- 4.0.186

-------------------------------------------------------------------
Tue Jun  5 10:24:23 UTC 2018 - shundhammer@suse.com

- Partitioner: Handle limitations for volume labels (bsc#1084867)
- 4.0.185

-------------------------------------------------------------------
Mon Jun  4 15:13:54 UTC 2018 - jlopez@suse.com

- Partitioner: allow to move partitions (part of fate#318196).
- 4.0.184

-------------------------------------------------------------------
Thu May 17 13:49:57 UTC 2018 - ancor@suse.com

- Added to the installer a detailed description about the origin of
  the partitioning layout, as discussed in bsc#1089274.
- 4.0.183

-------------------------------------------------------------------
Thu May 17 13:32:37 UTC 2018 - jlopez@suse.com

- Allow to consider MD RAIDs as BIOS RAIDs by using the env
  variable LIBSTORAGE_MDPART (bsc#1092417).

-------------------------------------------------------------------
Thu May 17 08:53:17 UTC 2018 - jlopez@suse.com

- Fixed tests to avoid to require files provided by
  yast-installation package (needed for bsc#1091047).

-------------------------------------------------------------------
Wed May 16 14:10:01 UTC 2018 - jlopez@suse.com

- Fixed detection of candidate disks for installation
  (bsc#1091047).
- 4.0.182

-------------------------------------------------------------------
Wed May 16 13:12:11 UTC 2018 - snwint@suse.com

- don't reuse prep partitions larger than 8 MiB (bsc#1090019)
- 4.0.181

-------------------------------------------------------------------
Wed May 16 10:59:27 UTC 2018 - igonzalezsosa@suse.com

- Partitioner: fix several translation issues (bsc#1081837 and
  bsc#1081601).

-------------------------------------------------------------------
Mon May 14 16:43:05 UTC 2018 - ancor@suse.com

- Expose the active flag of the MountPoint class (needed for the
  definitive fix for bsc#1064437 in modern distributions).
- 4.0.180

-------------------------------------------------------------------
Fri May 11 14:05:49 UTC 2018 - igonzalezsosa@suse.com

- Partitioner: check whether required packages are installed
  before committing changes to disk (bsc#1089508).
- 4.0.179

-------------------------------------------------------------------
Fri May 11 10:31:10 UTC 2018 - jlopez@suse.com

- Partitioner: fix buttons to abort and to go back
  (part of fate#318196 and related to bsc#1075443).
- Partitioner: fixed detection of reprobed system to avoid
  unnecessary proposal re-calculation.

-------------------------------------------------------------------
Fri May 11 10:08:24 UTC 2018 - jlopez@suse.com

- Partitioner: allow to select only valid parity algorithms when
  creating a new MD RAID (bsc#1090182).

-------------------------------------------------------------------
Fri May 11 07:36:18 UTC 2018 - ancor@suse.com

- Partitioner: "Configure..." button allowing to execute the
  YaST clients for iSCI, FCoE, DASD, zFCP and XPRAM (bsc#1090753).

-------------------------------------------------------------------
Wed May  9 08:21:50 UTC 2018 - igonzalezsosa@suse.com

- AutoYaST: do not crash when size is set to 'auto' for a partition
  without a mount point (bsc#1092414).
- 4.0.178

-------------------------------------------------------------------
Tue May  8 15:34:19 UTC 2018 - shundhammer@suse.com

- Add note to YAML files for devices not supported in YAML
  (part of fate#318196)
- 4.0.177

-------------------------------------------------------------------
Mon May  7 16:39:49 UTC 2018 - shundhammer@suse.com

- Dump devicegraphs and actions in better strategic places
  (part of fate#318196)
- Make sure not to write LUKS passwords to YAML dump files
- 4.0.176

-------------------------------------------------------------------
Fri May 04 18:06:41 CEST 2018 - aschnell@suse.com

- provide function to disable MD auto assembly (bsc#1090690)
- provide function to inhibit udisks from doing mounts
- use these two functions when running expert partitioner
- 4.0.175

-------------------------------------------------------------------
Fri May  4 14:46:31 UTC 2018 - jlopez@suse.com

- Partitioner: added option to import mount points (part of
  fate#318196 and bsc#1083851).
- 4.0.174

-------------------------------------------------------------------
Fri May  4 10:46:31 UTC 2018 - igonzalezsosa@suse.com

- AutoYaST: handle <subvolumes_prefix/> and <subvolumes> empty
  values properly (bsc#1076337, bsc#1090095 and bsc#1091669).
- 4.0.173

-------------------------------------------------------------------
Thu May  3 15:46:27 UTC 2018 - ancor@suse.com

- Set fs_passno to 2 for ext2/3/4 filesystems assigned to non-root
  mount points (bsc#1078703).
- 4.0.172

-------------------------------------------------------------------
Thu May  3 15:12:09 UTC 2018 - shundhammer@suse.com

- Don't require rspec/mocks (not present in inst-sys)
  (part of fate#318196)
- 4.0.171

-------------------------------------------------------------------
Wed May  2 12:55:09 UTC 2018 - shundhammer@suse.com

- Dump devicegraph and actions to separate human readable files
  (part of fate#318196)
- 4.0.170

-------------------------------------------------------------------
Fri Apr 27 15:23:05 UTC 2018 - ancor@suse.com

- Partitioner: fixed checks when the root filesystem is NFS
  (bsc#1090752).
- 4.0.169

-------------------------------------------------------------------
Fri Apr 27 12:57:25 UTC 2018 - jreidinger@suse.com

- add method to check if system has any disk device (bsc#1090753)
- 4.0.168

-------------------------------------------------------------------
Fri Apr 27 11:15:20 UTC 2018 - ancor@suse.com

- Set fs_passno to 1 for ext2/3/4 root filesystems (bsc#1078703).
- 4.0.167

-------------------------------------------------------------------
Fri Apr 27 05:57:25 UTC 2018 - jreidinger@suse.com

- fix libstorage logging that do not expect printf expansion
  (bsc#1091062)
- 4.0.166

-------------------------------------------------------------------
Thu Apr 26 10:59:42 UTC 2018 - ancor@suse.com

- Ensure the installer adds reused devices to /etc/crypttab and/or
  /etc/mdadm.conf if needed for booting (bsc#1071350).
- 4.0.165

-------------------------------------------------------------------
Wed Apr 25 16:07:46 UTC 2018 - jlopez@suse.com

- Partitioner: fix bug after confirming changes in a running system
  (related to bsc#1086892).
- 4.0.164

-------------------------------------------------------------------
Tue Apr 24 09:15:14 UTC 2018 - jlopez@suse.com

- Partitioner: do not validate setup just after rescanning
  (related to bsc#1086892).
- 4.0.163

-------------------------------------------------------------------
Mon Apr 23 13:10:15 UTC 2018 - ancor@suse.com

- Partitioner: use the correct default value for 'Enable Snapshots'
  when the 'Operating System' role is chosen for a new device
  (bsc#1084491).
- 4.0.162

-------------------------------------------------------------------
Mon Apr 23 10:27:04 UTC 2018 - jlopez@suse.com

- Make the package to be architecture dependant to correctly check
  the current architecture (bsc#1081198).
- 4.0.161

-------------------------------------------------------------------
Fri Apr 20 20:27:15 UTC 2018 - igonzalezsosa@suse.com

- AutoYaST: properly handle empty proposals (bsc#1090390).
- 4.0.160

-------------------------------------------------------------------
Fri Apr 20 09:39:44 UTC 2018 - ancor@suse.com

- Implemented the use_available LVM strategy for the proposal
  (part of fate#318196).
- Make use_available the new default LVM strategy, so the system
  behavior is closer to the old yast-storage.
- Speed improvements in the use_needed LVM strategy.
- 4.0.159

-------------------------------------------------------------------
Fri Apr 20 08:49:29 UTC 2018 - jlopez@suse.com

- Partitioner: add missing warning and summary of changes when
  running in an installed system (part of fate#318196 and related
  to bsc#1086892).
- 4.0.158

-------------------------------------------------------------------
Thu Apr 19 13:52:34 UTC 2018 - igonzalezsosa@suse.com

- Fix some translations issues in the Expert Partitioner
  (bsc#1081571).

-------------------------------------------------------------------
Wed Apr 18 10:37:17 UTC 2018 - ancor@suse.com

- Updated libstorage-ng dependency to ensure slots on extended
  partitions are handled correctly and added regression unit test
  about it (bsc#1088483).
- Significant speed improvements in the proposal code.

-------------------------------------------------------------------
Tue Apr 17 12:01:08 UTC 2018 - shundhammer@suse.com

- Added missing help texts in the partitioner (bsc#1079591)
- 4.0.157

-------------------------------------------------------------------
Fri Apr 13 12:33:25 UTC 2018 - jlopez@suse.com

- Added support for settings 'expert_partitioner_warning' and
  'proposal_settings_editable' (bsc#1087486).
- Fix bug going back in Partitioner: only re-calculate proposal
  when the system was re-probed (bsc#1088960).
- 4.0.156

-------------------------------------------------------------------
Fri Apr 13 12:31:04 UTC 2018 - igonzalezsosa@suse.com

- AutoYaST: support partition_type when set to "primary"
 (bsc#1081506).
- 4.0.155

-------------------------------------------------------------------
Fri Apr 13 10:56:19 UTC 2018 - ancor@suse.com

- More informative message displayed when the proposal failed with
  some given settings, so it doesn't sound like a definitive error
  (related to bsc#1089274).
- 4.0.154

-------------------------------------------------------------------
Tue Apr 10 16:24:16 UTC 2018 - jlopez@suse.com

- Partitioner: fix creation of default BTRFS subvolume
  (bsc#1087918 and bsc#1087763).
- 4.0.153

-------------------------------------------------------------------
Tue Apr 10 16:21:04 UTC 2018 - ancor@suse.com

- Partitioner: make possible for the embedded yast2-nfs-client to
  access the vfstype field of fstab, so it can detect and correct
  legacy NFS entries (bsc#1088426).
- 4.0.152

-------------------------------------------------------------------
Tue Apr 10 10:59:32 UTC 2018 - jlopez@suse.com

- Update dependency with libstorage-ng (ensure lock system).
- Part of fate#318196.
- 4.0.151

-------------------------------------------------------------------
Mon Apr  9 19:44:44 UTC 2018 - ancor@suse.com

- Fixed the disable_order property of control.xml. Now it affects
  all the configurable aspects of the volume, as documented
  (related to bsc#1078495).
- 4.0.150

-------------------------------------------------------------------
Mon Apr  9 10:14:12 UTC 2018 - jlopez@suse.com

- Add system lock to avoid several processes using the storage
  stack when a process is already using it with read-write access.
- Part of fate#318196.
- 4.0.149

-------------------------------------------------------------------
Mon Apr  9 09:14:12 UTC 2018 - ancor@suse.com

- Force UTF-8 encoding for (most) strings coming from libstorage-ng
  (bsc#1088067).
- 4.0.148

-------------------------------------------------------------------
Thu Apr  5 15:30:57 UTC 2018 - shundhammer@suse.com

- Better error handling if no storage proposal is possible
  (bsc#1064677)
- 4.0.147

-------------------------------------------------------------------
Tue Apr  3 13:26:50 UTC 2018 - jlopez@suse.com

- Recover method #exists_in_probed? (bsc#1087818).
- 4.0.146

-------------------------------------------------------------------
Tue Apr  3 11:40:35 UTC 2018 - igonzalezsosa@suse.com

- Partitioner: do not crash when a striped logical volume is
  selected (bsc#1087702).

-------------------------------------------------------------------
Tue Apr  3 08:23:14 UTC 2018 - ancor@suse.com

- Fixed an error searching devices by name introduced by the recent
  sanitization related to bsc#1083672.
- 4.0.145

-------------------------------------------------------------------
Mon Apr  2 11:53:31 UTC 2018 - jlopez@suse.com

- Partitioner: add check for minimum size when using snapshots
  (bsc#1085131).
- 4.0.144

-------------------------------------------------------------------
Mon Apr  2 11:04:31 UTC 2018 - ancor@suse.com

- If a duplicate PV is found, show an specific error message with
  instructions (bsc#1082542).
- 4.0.143

-------------------------------------------------------------------
Mon Apr  2 09:53:31 UTC 2018 - jlopez@suse.com

- Use correct probe mode in unit tests (fate#318196).

-------------------------------------------------------------------
Mon Mar 26 14:54:45 UTC 2018 - ancor@suse.com

- Honor the LIBSTORAGE_MULTIPATH_AUTOSTART environment variable
  (part of fate#318196 and part of the fix for bsc#1082542).
- 4.0.142

-------------------------------------------------------------------
Mon Mar 26 12:43:53 UTC 2018 - jlopez@suse.com

- Sanitize devicegraph after probing when there are LVM volume
  groups with missing physical volumes (bsc#1083672).
- 4.0.141

-------------------------------------------------------------------
Mon Mar 26 09:41:25 UTC 2018 - shundhammer@suse.com

- Partitioner: Report detailed reasons why resizing is not possible
  (fate#318196)
- 4.0.140

-------------------------------------------------------------------
Mon Mar 26 09:02:11 UTC 2018 - ancor@suse.com

- Partitioner: fixed an error that was causing filesystems to be
  deleted in some combination of actions (part of fate#318196).

-------------------------------------------------------------------
Fri Mar 23 06:33:21 UTC 2018 - igonzalezsosa@suse.com

- AutoYaST: add support for LVM thin pools (bsc#1086596).
- AutoYaST: add support for stripes/stripesize elements.
- 4.0.139

-------------------------------------------------------------------
Mon Mar 19 07:47:13 UTC 2018 - jlopez@suse.com

- Fix issues with zero-size devices (bsc#1083887).
- Proposal: do not use zero-size devices.
- Partitioner: completely hide zero-size devices.
- 4.0.138

-------------------------------------------------------------------
Fri Mar 16 16:44:51 UTC 2018 - ancor@suse.com

- Added methods to deal with /etc/fstab specs (part of bsc#1071454)
- 4.0.137

-------------------------------------------------------------------
Fri Mar 16 10:06:25 UTC 2018 - igonzalezsosa@suse.com

- AutoYaST: fixed space distribution on LVM volume groups when
  using percentages (bsc#1079369).
- AutoYaST: do not ignore free spaces smaller than 30MiB
  (bsc#1085627).
- 4.0.136

-------------------------------------------------------------------
Thu Mar 15 16:29:56 UTC 2018 - jreidinger@suse.com

- Warn if user creates too big PReP partition which firmware can
  have problem to load (bsc#1081979)
- 4.0.135

-------------------------------------------------------------------
Thu Mar 15 15:37:51 UTC 2018 - shundhammer@suse.com

- Partitioner: Check if resize is possible based on filesystem type
  (fate#318196)
- 4.0.134

-------------------------------------------------------------------
Thu Mar 15 09:57:41 UTC 2018 - jlopez@suse.com

- Partitioner: do not allow to remove implicit partitions.
- Partitioner: allow to remove any disk device (not only disks).
- Part of fate#318196.
- 4.0.133

-------------------------------------------------------------------
Tue Mar 13 15:04:59 UTC 2018 - shundhammer@suse.com

- Post a warning if reusing an existing system mount point without
  formatting during installation in the partitioner (bsc#1080073)
- 4.0.132

-------------------------------------------------------------------
Mon Mar 12 11:35:55 UTC 2018 - igonzalezsosa@suse.com

- Add a new btrfs_read_only property to force the root filesystem
  to be read-only (bsc#1079000)
- Honor the subvolumes list for the root filesystem (bsc#1077866)
- 4.0.131

-------------------------------------------------------------------
Mon Mar 12 08:50:40 UTC 2018 - jlopez@suse.com

- Partitioner: always allow to edit the partition id (bsc#1077868).
- 4.0.130

-------------------------------------------------------------------
Fri Mar  9 09:36:27 UTC 2018 - ancor@suse.com

- Shadowed subvolumes that are ignored in the first proposal
  attempt are not longer omitted in subsequent ones (#bsc#1084213
  and bsc#1084261).
- 4.0.129

-------------------------------------------------------------------
Thu Mar  8 14:35:20 UTC 2018 - jlopez@suse.com

- Make proposal to work with implicit partition tables (s390).
- Part of fate#318196.
- 4.0.128

-------------------------------------------------------------------
Wed Mar  7 16:41:09 UTC 2018 - shundhammer@suse.com

- Make sure subvolumes use the same mount_by as their parent btrfs
  (bsc#1080408)
- 4.0.127

-------------------------------------------------------------------
Wed Mar  7 15:01:47 UTC 2018 - ancor@suse.com

- Better control on whether a separate /boot/zipl is needed in
  S/390 systems, both in the Guided Setup and the Partitioner.
- Do not longer report FBA DASDs to be unsupported devices for
  booting (they are indeed supported).
- Part of bsc#1070265.
- 4.0.126

-------------------------------------------------------------------
Wed Mar  7 11:39:52 UTC 2018 - snwint@suse.com

- fix translations in blk_device_resize.rb (bsc#1081598)
- 4.0.125

-------------------------------------------------------------------
Mon Mar  5 15:47:29 UTC 2018 - jlopez@suse.com

- Guided proposal uses preferred partition table type when
  possible (e.g., all partitions are deleted).
- Part of fate#318196.
- 4.0.124

-------------------------------------------------------------------
Mon Mar  5 15:18:00 UTC 2018 - jreidinger@suse.com

- Add specialized warning when /boot/efi is on software RAID
  (bsc#1081578)
- 4.0.123

-------------------------------------------------------------------
Mon Mar  5 12:42:49 UTC 2018 - igonzalezsosa@suse.com

- AutoYaST: do not stop installation when there is not enough
  space for automatically added boot devices (bsc#1082999).

-------------------------------------------------------------------
Fri Mar  2 13:52:37 UTC 2018 - igonzalezsosa@suse.com

- AutoYaST: support to export LVM volume group and MD RAIDs
  (bsc#1081331).

-------------------------------------------------------------------
Fri Mar  2 11:59:29 UTC 2018 - ancor@suse.com

- New PReP partitions proposed by the Guided Setup are now always
  primary (bsc#1082468).
- 4.0.122

-------------------------------------------------------------------
Fri Mar  2 10:28:49 UTC 2018 - snwint@suse.com

- ensure proper hierarchy when creating btrfs subvolumes (bsc#1078732)
- 4.0.121

-------------------------------------------------------------------
Thu Mar  1 15:20:35 UTC 2018 - shundhammer@suse.com

- Use default swap priority, not 42 (bsc#1066077)
- 4.0.120

-------------------------------------------------------------------
Thu Mar  1 14:48:34 UTC 2018 - jreidinger@suse.com

- Do not crash for separate /boot which does not exists yet
  (bsc#1078774
- 4.0.119

-------------------------------------------------------------------
Thu Mar  1 08:17:01 UTC 2018 - jlopez@suse.com

- Partitioner: allow to clone a disk (part of fate#318196).
- 4.0.118

-------------------------------------------------------------------
Wed Feb 28 15:39:15 UTC 2018 - ancor@suse.com

- More reliable parsing for the hwinfo output (bsc#1082536).
- Better documentation and tests for activate callbacks.
- 4.0.117

-------------------------------------------------------------------
Wed Feb 28 14:26:21 CET 2018 - aschnell@suse.com

- adapted to new activate callbacks in libstorage-ng (see
  bsc#1082542)
- 4.0.116

-------------------------------------------------------------------
Tue Feb 27 09:47:17 UTC 2018 - igonzalezsosa@suse.com

- Keep encryption when adding a device to a LVM volume group
  (bsc#1077750).
- 4.0.115

-------------------------------------------------------------------
Tue Feb 27 01:22:48 UTC 2018 - ancor@suse.com

- Improved handling of libstorage-ng errors (bsc#1070459,
  bsc#1079228, bsc#1079817, bsc#1063059, bsc#1080554, bsc#1076776,
  bsc#1070459 and some others).
- 4.0.114

-------------------------------------------------------------------
Mon Feb 26 16:11:12 UTC 2018 - shundhammer@suse.com

- Use format(), not Ruby variable expansion for translated messages
  (bsc#1081454)
- 4.0.113

-------------------------------------------------------------------
Mon Feb 26 14:54:59 UTC 2018 - ancor@suse.com

- Partitioner: ensure a valid password is provided when encrypting
  a device (bsc#1065079).
- Increase to 8 characters the minimum size to consider an
  encryption password to be valid (same limit than yast2-storage).
- 4.0.112

-------------------------------------------------------------------
Fri Feb 23 14:57:51 UTC 2018 - jreidinger@suse.com

- Do not allow to encrypt too small partition (bsc#1065071)
- Check size for separate /boot
- 4.0.111

-------------------------------------------------------------------
Fri Feb 23 14:50:46 UTC 2018 - jlopez@suse.com

- Partitioner: prevent to modify devices used in LVM or MD RAID
  (bsc#1079827).
- 4.0.110

-------------------------------------------------------------------
Fri Feb 23 14:11:10 UTC 2018 - ancor@suse.com

- Better handling of errors during hardware probing (bsc#1070459,
  bsc#1079228, bsc#1079817, bsc#1063059, bsc#1080554, bsc#1076776,
  bsc#1070459 and some others).
- 4.0.109

-------------------------------------------------------------------
Fri Feb 23 13:42:46 UTC 2018 - jlopez@suse.com

- Avoid to write files in tests (SCR.Write) (fate#323457).

-------------------------------------------------------------------
Thu Feb 22 19:28:22 CET 2018 - aschnell@suse.com

- adapted to callback improvements in libstorage-ng (bsc#1070459
  and many others)
- 4.0.108

-------------------------------------------------------------------
Thu Feb 22 17:12:46 UTC 2018 - shundhammer@suse.com

- Added missing textdomain calls (bsc#1081454)
- 4.0.107

-------------------------------------------------------------------
Thu Feb 22 16:59:52 UTC 2018 - igonzalezsosa@suse.com

- AutoYaST: fix support to create multiple volume groups
  (bsc#1081633).
- 4.0.106

-------------------------------------------------------------------
Thu Feb 22 12:51:48 UTC 2018 - shundhammer@suse.com

- Added missing ptable type conversion (fate#323457)
- 4.0.105

-------------------------------------------------------------------
Thu Feb 22 12:02:57 UTC 2018 - shundhammer@suse.com

- Changed default partition table from MSDOS to GPT (fate#323457)
- 4.0.104

-------------------------------------------------------------------
Thu Feb 22 11:41:45 UTC 2018 - snwint@suse.com

- ensure partition name changes during the proposal process are taken
  properly into account (bsc#1078691)
- 4.0.103

-------------------------------------------------------------------
Tue Feb 21 14:35:16 UTC 2018 - jlopez@suse.com

- Use sysconfig storage file to read the default value for mount_by
   (bsc#1081198).
- Partitioner: allow to configure default value for mount_by.
- 4.0.102

-------------------------------------------------------------------
Wed Feb 21 12:29:02 UTC 2018 - ancor@suse.com

- Do not take into account unformatted DASDs as a possible target
  for installation (bsc#1071798).
- Partitioner: do not show unformatted DASDs, since they cannot
  be partitioned or used in any other way.

-------------------------------------------------------------------
Wed Feb 21 08:46:02 UTC 2018 - igonzalezsosa@suse.com

- AutoYaST: guess which filesystem type should be used for a given
  partition/logical volume when it is not specified in the profile
  (bsc#1075203).

-------------------------------------------------------------------
Tue Feb 20 16:43:31 UTC 2018 - shundhammer@suse.com

- Special handling for mount options for / and /boot/*
  in the partitioner (bsc#1080731)
- 4.0.101

-------------------------------------------------------------------
Tue Feb 20 09:43:12 UTC 2018 - ancor@suse.com

- Partitioner: bring back traditional list of mount points for both
  installation and installed system (bsc#1076167 and bsc#1081200).
- Partitioner: bring back traditional behavior of the "Operating
  System" and "Data" roles during installation (bsc#1078975 and
  bsc#1073854).
- 4.0.100

-------------------------------------------------------------------
Mon Feb 19 18:08:01 UTC 2018 - shundhammer@suse.com

- Special handling for mount options for / and /boot/*
  (bsc#1080731, bsc#1061867, bsc#1077859)
- 4.0.99

-------------------------------------------------------------------
Mon Feb 19 14:19:30 UTC 2018 - jreidinger@suse.com

- Ensure that there is always selected item in table, if it is not
  empty (bsc#1076318)
- 4.0.98

-------------------------------------------------------------------
Thu Feb 15 16:16:19 UTC 2018 - ancor@suse.com

- Adjusted the suggested and minimum sizes of all the booting
  partitions, both in the storage proposal and in the Partitioner
  validations (bsc#1076851 and fate#318196).
- 4.0.97

-------------------------------------------------------------------
Thu Feb 15 13:01:41 UTC 2018 - igonzalezsosa@suse.com

- Fix hwinfo parsing to support more than one device_file property
  (bsc#1080999)
- 4.0.96

-------------------------------------------------------------------
Thu Feb 15 12:33:23 UTC 2018 - jreidinger@suse.com

- Split detection of problematic boot scenarios into errors and
  warnings. With warnings user can continue, but not with errors.
  (bsc#1074475)
- 4.0.95

-------------------------------------------------------------------
Wed Feb 14 09:39:42 UTC 2018 - jlopez@suse.com

- PowerPC: do not require /boot partition for non-PowerNV
  (bsc#1070139).
- Partitioner: do not enforce partition id for /boot/efi
  (bsc#1078707).
- 4.0.94

-------------------------------------------------------------------
Mon Feb 12 14:17:15 UTC 2018 - snwint@suse.com

- add format options dialog (bsc#1077868)
- 4.0.93

-------------------------------------------------------------------
Mon Feb 12 13:13:35 UTC 2018 - ancor@suse.com

- More reasonable location in the disk for the partitions proposed
  to make the system bootable (bsc#1073680 and bsc#1076851).

-------------------------------------------------------------------
Fri Feb  9 19:05:17 UTC 2018 - jlopez@suse.com

- Partitioner: fix issues using transactions (bsc#1079880 and
  bsc#1079573).
- 4.0.92

-------------------------------------------------------------------
Fri Feb  9 00:51:22 UTC 2018 - ancor@suse.com

- Enable multipathd in the target system at the end of installation
  if there are multipath devices (bsc#1076183).
- Updated required version of libstorage-ng-ruby (bsc#1079541).
- 4.0.91

-------------------------------------------------------------------
Thu Feb  8 16:48:20 UTC 2018 - jlopez@suse.com

- Add class MountPoint (needed for bsc#1076305 and bsc#1066763).
- 4.0.90

-------------------------------------------------------------------
Thu Feb  8 15:42:52 UTC 2018 - ancor@suse.com

- Partitioner: fixed creation of partition tables (bsc#1078721).
- 4.0.89

-------------------------------------------------------------------
Thu Feb  8 10:47:53 UTC 2018 - ancor@suse.com

- Partitioner: fixed 'Installation Summary' section (part of
  fate#318196).
- 4.0.88

-------------------------------------------------------------------
Thu Feb  8 10:15:18 UTC 2018 - igonzalezsosa@suse.com

- AutoYaST: support additional names in the drive/device element
  (bsc#1077277).
- 4.0.87

-------------------------------------------------------------------
Wed Feb  7 16:47:58 UTC 2018 - shundhammer@suse.com

- Disabled empty pages in partitioner for the time being
  (bsc#1078849)
- 4.0.86

-------------------------------------------------------------------
Wed Feb  7 10:57:26 UTC 2018 - igonzalezsosa@suse.com

- AutoYaST: support reuse of already existing partitions as LVM
  physical volumes or MD RAIDs (bsc#1077277).
- 4.0.85

-------------------------------------------------------------------
Wed Feb  7 00:18:34 UTC 2018 - ancor@suse.com

- Partitioner: fixed 'Device Graph' section (part of fate#318196).
- 4.0.84

-------------------------------------------------------------------
Mon Feb  5 15:26:35 UTC 2018 - ancor@suse.com

- Added a new 'disk' client, alias for 'partitioner' (bsc#1078900).
- 4.0.83

-------------------------------------------------------------------
Wed Jan 31 16:06:25 UTC 2018 - shundhammer@suse.com

- Handle arbitrary mount options for /etc/fstab properly
  (bsc#1066076)
- 4.0.82

-------------------------------------------------------------------
Wed Jan 31 14:53:57 UTC 2018 - jlopez@suse.com

- Partitioner: list all LVM thin volumes to delete when an LVM thin
  pool is going to be deleted.
- Partitioner: show warning when an LVM thin pool is overcommitted
  after resizing.
- Part of fate#318196.
- 4.0.81

-------------------------------------------------------------------
Wed Jan 31 11:53:57 UTC 2018 - igonzalezsosa@suse.com

- AutoYaST: try to shrink new partitions/logical volumes
  proportionally when there is not enough space (bsc#1078418).
- 4.0.80

-------------------------------------------------------------------
Wed Jan 31 09:25:07 UTC 2018 - ancor@suse.com

- Partitioner: initial support for NFS (part of fate#318196)
- Partitioner: removed useless tmpfs option
- 4.0.79

-------------------------------------------------------------------
Tue Jan 30 12:00:27 UTC 2018 - jlopez@suse.com

- Partitioner: allow to create LVM thin pools and volumes.
- Fix transactions of devicegraphs.
- Part of fate#318196.
- 4.0.78

-------------------------------------------------------------------
Tue Jan 30 11:24:28 UTC 2018 - jlopez@suse.com

- Partitioner: improve error message when trying to remove an used
  physical volume.

-------------------------------------------------------------------
Thu Jan 25 16:00:29 UTC 2018 - shundhammer@suse.com

- Add default mount options for /etc/fstab for ext2/3/4 and vfat
  (bsc#1066076)
- 4.0.77

-------------------------------------------------------------------
Wed Jan 24 12:28:19 UTC 2018 - igonzalezsosa@suse.com

- Properly detect snapshots subvolumes (bsc#1076321 and
  bsc#1076335).
- 4.0.76

-------------------------------------------------------------------
Tue Jan 23 13:44:43 UTC 2018 - jlopez@suse.com

- Partitioner: allow to resize LVM volume groups.
- Part of fate#318196.
- 4.0.75

-------------------------------------------------------------------
Tue Jan 23 13:01:39 UTC 2018 - ancor@suse.com

- Partitioner: consider all sizes entered by the user as base of 2
  despite the units not being consistent with the International
  System. Thus, 1KB (which in the IS actually means 1000 bytes)
  becomes equivalent to 1KiB (which is 1024 bytes).

-------------------------------------------------------------------
Tue Jan 23 10:09:51 UTC 2018 - snwint@suse.com

- fix proposal dialog error when there are no disks (bsc#1057430)

-------------------------------------------------------------------
Mon Jan 22 19:33:46 UTC 2018 - jlopez@suse.com

- Avoid partitioning checks error when using old settings format.
- Needed for bsc#1059160, bsc#1055747 and bsc#1063957.

-------------------------------------------------------------------
Mon Jan 22 15:55:46 UTC 2018 - ancor@suse.com

- Partitioner: button to resize LVM logical volumes now works as
  expected (part of fate#31896).
- 4.0.74

-------------------------------------------------------------------
Mon Jan 22 13:11:32 UTC 2018 - igonzalezsosa@suse.com

- Consider all free spaces when deciding which partitions
  distribution is better (bsc#1077051).

-------------------------------------------------------------------
Thu Jan 19 12:10:29 UTC 2018 - jlopez@suse.com

- Fix TODOs labels in partitioner (bsc#1058652).
- 4.0.73

-------------------------------------------------------------------
Fri Jan 19 11:31:14 UTC 2018 - jreidinger@suse.com

- Fix subtracting arrays of devices (fixes multipath wires
  detection for bsc#1076766)
- 4.0.72

-------------------------------------------------------------------
Fri Jan 19 09:50:54 UTC 2018 - ancor@suse.com

- Partitioner: when creating partitions they are now aligned to
  hardware requirements (indispensable for DASD) and when possible
  also for optimal performance (bsc#1069860 and bsc#1072011).
- Partitioner: adjusted alignment logic during resizing to match
  the new logic used during creation.
- Partitioner: skip validation of disabled widgets in the dialog
  to select the size of a new partition.
- Partitioner: fixed a crash and one inconsistency in the dialog
  to resize an existing partition.
- 4.0.71

-------------------------------------------------------------------
Fri Jan 19 09:41:52 UTC 2018 - ancor@suse.com

- Correctly open the expert partitioner when called from the
  Kubic/CaaSP summary screen (bsc#1076732)
- 4.0.70

-------------------------------------------------------------------
Mon Jan 15 14:22:32 UTC 2018 - jlopez@suse.com

- Added sanity checks for partitioning setup.
- Partitioner: setup issues are shown to the user before continue.
  Mandatory product volumes are required according to control file.
- Part of fate#31896 and fix for bsc#1059160, bsc#1055747 and
  bsc#1063957.
- 4.0.69

-------------------------------------------------------------------
Mon Jan 15 12:51:01 UTC 2018 - ancor@suse.com

- Some code reorganization regarding alignment and resizing.
- Added to several places in the API the possibilty of using other
  alignment types, in addition to the optimal one.
- Added a (temporary) workaround to a possible bug in libstorage-ng
  regarding alignment.

-------------------------------------------------------------------
Tue Jan  9 15:36:15 UTC 2018 - lslezak@suse.cz

- Added Mountable#persistent? (needed for bsc#1073696)
- 4.0.68

-------------------------------------------------------------------
Mon Jan  8 22:16:30 UTC 2018 - ancor@suse.com

- Added Devicegraph#find_by_any_name (needed for bsc#1073254)
- 4.0.67

-------------------------------------------------------------------
Mon Jan  8 12:46:38 UTC 2018 - ancor@suse.com

- Do not try to reuse UUID and label from unformatted swap
  partitions (bsc#1071515).
- 4.0.66

-------------------------------------------------------------------
Mon Jan  8 11:52:30 UTC 2018 - igonzalezsosa@suse.com

- Force the subvolume name to be relative (related to bsc#1073548)
- 4.0.65

-------------------------------------------------------------------
Mon Jan  8 11:37:06 UTC 2018 - ancor@suse.com

- Fixed error when calculating the proposal on top of a BIOS RAID
  (bsc#1067349)

-------------------------------------------------------------------
Fri Dec 22 15:40:13 UTC 2017 - igonzalezsosa@suse.com

- AutoYaST: export the enable_snapshots element (bsc#1073544)

-------------------------------------------------------------------
Fri Dec 22 15:17:35 UTC 2017 - snwint@suse.com

- rewrite SpaceMaker::resize_and_delete! to be more human-readable
- 4.0.64

-------------------------------------------------------------------
Fri Dec 22 14:40:04 UTC 2017 - snwint@suse.com

- fix unnecessary Windows partition deletion (bsc #1066386)
- 4.0.63

-------------------------------------------------------------------
Fri Dec 22 12:35:29 UTC 2017 - snwint@suse.com

- fix logic in GuidedProposal::calculate_proposal (bsc#1058027)
- 4.0.62

-------------------------------------------------------------------
Fri Dec 22 10:26:05 UTC 2017 - igonzalezsosa@suse.com

- Do not crash when showing an unhandled partition id
  (bsc#1068087)

-------------------------------------------------------------------
Wed Dec 20 15:33:49 UTC 2017 - ancor@suse.com

- Partitioner: support for deleting an LVM volume group.
- Correct handling of orphan physical volume devices.
- Fix for bsc#106956 and part of fate#31896.
- 4.0.61

-------------------------------------------------------------------
Wed Dec 20 12:04:42 CET 2017 - aschnell@suse.com

- added obsoletes (bsc#1073645)
- 4.0.60

-------------------------------------------------------------------
Tue Dec 19 17:12:27 UTC 2017 - ancor@suse.com

- Added BlkDevice.find_by_any_name (needed for bsc#1073254)
- 4.0.59

-------------------------------------------------------------------
Tue Dec 19 14:05:33 UTC 2017 - jreidinger@suse.com

- Add DeviceGraph#find_by_name call (needed for bsc#1072908)
- 4.0.58

-------------------------------------------------------------------
Mon Dec 18 12:59:02 UTC 2017 - igonzalezsosa@suse.com

- AutoYaST: Improve disklabel element handling (bsc#1073307).
- 4.0.57

-------------------------------------------------------------------
Thu Dec 14 12:01:48 UTC 2017 - ancor@suse.com

- Fixed a recently added unit test to not rely on libstorage-ng
  sorting. Related to bsc#1049901 and part of fate#31896.
- 4.0.56

-------------------------------------------------------------------
Mon Dec 11 15:40:36 UTC 2017 - jlopez@suse.com

- Partitioner: add buttons to Hard Disks section for creating new
  partitions and editing devices.
- Part of fate#318196.
- 4.0.55

-------------------------------------------------------------------
Mon Dec 11 15:32:28 UTC 2017 - ancor@suse.com

- Improved how the proposal handles disks that are in use but don't
  have a partition table (directly formatted disks, disks that are
  direct members of an LVM or RAID, etc.).
  Preliminary fix for bsc#1071949 and bsc#1067670.
- 4.0.54

-------------------------------------------------------------------
Mon Dec 11 12:56:35 UTC 2017 - jlopez@suse.com

- Improve detection of efi and swap partitions.
- bsc#1071775 and bsc#1065234
- 4.0.53

-------------------------------------------------------------------
Fri Dec  8 17:34:17 CET 2017 - locilka@suse.com

- Fixed dependencies (yast2 >= 4.0.24) (fate#318196)
- 4.0.52

-------------------------------------------------------------------
Tue Dec  5 14:32:26 UTC 2017 - igonzalezsosa@suse.com

- AutoYaST: assign the correct partition_id to /boot/efi
  (bsc#1071167)
- 4.0.51

-------------------------------------------------------------------
Tue Dec  5 06:46:00 UTC 2017 - ancor@suse.com

- Don't trust any longer the order of any collection coming from
  libstorage-ng (related to bsc#1049901 and part of fate#31896).
- 4.0.50

-------------------------------------------------------------------
Mon Dec  4 09:02:09 UTC 2017 - jlopez@suse.com

- Partitoner: added support for resizing partitions (bsc#1057586).
- Part of fate#318196.
- 4.0.49

-------------------------------------------------------------------
Mon Dec  4 08:55:17 UTC 2017 - igonzalezsosa@suse.com

- AutoYaST does not ignore the 'enable_snapshots' setting even
  if the list of partitions is missing (bsc#1070790).
- 4.0.48

-------------------------------------------------------------------
Fri Dec  1 16:58:14 UTC 2017 - ancor@suse.com

- Rely on the new improved mechanism of libstorage-ng to sort
  devices by name. Preparation for bsc#1049901 and part of
  fate#31896.
- 4.0.47

-------------------------------------------------------------------
Fri Dec  1 15:34:11 UTC 2017 - igonzalezsosa@suse.com

- Fix boot partition detection (bsc#1070621).
- 4.0.46

-------------------------------------------------------------------
Fri Dec  1 12:27:34 UTC 2017 - igonzalezsosa@suse.com

- AutoYaST honors 'use' and 'initialize' elements even if the
  list of partitions is missing (related to bsc#1065061).
- 4.0.45

-------------------------------------------------------------------
Thu Nov 30 16:14:49 UTC 2017 - ancor@suse.com

- Partitioner: added buttons to sort the devices being added to
  an MD RAID (part of fate#318196).
- 4.0.44

-------------------------------------------------------------------
Thu Nov 30 16:13:18 UTC 2017 - igonzalezsosa@suse.com

- Do not ignore start_multipath setting (bsc#1070343).
- 4.0.43

-------------------------------------------------------------------
Wed Nov 29 13:54:41 UTC 2017 - snwint@suse.com

- adjust list of partition ids in expert partitioner (bsc#1060993,
  fate#314888)
- 4.0.42

-------------------------------------------------------------------
Tue Nov 28 13:35:34 UTC 2017 - igonzalezsosa@suse.com

- AutoYaST: honor size=max for logical volumes (bsc#1070131).
- 4.0.41

-------------------------------------------------------------------
Mon Nov 27 17:49:38 UTC 2017 - jlopez@suse.com

- Allow to work with BIOS RAIDs as regular disks (bsc#1067349).
- Allow to create partition table over directly formatted devices.
- 4.0.40

-------------------------------------------------------------------
Mon Nov 27 17:08:52 UTC 2017 - snwint@suse.com

- make PartitionTables::partition_id_supported? available
- 4.0.39

-------------------------------------------------------------------
Fri Nov 24 13:25:34 UTC 2017 - ancor@suse.com

- Fixed a problem when confirming the very same partitioning schema
  several times (bug#1069671).
- 4.0.38

-------------------------------------------------------------------
Fri Nov 24 12:23:03 UTC 2017 - igonzalezsosa@suse.com

- AutoYaST: safer handling of partition ids (bsc#1067207).
- 4.0.37

-------------------------------------------------------------------
Thu Nov 23 15:27:23 UTC 2017 - igonzalezsosa@suse.com

- AutoYaST: add support to resize partitions and logical volumes
  (bsc#1069505).
- AutoYaST: fix detection of root partition when using LVM
  (bsc#1069647).
- 4.0.36

-------------------------------------------------------------------
Thu Nov 23 13:05:31 UTC 2017 - ancor@suse.com

- Ensure that disks considered for (auto)installation are always
  sorted in a stable and consistent way based on its device name.
  Preparation for bsc#1049901 and part of fate#31896.
- 4.0.35

-------------------------------------------------------------------
Wed Nov 22 19:19:27 UTC 2017 - jlopez@suse.com

- Partitioner: added support for resizing MD RAIDs.
- Part of fate#318196.
- 4.0.34

-------------------------------------------------------------------
Wed Nov 22 17:11:41 UTC 2017 - shundhammer@suse.com

- No RAID chunk size below 64 kiB for most types of RAID
  (bsc#1065381)
- 4.0.33

-------------------------------------------------------------------
Mon Nov 20 15:40:58 UTC 2017 - shundhammer@suse.com

- Added "Create New Partition Table" in partitioner
- Part of fate#318196.
- 4.0.32

-------------------------------------------------------------------
Thu Nov 16 10:31:04 UTC 2017 - jlopez@suse.com

- Improve logging: add wrapper param for guard method and dump xml
  representation of the devicegraph to the logs.
- Part of fate#318196.
- 4.0.31

-------------------------------------------------------------------
Wed Nov 15 15:55:51 UTC 2017 - ancor@suse.com

- When proposing a partitions layout for installation, prefer
  getting big installations and arranging the partitions by their
  weights over creating adjacent partitions. Part of fate#318196.
- 4.0.30

-------------------------------------------------------------------
Tue Nov 14 15:41:21 UTC 2017 - jlopez@suse.com

- Partitioner: added support for creating volume groups.
- Part of fate#318196.
- 4.0.29

-------------------------------------------------------------------
Wed Nov  8 16:03:31 UTC 2017 - snwint@suse.com

- safer handling of partition ids (bsc#1060993
- 4.0.28

-------------------------------------------------------------------
Wed Nov  8 14:45:22 UTC 2017 - igonzalezsosa@suse.com

- AutoYaST: filter out old '@' entries when importing the list of
  subvolumes (bsc#1061253)
- 4.0.27

-------------------------------------------------------------------
Wed Nov  8 10:07:09 UTC 2017 - ancor@suse.com

- Added support in the UI of the guided setup for the new format
  of <volumes> in the control file.
- Part of fate#318196.
- 4.0.26

-------------------------------------------------------------------
Wed Nov  8 05:54:04 UTC 2017 - igonzalezsosa@suse.com

- AutoYaST: fix space distribution when partition table does not
  exist (bsc#1065061)
- AutoYaST: set partition tables type according to the profile
- 4.0.25

-------------------------------------------------------------------
Tue Nov  7 13:48:43 UTC 2017 - jlopez@suse.com

- Fix name of planned logical volumes.
- Take into account real RAM size to plan volumes.
- Add scenario tests using new partitioning settings.
- Part of fate#318196.
- 4.0.24

-------------------------------------------------------------------
Tue Nov  7 13:18:35 UTC 2017 - igonzalezsosa@suse.com

- AutoYaST: adjust the list of allowed keys in skip lists
  (bsc#1065668)
- 4.0.23

-------------------------------------------------------------------
Tue Nov  7 09:38:19 UTC 2017 - igonzalezsosa@suse.com

- AutoYaST: add support for udev links in the <device/> element
  (bsc#1066320)
- 4.0.22

-------------------------------------------------------------------
Fri Nov  3 15:11:42 UTC 2017 - igonzalezsosa@suse.com

- AutoYaST: do not remove partitions that are supposed to be reused
  (bsc#1066398).
- 4.0.21

-------------------------------------------------------------------
Fri Nov  3 15:04:24 UTC 2017 - jlopez@suse.com

- Partitioner: support for deleting md raids.
- Part of fate#318196.
- 4.0.20

-------------------------------------------------------------------
Fri Nov 03 14:27:02 CET 2017 - aschnell@suse.com

- do not query end of region if region is empty (bsc#1066290)
- 4.0.19

-------------------------------------------------------------------
Thu Nov  2 17:58:28 UTC 2017 - igonzalezsosa@suse.com

- AutoYaST: query hardware information on skip lists (bsc#1065668).
- AutoYaST: support multi-valued keys on skip lists.
- AutoYaST: do not crash when no suitable disk for installation
  is found.
- 4.0.18

-------------------------------------------------------------------
Wed Nov  1 09:11:23 UTC 2017 - jlopez@suse.com

- Partitioner: support for deleting logical volumes.
- Part of fate#318196.
- 4.0.17

-------------------------------------------------------------------
Wed Nov  1 08:23:17 UTC 2017 - igonzalezsosa@suse.com

- AutoYaST: do not crash when an unknown key is used in a
  skip list (bsc#1065670).
- 4.0.16

-------------------------------------------------------------------
Tue Oct 31 12:14:18 UTC 2017 - igonzalezsosa@suse.com

- AutoYaST: fix reuse of partitions (bsc#1060637).
- AutoYaST: improve error handling when trying to reuse a partition
  fails.
- AutoYaST: when a problem is detected while creating a proposal,
  register in which section it was found.
- AutoYaST: register an issue when a proposal does not contain
  a root (/) partition.
- 4.0.15

-------------------------------------------------------------------
Mon Oct 30 13:32:02 UTC 2017 - ancor@suse.com

- Added an option in the installer to run the expert partitioner
  with the current storage layout as starting point.
- Possible fix for bsc#1055644 and part of fate#318196.
- 4.0.14

-------------------------------------------------------------------
Fri Oct 27 11:33:55 UTC 2017 - jsrain@suse.cz

- Limit maximal proposed size of EFI partition (bsc#1062775)
- 4.0.13

-------------------------------------------------------------------
Thu Oct 26 15:30:53 UTC 2017 - ancor@suse.com

- Partitioner: small adjustments in the verifications performed
  before running some wizards.

-------------------------------------------------------------------
Wed Oct 25 17:28:48 UTC 2017 - jlopez@suse.com

- Partitioner: allow to work with multipath devices.
- bsc#1058373 and bsc#1028853.
- Part of fate#318196.
- 4.0.12

-------------------------------------------------------------------
Wed Oct 25 13:12:37 UTC 2017 - igonzalezsosa@suse.com

- Add support to clone subvolumes when using AutoYaST (bsc#1064875)
- 4.0.11

-------------------------------------------------------------------
Wed Oct 25 12:32:58 CEST 2017 - snwint@suse.de

- adjust control.xml documentation
- 4.0.10

-------------------------------------------------------------------
Mon Oct 23 17:53:27 UTC 2017 - jlopez@suse.com

- Partitioner: show only option to create vg when there are no vgs.
- Part of fate#318196.
- 4.0.9

-------------------------------------------------------------------
Mon Oct 23 17:14:01 CEST 2017 - snwint@suse.de

- have volumes in control.xml proposed by default (fate#318196)
- 4.0.8

-------------------------------------------------------------------
Fri Oct 20 17:28:16 UTC 2017 - jlopez@suse.com

- Partitioner: support for creating logical volumes.
- Part of fate#318196.
- 4.0.7

-------------------------------------------------------------------
Thu Oct 19 14:27:49 UTC 2017 - igonzalezsosa@suse.com

- AutoYaST: add basic support for error handling
- AutoYaST: handle 'size: auto' correctly
- 4.0.6

-------------------------------------------------------------------
Thu Oct 19 13:05:35 UTC 2017 - jsrain@suse.cz

- During installation, mount efivarfs in /mnt/sys/firmware/efivars
  if present in inst-sys (bsc#1063063)
- 4.0.5

-------------------------------------------------------------------
Tue Oct 17 16:45:21 CEST 2017 - shundhammer@suse.de

- Terminate extra space distribution loop if nothing could be
  distributed anymore (bsc#1063392)
- 4.0.4

-------------------------------------------------------------------
Tue Oct 17 11:25:03 UTC 2017 - snwint@suse.com

- finalize control.xml description (fate#318196)
- 4.0.3

-------------------------------------------------------------------
Mon Oct 16 10:02:24 UTC 2017 - jlopez@suse.com

- Add strategies to try an initial valid proposal, even changing
  settings when necessary.
- Part of fate#318196.
- 4.0.2

-------------------------------------------------------------------
Tue Oct 10 11:11:59 UTC 2017 - jlopez@suse.com

- Adapt proposal to work with new format of proposal settings.
- Part of fate#318196.
- 4.0.1

-------------------------------------------------------------------
Mon Oct  9 12:29:13 UTC 2017 - igonzalezsosa@suse.com

- AutoYaST: proper handling of the 'use' element allowing to
  delete a set of partitions (bsc#1061042)
- AutoYaST: support for mkfs_options, fstopt and mount_by elements
  (bsc#1061289)
- 4.0.0

-------------------------------------------------------------------
Fri Oct  6 07:11:35 UTC 2017 - jlopez@suse.com

- Added support for reading new format of proposal settings.
- Part of fate#318196.
- 3.3.27

-------------------------------------------------------------------
Thu Oct  5 14:38:22 UTC 2017 - ancor@suse.com

- Partitioner: don't return to the summary screen after each
  operation.
- Partitioner: speedup the refresh time after each operation (by
  not querying the hostname again).
- Both part of fate#318196.
- 3.3.26

-------------------------------------------------------------------
Wed Oct  4 17:28:24 CEST 2017 - shundhammer@suse.de

- Added disk.desktop file for partitioner (bsc#1059528)
- 3.3.25

-------------------------------------------------------------------
Wed Oct  4 12:11:11 UTC 2017 - snwint@suse.com

- separate planning strategies from DevicesPlanner into
  DevicesPlannerStrategies module
- 3.3.24

-------------------------------------------------------------------
Tue Oct  3 07:06:32 UTC 2017 - ancor@suse.com

- Partitioner: buttons to edit the filesystem in RAID and LVM LV.
- Partitioner: correct positioning of some buttons.
- Partitioner: allow to mount several swap devices.
- All part of fate#318196.
- 3.3.23

-------------------------------------------------------------------
Fri Sep 29 15:06:42 UTC 2017 - ancor@suse.com

- Partitioner: option to create an MD RAID (part of fate#318196).
- 3.3.22

-------------------------------------------------------------------
Fri Sep 29 10:54:54 UTC 2017 - jlopez@suse.com

- Fix validation when trying to create a partition with custom
  size (bsc#1060864).
- 3.3.21

-------------------------------------------------------------------
Tue Sep 26 16:47:44 CEST 2017 - shundhammer@suse.de

- Implemented simple proposal for CASP (bsc#1058736)
- 3.3.20

-------------------------------------------------------------------
Mon Sep 25 10:44:42 CEST 2017 - snwint@suse.de

- updated installer hacks document: ssh key import works

-------------------------------------------------------------------
Fri Sep 22 15:20:51 UTC 2017 - jlopez@suse.com

- Avoid to reuse small efi partitions (bsc#1056640).
- 3.3.19

-------------------------------------------------------------------
Thu Sep 21 14:54:28 UTC 2017 - ancor@suse.com

- More backwards-compatible behavior when formatting partitions in
  the expert partitioner.
- Checkbox to enable snapshots for "/" in the expert partitioner.
- Both part of fate#318196
- 3.3.18

-------------------------------------------------------------------
Tue Sep 19 07:26:06 UTC 2017 - ancor@suse.com

- Improved creation and modification of partitions in the Expert
  Partitioner (bsc#1057869, bsc#1057874).
- Added button to define the Btrfs subvolumes directly during
  creation or modification.
- 3.3.17

-------------------------------------------------------------------
Wed Sep 13 14:44:52 UTC 2017 - jreidinger@suse.com

- add all full udev links and helper to list them all
  (useful for fixing bsc#1057604)
- 3.3.16

-------------------------------------------------------------------
Wed Sep 13 14:03:00 UTC 2017 - snwint@suse.com

- don't limit uefi to x86_64 (bsc#1056629)
- 3.3.15

-------------------------------------------------------------------
Tue Sep 12 15:54:47 UTC 2017 - jlopez@suse.com

- Fix proposal to not try to create more than 3 partitions in a
  DASD partition table (bsc#1058052).
- 3.3.14

-------------------------------------------------------------------
Thu Sep  7 14:28:28 UTC 2017 - schubi@suse.de

- AutoYaST: Temporary workaround to avoid crash when size 'auto'
  (which is still not supported) is used (bnc#1056182).
- 3.3.13

-------------------------------------------------------------------
Thu Sep  7 13:45:07 UTC 2017 - jlopez@suse.com

- Fix partitioner bug creating partition with custom size
  (bsc#1057049)
- 3.3.12

-------------------------------------------------------------------
Thu Sep  7 08:34:59 UTC 2017 - ancor@suse.com

- AutoYaST: support for Btrfs snapshots (part of fate#318196).
- 3.3.11

-------------------------------------------------------------------
Wed Sep  6 15:33:27 UTC 2017 - jlopez@suse.com

- Fix bug when formatting with expert partitioner (bsc#1057405).
- 3.3.10

-------------------------------------------------------------------
Wed Sep  6 14:59:46 UTC 2017 - igonzalezsosa@suse.com

- Ignore case when parsing sizes (bsc#1056715 and bsc#1055913).
- 3.3.9

-------------------------------------------------------------------
Tue Sep  5 17:24:37 CEST 2017 - schubi@suse.de

- AutoYaST: Handle sizes without unit correctly. (bnc#1056168)
- 3.3.8

-------------------------------------------------------------------
Tue Sep  5 06:00:08 UTC 2017 - ancor@suse.com

- Create Btrfs in the guided setup if requested to do so (part of
  fate#318196).
- 3.3.7

-------------------------------------------------------------------
Wed Aug 30 15:44:35 UTC 2017 - jlopez@suse.com

- Added overall summary for the expert partitioner.
- Part of fate#318196
- 3.3.6

-------------------------------------------------------------------
Mon Aug 23 19:33:27 UTC 2017 - jlopez@suse.com

- Added methods to save user data into libstorage-ng objects.
- Added subvolume shadowing control to the expert partitioner.
- Added mount point validation to the expert partitioner.
- Removed Planned::BtrfsSubvolume class.
- Part of fate#318196
- 3.3.5

-------------------------------------------------------------------
Mon Aug 21 22:47:04 UTC 2017 - knut.anderssen@suse.com

- Added support for legacy filesystems (fate#323394).
- 3.3.4

-------------------------------------------------------------------
Mon Aug 21 13:40:03 CEST 2017 - snwint@suse.de

- adjust package description in spec file

-------------------------------------------------------------------
Mon Aug 21 10:20:59 UTC 2017 - ancor@suse.com

- When displaying partition ids to the user, use names that are
  more similar to old yast-storage (part of fate#318196).
- 3.3.3

-------------------------------------------------------------------
Fri Aug 18 08:56:36 UTC 2017 - knut.anderssen@suse.com

- ReiserFS is not allowed anymore, it was already removed in SLE 12
  for new installations and was only supported for upgrades.
  (fate#323394)
- 3.3.2

-------------------------------------------------------------------
Wed Aug 16 10:24:07 UTC 2017 - ancor@suse.com

- Added deactivation of virtual devices (multipath, LVM, etc.)
  to the public API.
- Initial management of Btrfs subvolumes in the expert partitioner.
- Both as part of fate#318196
- 3.3.1

-------------------------------------------------------------------
Mon Jul 24 16:17:03 UTC 2017 - jlopez@suse.com

- Removed temporary StorageManager API.
- 0.1.32

-------------------------------------------------------------------
Thu Jul 20 14:54:17 UTC 2017 - ancor@suse.com

- Added pop-up to ask the user about multipath activation.

-------------------------------------------------------------------
Thu Jul 20 10:45:36 UTC 2017 - ancor@suse.com

- Added Btrfs subvolumes support to the AutoYaST customized
  partitioning.

-------------------------------------------------------------------
Tue Jul 18 11:43:26 UTC 2017 - ancor@suse.com

- Adjusted the guided proposal to work properly on scenarios with
  DM RAIDs.

-------------------------------------------------------------------
Mon Jul 17 09:07:39 UTC 2017 - ancor@suse.com

- Adjusted the guided proposal to work properly on scenarios with
  Multipath I/O.

-------------------------------------------------------------------
Wed Jul 12 15:37:16 UTC 2017 - ancor@suse.com

- Replaced the original prototype of the expert partitioner with
  the one coming from yast2-partitioner.
- Added #supported_fstab_options and #default_partition_id methods
  to Y2Storage::Filesystems::Type.
- Removed Y2Storage::DevicesLists and not longer needed modules
  from Y2Storage::Refinements
- 0.1.31

-------------------------------------------------------------------
Tue Jul 11 11:18:06 UTC 2017 - jreidinger@suse.com

- Added PartitionId#to_human_string and PartitionId::formattable?
- 0.1.30

-------------------------------------------------------------------
Thu Jul  6 08:11:59 UTC 2017 - gsouza@suse.com

- Added verifications for disk in network.
- 0.1.29

-------------------------------------------------------------------
Tue Jul  4 14:29:40 UTC 2017 - jlopez@suse.com

- Added new class Y2Storage::Proposal::Base.
- Proper assignment of default values for new proposals.
- 0.1.28

-------------------------------------------------------------------
Tue Jul  4 08:32:12 UTC 2017 - ancor@suse.com

- Added AutoinstProfile::PartitioningSection which allows to export
  the current system (or any other devicegraph) to an AutoYaST
  profile (only plain partitions supported so far).
- 0.1.27

-------------------------------------------------------------------
Mon Jul  3 15:50:43 UTC 2017 - jlopez@suse.com

- Adapt proposal to different situations (disable home, snapshots,
  etc)
- 0.1.26

-------------------------------------------------------------------
Mon Jul  3 13:36:17 UTC 2017 - jreidinger@suse.com

- add LvmVg#basename
- add PartitionTables::Base#delete_all_partitions
- add logger to all devices
- add LvmVg#name
- 0.1.25

-------------------------------------------------------------------
Tue Jun 27 15:05:52 UTC 2017 - igonzalezsosa@suse.com

- Add LVM support for AutoYaST partitioning (bsc#1044697).
- 0.1.24

-------------------------------------------------------------------
Tue Jun 27 09:04:58 UTC 2017 - ancor@suse.com

- More robust Y2Storage::StorageManager#probe

-------------------------------------------------------------------
Mon Jun 26 11:56:23 UTC 2017 - jreidinger@suse.com

- Added Y2Storage::MdParity#to_human_string and
  Y2Storage::MdLevel#to_human_string
- 0.1.23

-------------------------------------------------------------------
Mon Jun 26 08:56:07 UTC 2017 - aschnell@suse.com

- Added Y2Storage::Md wrapper
- 0.1.22

-------------------------------------------------------------------
Mon Jun 19 12:30:46 UTC 2017 - mvidner@suse.com

- Added Y2Storage::DiskSize#human_floor, Y2Storage::Region#size
- 0.1.21

-------------------------------------------------------------------
Mon Jun 19 08:33:19 UTC 2017 - igonzalezsosa@suse.com

- AutoinstProposal is loaded with the rest of the proposal
  classes when 'y2storage' is required.
- 0.1.20

-------------------------------------------------------------------
Mon Jun 19 06:58:54 UTC 2017 - jilopez@localhost

- Adjustments to DASD to ensure the proposal works as expected
  in such devices.
- Added Devicegraph#disk_devices to get all DASDs and disks.
- DASD support added to YAML reader and writer.

-------------------------------------------------------------------
Fri Jun 16 12:47:40 UTC 2017 - igonzalezsosa@suse.com

- Add basic support for AutoYaST customized partitioning
  (only plain partitions are supported)
- 0.1.19

-------------------------------------------------------------------
Thu Jun 15 07:17:28 UTC 2017 - jreidinger@suse.com

- Add new method StorageManager.fake_from_xml for easy loading
  of xml device graphs

-------------------------------------------------------------------
Wed Jun 14 20:21:27 CEST 2017 - aschnell@suse.com

- added probe function to StorageManager
- 0.1.18

-------------------------------------------------------------------
Thu Jun  8 09:36:29 UTC 2017 - ancor@suse.com

- Added new method BlkDevice#to_be_formatted? (needed by
  yast2-partitioner).
- 0.1.17

-------------------------------------------------------------------
Tue Jun  6 17:57:16 CEST 2017 - shundhammer@suse.de

- Don't insist on installing filesystem support packages that
  are not available in any repo (bsc#1039830)
- 0.1.16

-------------------------------------------------------------------
Thu Jun  1 10:27:25 UTC 2017 - ancor@suse.com

- Fixed a bug in LvmLv#stripe_size=

-------------------------------------------------------------------
Mon May 22 10:58:24 UTC 2017 - ancor@suse.com

- Refactored the proposal code in preparation for the AutoYaST
  implementation. Removed PlannedVolume and PlannedVolumesList
  classes in favor of new more specific classes in the Planned
  namespace.
- Fixed the proposal to never propose subvolumes that would be
  shadowed by another proposed device.

-------------------------------------------------------------------
Wed May 17 11:53:56 UTC 2017 - jreidinger@suse.com

- Add to Y2Storage::PartitionTables::Type#to_human_string
- 0.1.15

-------------------------------------------------------------------
Thu May  4 13:21:28 CEST 2017 - schubi@suse.de

- Added SCR agent .etc.mtab again until we have a proper
  alternative for it (still needed in yast2-users).
- 0.1.14

-------------------------------------------------------------------
Thu May  4 09:07:44 UTC 2017 - ancor@suse.com

- Changelog entry to document stuff that was left behind.
  See below.
- Installation proposal now generates Btrfs subvolumes when needed
  (according to control.xml and a fallback list).
- Improved and fully functional Guided Setup.
- Added new fields to ProposalSettings and renamed others (xxx_size
  instead of xxx_disk_size). Similar changes in PlannedVolume.
- New smaller and more convenient API for DiskAnalyzer.
- Many documentation (Yardoc) improvements and fixes.
- Added dummy activate callbacks (for activating a previous LUKS).
- The installer now saves a xml representation of the probed and
  staging devicegraphs before proceeding with the installation.
- New API for accessing the libstorage objects from Ruby:
  * New classes in the Y2Storage namespace offering a wrapper around
    the corresponding libstorage classes and enums: Actiongraph,
    AlignPolicy, BlkDevice, BtrfsSubvolume, Dasd, DasdFormat,
    DasdType, DataTransport, Device, Devicegraph, Disk, Encryption,
    LvmLv, LvmPv, LvmVg, Mountable, Partition, PartitionId,
    PartitionType, Partitionable, Region and ResizeInfo.
  * Mixins StorageClassWrapper and StorageEnumWrapper to define more
    wrappers as needed.
  * Removed EnumMappings.
  * Removed most refinements in Y2Storage, functionality moved to
    the new classes.
  * Marked DevicesList as deprecated.
  * Marked some refinements as deprecated.

-------------------------------------------------------------------
Tue Apr 25 08:50:10 UTC 2017 - jreidinger@suse.com

- add Gpt#pmbr_boot(?/=) methods for protective MBR
- 0.1.13

-------------------------------------------------------------------
Thu Mar 23 08:18:36 UTC 2017 - jilopez@localhost

- Adapted prepdisk client to work in update mode.

-------------------------------------------------------------------
Tue Mar 21 17:11:37 CET 2017 - schubi@suse.de

- Added to_s in ProposalSettings

-------------------------------------------------------------------
Thu Mar  9 12:47:11 UTC 2017 - ancor@suse.com

- Partially adjust the proposal settings according to control.xml.

-------------------------------------------------------------------
Fri Mar  3 12:30:12 UTC 2017 - ancor@suse.com

- Improved the EnumMappings module.
- 0.1.12

-------------------------------------------------------------------
Thu Feb 16 11:37:57 UTC 2017 - ancor@suse.com

- Improvements in the devicegraph query interface: added an
  EncryptionLists class and adapted all the other classes to take
  several encryption-related scenarios into account.
- 0.1.11

-------------------------------------------------------------------
Wed Feb  8 13:19:24 UTC 2017 - ancor@suse.com

- Added a prototype of the "Guided Setup" wizard to configure the
  proposal settings.

-------------------------------------------------------------------
Wed Jan 25 14:35:38 UTC 2017 - ancor@suse.com

- Proper management of completely empty disks (no partition table,
  no file-system and no LVM PV) in the proposal.
- Improved FreeDiskSpace and Disk#free_spaces to correctly handle
  disks without partition table.
- 0.1.10

-------------------------------------------------------------------
Thu Jan 19 10:54:22 CET 2017 - shundhammer@suse.de

- Install storage-related software packages as needed: Migrated
  UsedStorageFeatures to storage-ng and added PackageHandler
- 0.1.9

-------------------------------------------------------------------
Tue Jan 17 12:07:18 UTC 2017 - ancor@suse.com

- Improved StorageManager that complies to the Singleton pattern
  and includes a revision counter for the staging devicegraph.
- 0.1.8

-------------------------------------------------------------------
Mon Jan 16 12:27:03 UTC 2017 - ancor@suse.com

- Added 'fstab_options' key to the YAML representation of the
  devicegraphs used for testing.
- 0.1.7

-------------------------------------------------------------------
Thu Jan  5 15:27:02 UTC 2017 - ancor@suse.com

- Y2Storage::DiskAnalyzer - distinguish disks with no MBR gap
  (0 bytes gap) from cases where the MBR gap is not applicable.
  This fixes the proposal for some LVM scenarios with legacy boot.

-------------------------------------------------------------------
Fri Dec 23 12:44:24 UTC 2016 - ancor@suse.com

- Removed unused ProposalDemo client (kind of obsoleted by
  Dialogs::InstDiskProposal)

-------------------------------------------------------------------
Wed Dec 21 12:01:32 UTC 2016 - ancor@suse.com

- Improvements in the devicegraph query interface
  (DisksLists#with_name_or_partition)
- 0.1.6

-------------------------------------------------------------------
Tue Dec 20 06:39:28 UTC 2016 - ancor@suse.com

- Fixed partitioning proposal to not fail when trying to create
  very small partitions (like bios_boot), to work better with uneven
  spaces (not divisible by the minimal grain) and to reduce the
  gaps between partitions.

-------------------------------------------------------------------
Wed Dec 14 16:01:00 UTC 2016 - ancor@suse.com

- Write more precise information in the logs (DiskSize#to_s)

-------------------------------------------------------------------
Tue Dec 13 11:11:20 UTC 2016 - ancor@suse.com

- Proposal does not try to set the boot flag if not supported
  (for example, GPT partition tables)

-------------------------------------------------------------------
Fri Dec  9 10:30:33 UTC 2016 - aschnell@suse.com

- Adapted to several changes in libstorage-ng

-------------------------------------------------------------------
Fri Nov 25 16:39:13 UTC 2016 - ancor@suse.com

- Improvements in the LVM-based proposal

-------------------------------------------------------------------
Tue Nov 22 15:32:41 UTC 2016 - ancor@suse.com

- Improvements in Refinements::DevicegraphLists

-------------------------------------------------------------------
Tue Nov 22 12:28:39 UTC 2016 - ancor@suse.com

- Convenience method to check for GPT
- Several methods added to most of the DevicesLists classes
- 0.1.5

-------------------------------------------------------------------
Thu Oct 27 12:49:59 UTC 2016 - ancor@suse.com

- Better management of LVM partitions in Proposal::SpaceMaker

-------------------------------------------------------------------
Thu Oct 27 13:46:39 CEST 2016 - aschnell@suse.com

- mount special filesystems in target during installation

-------------------------------------------------------------------
Wed Oct 26 12:26:58 UTC 2016 - ancor@suse.com

- LVM classes added to Refinements::DevicegraphLists

-------------------------------------------------------------------
Wed Oct 12 13:38:38 UTC 2016 - cwh@suse.com

- Use own textdomain (storage-ng instead of storage) (bsc#1004050)
- 0.1.4

-------------------------------------------------------------------
Fri Sep 30 14:05:08 UTC 2016 - ancor@suse.com

- Added new inst_prepdisk client - first version in which the
  installer commits the changes to the target disk(s).
- 0.1.3

-------------------------------------------------------------------
Tue Sep 27 06:00:45 UTC 2016 - ancor@suse.com

- More reusable DiskAnalyzer.
- Use libstorage mechanisms to check for windows partitions.
- Added new minimalistic inst_disk_proposal client.
- 0.1.2

-------------------------------------------------------------------
Mon Aug  1 13:11:13 UTC 2016 - ancor@suse.com

- Namespaces adapted to avoid conflicts with old yast2-storage
  and to follow the new YaST convention.
- 0.1.1

-------------------------------------------------------------------
Thu Feb 25 16:35:57 CET 2016 - aschnell@suse.com

- initial package with yast2-storage-ng, successor of yast2-storage
<|MERGE_RESOLUTION|>--- conflicted
+++ resolved
@@ -1,15 +1,15 @@
 -------------------------------------------------------------------
-<<<<<<< HEAD
-Tue Apr 15 12:59:48 UTC 2025 - Stefan Schubert <schubi@suse.de>
+Tue May 13 15:01:47 UTC 2025 - Stefan Schubert <schubi@suse.de>
 
 - Supporting systemd-fde encryption and TPM2/FIDO2
   (jsc#PED-10703).
-=======
+- 5.0.31
+
+-------------------------------------------------------------------
 Tue May 13 13:29:23 UTC 2025 - José Iván López González <jlopez@suse.com>
 
 - Make method DiskAnalyzer#candidate_device? public
   (gh#agama-project/agama#2338).
->>>>>>> e1e1ab1a
 - 5.0.30
 
 -------------------------------------------------------------------
