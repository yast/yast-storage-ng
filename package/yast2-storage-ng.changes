-------------------------------------------------------------------
<<<<<<< HEAD
Fri Jun 16 12:47:40 UTC 2017 - igonzalezsosa@suse.com

- Add basic support for AutoYaST customized partitioning
  (only plain partitions are supported)
=======
Thu Jun 15 07:17:28 UTC 2017 - jreidinger@suse.com

- Add new method StorageManager.fake_from_xml for easy loading
  of xml device graphs
>>>>>>> 367d1fe5
- 0.1.18

-------------------------------------------------------------------
Thu Jun  8 09:36:29 UTC 2017 - ancor@suse.com

- Added new method BlkDevice#to_be_formatted? (needed by
  yast2-partitioner).
- 0.1.17

-------------------------------------------------------------------
Tue Jun  6 17:57:16 CEST 2017 - shundhammer@suse.de

- Don't insist on installing filesystem support packages that
  are not available in any repo (bsc#1039830)
- 0.1.16

-------------------------------------------------------------------
Thu Jun  1 10:27:25 UTC 2017 - ancor@suse.com

- Fixed a bug in LvmLv#stripe_size=

-------------------------------------------------------------------
Mon May 22 10:58:24 UTC 2017 - ancor@suse.com

- Refactored the proposal code in preparation for the AutoYaST
  implementation. Removed PlannedVolume and PlannedVolumesList
  classes in favor of new more specific classes in the Planned
  namespace.
- Fixed the proposal to never propose subvolumes that would be
  shadowed by another proposed device.

-------------------------------------------------------------------
Wed May 17 11:53:56 UTC 2017 - jreidinger@suse.com

- Add to Y2Storage::PartitionTables::Type#to_human_string
- 0.1.15

-------------------------------------------------------------------
Thu May  4 13:21:28 CEST 2017 - schubi@suse.de

- Added SCR agent .etc.mtab again until we have a proper
  alternative for it (still needed in yast2-users).
- 0.1.14

-------------------------------------------------------------------
Thu May  4 09:07:44 UTC 2017 - ancor@suse.com

- Changelog entry to document stuff that was left behind.
  See below.
- Installation proposal now generates Btrfs subvolumes when needed
  (according to control.xml and a fallback list).
- Improved and fully functional Guided Setup.
- Added new fields to ProposalSettings and renamed others (xxx_size
  instead of xxx_disk_size). Similar changes in PlannedVolume.
- New smaller and more convenient API for DiskAnalyzer.
- Many documentation (Yardoc) improvements and fixes.
- Added dummy activate callbacks (for activating a previous LUKS).
- The installer now saves a xml representation of the probed and
  staging devicegraphs before proceeding with the installation.
- New API for accessing the libstorage objects from Ruby:
  * New classes in the Y2Storage namespace offering a wrapper around
    the corresponding libstorage classes and enums: Actiongraph,
    AlignPolicy, BlkDevice, BtrfsSubvolume, Dasd, DasdFormat,
    DasdType, DataTransport, Device, Devicegraph, Disk, Encryption,
    LvmLv, LvmPv, LvmVg, Mountable, Partition, PartitionId,
    PartitionType, Partitionable, Region and ResizeInfo.
  * Mixins StorageClassWrapper and StorageEnumWrapper to define more
    wrappers as needed.
  * Removed EnumMappings.
  * Removed most refinements in Y2Storage, functionality moved to
    the new classes.
  * Marked DevicesList as deprecated.
  * Marked some refinements as deprecated.

-------------------------------------------------------------------
Tue Apr 25 08:50:10 UTC 2017 - jreidinger@suse.com

- add Gpt#pmbr_boot(?/=) methods for protective MBR
- 0.1.13

-------------------------------------------------------------------
Thu Mar 23 08:18:36 UTC 2017 - jilopez@localhost

- Adapted prepdisk client to work in update mode.

-------------------------------------------------------------------
Tue Mar 21 17:11:37 CET 2017 - schubi@suse.de

- Added to_s in ProposalSettings

-------------------------------------------------------------------
Thu Mar  9 12:47:11 UTC 2017 - ancor@suse.com

- Partially adjust the proposal settings according to control.xml.

-------------------------------------------------------------------
Fri Mar  3 12:30:12 UTC 2017 - ancor@suse.com

- Improved the EnumMappings module.
- 0.1.12

-------------------------------------------------------------------
Thu Feb 16 11:37:57 UTC 2017 - ancor@suse.com

- Improvements in the devicegraph query interface: added an
  EncryptionLists class and adapted all the other classes to take
  several encryption-related scenarios into account.
- 0.1.11

-------------------------------------------------------------------
Wed Feb  8 13:19:24 UTC 2017 - ancor@suse.com

- Added a prototype of the "Guided Setup" wizard to configure the
  proposal settings.

-------------------------------------------------------------------
Wed Jan 25 14:35:38 UTC 2017 - ancor@suse.com

- Proper management of completely empty disks (no partition table,
  no file-system and no LVM PV) in the proposal.
- Improved FreeDiskSpace and Disk#free_spaces to correctly handle
  disks without partition table.
- 0.1.10

-------------------------------------------------------------------
Thu Jan 19 10:54:22 CET 2017 - shundhammer@suse.de

- Install storage-related software packages as needed: Migrated
  UsedStorageFeatures to storage-ng and added PackageHandler
- 0.1.9

-------------------------------------------------------------------
Tue Jan 17 12:07:18 UTC 2017 - ancor@suse.com

- Improved StorageManager that complies to the Singleton pattern
  and includes a revision counter for the staging devicegraph.
- 0.1.8

-------------------------------------------------------------------
Mon Jan 16 12:27:03 UTC 2017 - ancor@suse.com

- Added 'fstab_options' key to the YAML representation of the
  devicegraphs used for testing.
- 0.1.7

-------------------------------------------------------------------
Thu Jan  5 15:27:02 UTC 2017 - ancor@suse.com

- Y2Storage::DiskAnalyzer - distinguish disks with no MBR gap
  (0 bytes gap) from cases where the MBR gap is not applicable.
  This fixes the proposal for some LVM scenarios with legacy boot.

-------------------------------------------------------------------
Fri Dec 23 12:44:24 UTC 2016 - ancor@suse.com

- Removed unused ProposalDemo client (kind of obsoleted by
  Dialogs::InstDiskProposal)

-------------------------------------------------------------------
Wed Dec 21 12:01:32 UTC 2016 - ancor@suse.com

- Improvements in the devicegraph query interface
  (DisksLists#with_name_or_partition)
- 0.1.6

-------------------------------------------------------------------
Tue Dec 20 06:39:28 UTC 2016 - ancor@suse.com

- Fixed partitioning proposal to not fail when trying to create
  very small partitions (like bios_boot), to work better with uneven
  spaces (not divisible by the minimal grain) and to reduce the
  gaps between partitions.

-------------------------------------------------------------------
Wed Dec 14 16:01:00 UTC 2016 - ancor@suse.com

- Write more precise information in the logs (DiskSize#to_s)

-------------------------------------------------------------------
Tue Dec 13 11:11:20 UTC 2016 - ancor@suse.com

- Proposal does not try to set the boot flag if not supported
  (for example, GPT partition tables)

-------------------------------------------------------------------
Fri Dec  9 10:30:33 UTC 2016 - aschnell@suse.com

- Adapted to several changes in libstorage-ng

-------------------------------------------------------------------
Fri Nov 25 16:39:13 UTC 2016 - ancor@suse.com

- Improvements in the LVM-based proposal

-------------------------------------------------------------------
Tue Nov 22 15:32:41 UTC 2016 - ancor@suse.com

- Improvements in Refinements::DevicegraphLists

-------------------------------------------------------------------
Tue Nov 22 12:28:39 UTC 2016 - ancor@suse.com

- Convenience method to check for GPT
- Several methods added to most of the DevicesLists classes
- 0.1.5

-------------------------------------------------------------------
Thu Oct 27 12:49:59 UTC 2016 - ancor@suse.com

- Better management of LVM partitions in Proposal::SpaceMaker

-------------------------------------------------------------------
Thu Oct 27 13:46:39 CEST 2016 - aschnell@suse.com

- mount special filesystems in target during installation

-------------------------------------------------------------------
Wed Oct 26 12:26:58 UTC 2016 - ancor@suse.com

- LVM classes added to Refinements::DevicegraphLists

-------------------------------------------------------------------
Wed Oct 12 13:38:38 UTC 2016 - cwh@suse.com

- Use own textdomain (storage-ng instead of storage) (bsc#1004050)
- 0.1.4

-------------------------------------------------------------------
Fri Sep 30 14:05:08 UTC 2016 - ancor@suse.com

- Added new inst_prepdisk client - first version in which the
  installer commits the changes to the target disk(s).
- 0.1.3

-------------------------------------------------------------------
Tue Sep 27 06:00:45 UTC 2016 - ancor@suse.com

- More reusable DiskAnalyzer.
- Use libstorage mechanisms to check for windows partitions.
- Added new minimalistic inst_disk_proposal client.
- 0.1.2

-------------------------------------------------------------------
Mon Aug  1 13:11:13 UTC 2016 - ancor@suse.com

- Namespaces adapted to avoid conflicts with old yast2-storage
  and to follow the new YaST convention.
- 0.1.1

-------------------------------------------------------------------
Thu Feb 25 16:35:57 CET 2016 - aschnell@suse.com

- initial package with yast2-storage-ng, successor of yast2-storage
<|MERGE_RESOLUTION|>--- conflicted
+++ resolved
@@ -1,15 +1,15 @@
 -------------------------------------------------------------------
-<<<<<<< HEAD
 Fri Jun 16 12:47:40 UTC 2017 - igonzalezsosa@suse.com
 
 - Add basic support for AutoYaST customized partitioning
   (only plain partitions are supported)
-=======
+- 0.1.19
+
+-------------------------------------------------------------------
 Thu Jun 15 07:17:28 UTC 2017 - jreidinger@suse.com
 
 - Add new method StorageManager.fake_from_xml for easy loading
   of xml device graphs
->>>>>>> 367d1fe5
 - 0.1.18
 
 -------------------------------------------------------------------
