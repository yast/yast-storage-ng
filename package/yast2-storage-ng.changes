--- conflicted
+++ resolved
@@ -1,15 +1,15 @@
 -------------------------------------------------------------------
-<<<<<<< HEAD
-Tue Sep 18 11:43:13 UTC 2018 - jreidinger@suse.com
+Wed Sep 19 11:43:13 UTC 2018 - jreidinger@suse.com
 
 - Add read-only support for Bcache (fate#325346)
-=======
+- 4.1.17
+
+-------------------------------------------------------------------
 Wed Sep 19 11:25:25 UTC 2018 - ancor@suse.com
 
 - Partitioner: allow to manage partitions in software MD RAIDs
   (fate#318196, bsc#1094933 and bsc#1092417).
 - 4.1.16
->>>>>>> bdc163a0
 
 -------------------------------------------------------------------
 Fri Sep  7 15:24:41 UTC 2018 - ancor@suse.com
