-------------------------------------------------------------------
<<<<<<< HEAD
Fri Jan 19 11:31:14 UTC 2018 - jreidinger@suse.com

- Fix subtracting arrays of devices (fixes multipath wires
  detection for bsc#1076766)
=======
Fri Jan 19 09:50:54 UTC 2018 - ancor@suse.com

- Partitioner: when creating partitions they are now aligned to
  hardware requirements (indispensable for DASD) and when possible
  also for optimal performance (bsc#1069860 and bsc#1072011).
- Partitioner: adjusted alignment logic during resizing to match
  the new logic used during creation.
- Partitioner: skip validation of disabled widgets in the dialog
  to select the size of a new partition.
- Partitioner: fixed a crash and one inconsistency in the dialog
  to resize an existing partition.
>>>>>>> d27a721d
- 4.0.71

-------------------------------------------------------------------
Fri Jan 19 09:41:52 UTC 2018 - ancor@suse.com

- Correctly open the expert partitioner when called from the
  Kubic/CaaSP summary screen (bsc#1076732)
- 4.0.70

-------------------------------------------------------------------
Mon Jan 15 14:22:32 UTC 2018 - jlopez@suse.com

- Added sanity checks for partitioning setup.
- Partitioner: setup issues are shown to the user before continue.
  Mandatory product volumes are required according to control file.
- Part of fate#31896 and fix for bsc#1059160, bsc#1055747 and
  bsc#1063957.
- 4.0.69

-------------------------------------------------------------------
Mon Jan 15 12:51:01 UTC 2018 - ancor@suse.com

- Some code reorganization regarding alignment and resizing.
- Added to several places in the API the possibilty of using other
  alignment types, in addition to the optimal one.
- Added a (temporary) workaround to a possible bug in libstorage-ng
  regarding alignment.

-------------------------------------------------------------------
Tue Jan  9 15:36:15 UTC 2018 - lslezak@suse.cz

- Added Mountable#persistent? (needed for bsc#1073696)
- 4.0.68

-------------------------------------------------------------------
Mon Jan  8 22:16:30 UTC 2018 - ancor@suse.com

- Added Devicegraph#find_by_any_name (needed for bsc#1073254)
- 4.0.67

-------------------------------------------------------------------
Mon Jan  8 12:46:38 UTC 2018 - ancor@suse.com

- Do not try to reuse UUID and label from unformatted swap
  partitions (bsc#1071515).
- 4.0.66

-------------------------------------------------------------------
Mon Jan  8 11:52:30 UTC 2018 - igonzalezsosa@suse.com

- Force the subvolume name to be relative (related to bsc#1073548)
- 4.0.65

-------------------------------------------------------------------
Mon Jan  8 11:37:06 UTC 2018 - ancor@suse.com

- Fixed error when calculating the proposal on top of a BIOS RAID
  (bsc#1067349)

-------------------------------------------------------------------
Fri Dec 22 15:40:13 UTC 2017 - igonzalezsosa@suse.com

- AutoYaST: export the enable_snapshots element (bsc#1073544)

-------------------------------------------------------------------
Fri Dec 22 15:17:35 UTC 2017 - snwint@suse.com

- rewrite SpaceMaker::resize_and_delete! to be more human-readable
- 4.0.64

-------------------------------------------------------------------
Fri Dec 22 14:40:04 UTC 2017 - snwint@suse.com

- fix unnecessary Windows partition deletion (bsc #1066386)
- 4.0.63

-------------------------------------------------------------------
Fri Dec 22 12:35:29 UTC 2017 - snwint@suse.com

- fix logic in GuidedProposal::calculate_proposal (bsc#1058027)
- 4.0.62

-------------------------------------------------------------------
Fri Dec 22 10:26:05 UTC 2017 - igonzalezsosa@suse.com

- Do not crash when showing an unhandled partition id
  (bsc#1068087)

-------------------------------------------------------------------
Wed Dec 20 15:33:49 UTC 2017 - ancor@suse.com

- Partitioner: support for deleting an LVM volume group.
- Correct handling of orphan physical volume devices.
- Fix for bsc#106956 and part of fate#31896.
- 4.0.61

-------------------------------------------------------------------
Wed Dec 20 12:04:42 CET 2017 - aschnell@suse.com

- added obsoletes (bsc#1073645)
- 4.0.60

-------------------------------------------------------------------
Tue Dec 19 17:12:27 UTC 2017 - ancor@suse.com

- Added BlkDevice.find_by_any_name (needed for bsc#1073254)
- 4.0.59

-------------------------------------------------------------------
Tue Dec 19 14:05:33 UTC 2017 - jreidinger@suse.com

- Add DeviceGraph#find_by_name call (needed for bsc#1072908)
- 4.0.58

-------------------------------------------------------------------
Mon Dec 18 12:59:02 UTC 2017 - igonzalezsosa@suse.com

- AutoYaST: Improve disklabel element handling (bsc#1073307).
- 4.0.57

-------------------------------------------------------------------
Thu Dec 14 12:01:48 UTC 2017 - ancor@suse.com

- Fixed a recently added unit test to not rely on libstorage-ng
  sorting. Related to bsc#1049901 and part of fate#31896.
- 4.0.56

-------------------------------------------------------------------
Mon Dec 11 15:40:36 UTC 2017 - jlopez@suse.com

- Partitioner: add buttons to Hard Disks section for creating new
  partitions and editing devices.
- Part of fate#318196.
- 4.0.55

-------------------------------------------------------------------
Mon Dec 11 15:32:28 UTC 2017 - ancor@suse.com

- Improved how the proposal handles disks that are in use but don't
  have a partition table (directly formatted disks, disks that are
  direct members of an LVM or RAID, etc.).
  Preliminary fix for bsc#1071949 and bsc#1067670.
- 4.0.54

-------------------------------------------------------------------
Mon Dec 11 12:56:35 UTC 2017 - jlopez@suse.com

- Improve detection of efi and swap partitions.
- bsc#1071775 and bsc#1065234
- 4.0.53

-------------------------------------------------------------------
Fri Dec  8 17:34:17 CET 2017 - locilka@suse.com

- Fixed dependencies (yast2 >= 4.0.24) (fate#318196)
- 4.0.52

-------------------------------------------------------------------
Tue Dec  5 14:32:26 UTC 2017 - igonzalezsosa@suse.com

- AutoYaST: assign the correct partition_id to /boot/efi
  (bsc#1071167)
- 4.0.51

-------------------------------------------------------------------
Tue Dec  5 06:46:00 UTC 2017 - ancor@suse.com

- Don't trust any longer the order of any collection coming from
  libstorage-ng (related to bsc#1049901 and part of fate#31896).
- 4.0.50

-------------------------------------------------------------------
Mon Dec  4 09:02:09 UTC 2017 - jlopez@suse.com

- Partitoner: added support for resizing partitions (bsc#1057586).
- Part of fate#318196.
- 4.0.49

-------------------------------------------------------------------
Mon Dec  4 08:55:17 UTC 2017 - igonzalezsosa@suse.com

- AutoYaST does not ignore the 'enable_snapshots' setting even
  if the list of partitions is missing (bsc#1070790).
- 4.0.48

-------------------------------------------------------------------
Fri Dec  1 16:58:14 UTC 2017 - ancor@suse.com

- Rely on the new improved mechanism of libstorage-ng to sort
  devices by name. Preparation for bsc#1049901 and part of
  fate#31896.
- 4.0.47

-------------------------------------------------------------------
Fri Dec  1 15:34:11 UTC 2017 - igonzalezsosa@suse.com

- Fix boot partition detection (bsc#1070621).
- 4.0.46

-------------------------------------------------------------------
Fri Dec  1 12:27:34 UTC 2017 - igonzalezsosa@suse.com

- AutoYaST honors 'use' and 'initialize' elements even if the
  list of partitions is missing (related to bsc#1065061).
- 4.0.45

-------------------------------------------------------------------
Thu Nov 30 16:14:49 UTC 2017 - ancor@suse.com

- Partitioner: added buttons to sort the devices being added to
  an MD RAID (part of fate#318196).
- 4.0.44

-------------------------------------------------------------------
Thu Nov 30 16:13:18 UTC 2017 - igonzalezsosa@suse.com

- Do not ignore start_multipath setting (bsc#1070343).
- 4.0.43

-------------------------------------------------------------------
Wed Nov 29 13:54:41 UTC 2017 - snwint@suse.com

- adjust list of partition ids in expert partitioner (bsc#1060993,
  fate#314888)
- 4.0.42

-------------------------------------------------------------------
Tue Nov 28 13:35:34 UTC 2017 - igonzalezsosa@suse.com

- AutoYaST: honor size=max for logical volumes (bsc#1070131).
- 4.0.41

-------------------------------------------------------------------
Mon Nov 27 17:49:38 UTC 2017 - jlopez@suse.com

- Allow to work with BIOS RAIDs as regular disks (bsc#1067349).
- Allow to create partition table over directly formatted devices.
- 4.0.40

-------------------------------------------------------------------
Mon Nov 27 17:08:52 UTC 2017 - snwint@suse.com

- make PartitionTables::partition_id_supported? available
- 4.0.39

-------------------------------------------------------------------
Fri Nov 24 13:25:34 UTC 2017 - ancor@suse.com

- Fixed a problem when confirming the very same partitioning schema
  several times (bug#1069671).
- 4.0.38

-------------------------------------------------------------------
Fri Nov 24 12:23:03 UTC 2017 - igonzalezsosa@suse.com

- AutoYaST: safer handling of partition ids (bsc#1067207).
- 4.0.37

-------------------------------------------------------------------
Thu Nov 23 15:27:23 UTC 2017 - igonzalezsosa@suse.com

- AutoYaST: add support to resize partitions and logical volumes
  (bsc#1069505).
- AutoYaST: fix detection of root partition when using LVM
  (bsc#1069647).
- 4.0.36

-------------------------------------------------------------------
Thu Nov 23 13:05:31 UTC 2017 - ancor@suse.com

- Ensure that disks considered for (auto)installation are always
  sorted in a stable and consistent way based on its device name.
  Preparation for bsc#1049901 and part of fate#31896.
- 4.0.35

-------------------------------------------------------------------
Wed Nov 22 19:19:27 UTC 2017 - jlopez@suse.com

- Partitioner: added support for resizing MD RAIDs.
- Part of fate#318196.
- 4.0.34

-------------------------------------------------------------------
Wed Nov 22 17:11:41 UTC 2017 - shundhammer@suse.com

- No RAID chunk size below 64 kiB for most types of RAID
  (bsc#1065381)
- 4.0.33

-------------------------------------------------------------------
Mon Nov 20 15:40:58 UTC 2017 - shundhammer@suse.com

- Added "Create New Partition Table" in partitioner
- Part of fate#318196.
- 4.0.32

-------------------------------------------------------------------
Thu Nov 16 10:31:04 UTC 2017 - jlopez@suse.com

- Improve logging: add wrapper param for guard method and dump xml
  representation of the devicegraph to the logs.
- Part of fate#318196.
- 4.0.31

-------------------------------------------------------------------
Wed Nov 15 15:55:51 UTC 2017 - ancor@suse.com

- When proposing a partitions layout for installation, prefer
  getting big installations and arranging the partitions by their
  weights over creating adjacent partitions. Part of fate#318196.
- 4.0.30

-------------------------------------------------------------------
Tue Nov 14 15:41:21 UTC 2017 - jlopez@suse.com

- Partitioner: added support for creating volume groups.
- Part of fate#318196.
- 4.0.29

-------------------------------------------------------------------
Wed Nov  8 16:03:31 UTC 2017 - snwint@suse.com

- safer handling of partition ids (bsc#1060993
- 4.0.28

-------------------------------------------------------------------
Wed Nov  8 14:45:22 UTC 2017 - igonzalezsosa@suse.com

- AutoYaST: filter out old '@' entries when importing the list of
  subvolumes (bsc#1061253)
- 4.0.27

-------------------------------------------------------------------
Wed Nov  8 10:07:09 UTC 2017 - ancor@suse.com

- Added support in the UI of the guided setup for the new format
  of <volumes> in the control file.
- Part of fate#318196.
- 4.0.26

-------------------------------------------------------------------
Wed Nov  8 05:54:04 UTC 2017 - igonzalezsosa@suse.com

- AutoYaST: fix space distribution when partition table does not
  exist (bsc#1065061)
- AutoYaST: set partition tables type according to the profile
- 4.0.25

-------------------------------------------------------------------
Tue Nov  7 13:48:43 UTC 2017 - jlopez@suse.com

- Fix name of planned logical volumes.
- Take into account real RAM size to plan volumes.
- Add scenario tests using new partitioning settings.
- Part of fate#318196.
- 4.0.24

-------------------------------------------------------------------
Tue Nov  7 13:18:35 UTC 2017 - igonzalezsosa@suse.com

- AutoYaST: adjust the list of allowed keys in skip lists
  (bsc#1065668)
- 4.0.23

-------------------------------------------------------------------
Tue Nov  7 09:38:19 UTC 2017 - igonzalezsosa@suse.com

- AutoYaST: add support for udev links in the <device/> element
  (bsc#1066320)
- 4.0.22

-------------------------------------------------------------------
Fri Nov  3 15:11:42 UTC 2017 - igonzalezsosa@suse.com

- AutoYaST: do not remove partitions that are supposed to be reused
  (bsc#1066398).
- 4.0.21

-------------------------------------------------------------------
Fri Nov  3 15:04:24 UTC 2017 - jlopez@suse.com

- Partitioner: support for deleting md raids.
- Part of fate#318196.
- 4.0.20

-------------------------------------------------------------------
Fri Nov 03 14:27:02 CET 2017 - aschnell@suse.com

- do not query end of region if region is empty (bsc#1066290)
- 4.0.19

-------------------------------------------------------------------
Thu Nov  2 17:58:28 UTC 2017 - igonzalezsosa@suse.com

- AutoYaST: query hardware information on skip lists (bsc#1065668).
- AutoYaST: support multi-valued keys on skip lists.
- AutoYaST: do not crash when no suitable disk for installation
  is found.
- 4.0.18

-------------------------------------------------------------------
Wed Nov  1 09:11:23 UTC 2017 - jlopez@suse.com

- Partitioner: support for deleting logical volumes.
- Part of fate#318196.
- 4.0.17

-------------------------------------------------------------------
Wed Nov  1 08:23:17 UTC 2017 - igonzalezsosa@suse.com

- AutoYaST: do not crash when an unknown key is used in a
  skip list (bsc#1065670). 
- 4.0.16

-------------------------------------------------------------------
Tue Oct 31 12:14:18 UTC 2017 - igonzalezsosa@suse.com

- AutoYaST: fix reuse of partitions (bsc#1060637).
- AutoYaST: improve error handling when trying to reuse a partition
  fails.
- AutoYaST: when a problem is detected while creating a proposal,
  register in which section it was found.
- AutoYaST: register an issue when a proposal does not contain
  a root (/) partition.
- 4.0.15

-------------------------------------------------------------------
Mon Oct 30 13:32:02 UTC 2017 - ancor@suse.com

- Added an option in the installer to run the expert partitioner
  with the current storage layout as starting point.
- Possible fix for bsc#1055644 and part of fate#318196.
- 4.0.14

-------------------------------------------------------------------
Fri Oct 27 11:33:55 UTC 2017 - jsrain@suse.cz

- Limit maximal proposed size of EFI partition (bsc#1062775)
- 4.0.13

-------------------------------------------------------------------
Thu Oct 26 15:30:53 UTC 2017 - ancor@suse.com

- Partitioner: small adjustments in the verifications performed
  before running some wizards.

-------------------------------------------------------------------
Wed Oct 25 17:28:48 UTC 2017 - jlopez@suse.com

- Partitioner: allow to work with multipath devices.
- bsc#1058373 and bsc#1028853.
- Part of fate#318196.
- 4.0.12

-------------------------------------------------------------------
Wed Oct 25 13:12:37 UTC 2017 - igonzalezsosa@suse.com

- Add support to clone subvolumes when using AutoYaST (bsc#1064875)
- 4.0.11

-------------------------------------------------------------------
Wed Oct 25 12:32:58 CEST 2017 - snwint@suse.de

- adjust control.xml documentation
- 4.0.10

-------------------------------------------------------------------
Mon Oct 23 17:53:27 UTC 2017 - jlopez@suse.com

- Partitioner: show only option to create vg when there are no vgs.
- Part of fate#318196.
- 4.0.9

-------------------------------------------------------------------
Mon Oct 23 17:14:01 CEST 2017 - snwint@suse.de

- have volumes in control.xml proposed by default (fate#318196)
- 4.0.8

-------------------------------------------------------------------
Fri Oct 20 17:28:16 UTC 2017 - jlopez@suse.com

- Partitioner: support for creating logical volumes.
- Part of fate#318196.
- 4.0.7

-------------------------------------------------------------------
Thu Oct 19 14:27:49 UTC 2017 - igonzalezsosa@suse.com

- AutoYaST: add basic support for error handling
- AutoYaST: handle 'size: auto' correctly
- 4.0.6

-------------------------------------------------------------------
Thu Oct 19 13:05:35 UTC 2017 - jsrain@suse.cz

- During installation, mount efivarfs in /mnt/sys/firmware/efivars
  if present in inst-sys (bsc#1063063)
- 4.0.5

-------------------------------------------------------------------
Tue Oct 17 16:45:21 CEST 2017 - shundhammer@suse.de

- Terminate extra space distribution loop if nothing could be
  distributed anymore (bsc#1063392)
- 4.0.4

-------------------------------------------------------------------
Tue Oct 17 11:25:03 UTC 2017 - snwint@suse.com

- finalize control.xml description (fate#318196)
- 4.0.3

-------------------------------------------------------------------
Mon Oct 16 10:02:24 UTC 2017 - jlopez@suse.com

- Add strategies to try an initial valid proposal, even changing
  settings when necessary.
- Part of fate#318196.
- 4.0.2

-------------------------------------------------------------------
Tue Oct 10 11:11:59 UTC 2017 - jlopez@suse.com

- Adapt proposal to work with new format of proposal settings.
- Part of fate#318196.
- 4.0.1

-------------------------------------------------------------------
Mon Oct  9 12:29:13 UTC 2017 - igonzalezsosa@suse.com

- AutoYaST: proper handling of the 'use' element allowing to
  delete a set of partitions (bsc#1061042)
- AutoYaST: support for mkfs_options, fstopt and mount_by elements
  (bsc#1061289)
- 4.0.0

-------------------------------------------------------------------
Fri Oct  6 07:11:35 UTC 2017 - jlopez@suse.com

- Added support for reading new format of proposal settings.
- Part of fate#318196.
- 3.3.27

-------------------------------------------------------------------
Thu Oct  5 14:38:22 UTC 2017 - ancor@suse.com

- Partitioner: don't return to the summary screen after each
  operation.
- Partitioner: speedup the refresh time after each operation (by
  not querying the hostname again).
- Both part of fate#318196.
- 3.3.26

-------------------------------------------------------------------
Wed Oct  4 17:28:24 CEST 2017 - shundhammer@suse.de

- Added disk.desktop file for partitioner (bsc#1059528)
- 3.3.25

-------------------------------------------------------------------
Wed Oct  4 12:11:11 UTC 2017 - snwint@suse.com

- separate planning strategies from DevicesPlanner into
  DevicesPlannerStrategies module
- 3.3.24

-------------------------------------------------------------------
Tue Oct  3 07:06:32 UTC 2017 - ancor@suse.com

- Partitioner: buttons to edit the filesystem in RAID and LVM LV.
- Partitioner: correct positioning of some buttons.
- Partitioner: allow to mount several swap devices.
- All part of fate#318196.
- 3.3.23

-------------------------------------------------------------------
Fri Sep 29 15:06:42 UTC 2017 - ancor@suse.com

- Partitioner: option to create an MD RAID (part of fate#318196).
- 3.3.22

-------------------------------------------------------------------
Fri Sep 29 10:54:54 UTC 2017 - jlopez@suse.com

- Fix validation when trying to create a partition with custom
  size (bsc#1060864).
- 3.3.21

-------------------------------------------------------------------
Tue Sep 26 16:47:44 CEST 2017 - shundhammer@suse.de

- Implemented simple proposal for CASP (bsc#1058736)
- 3.3.20

-------------------------------------------------------------------
Mon Sep 25 10:44:42 CEST 2017 - snwint@suse.de

- updated installer hacks document: ssh key import works

-------------------------------------------------------------------
Fri Sep 22 15:20:51 UTC 2017 - jlopez@suse.com

- Avoid to reuse small efi partitions (bsc#1056640).
- 3.3.19

-------------------------------------------------------------------
Thu Sep 21 14:54:28 UTC 2017 - ancor@suse.com

- More backwards-compatible behavior when formatting partitions in
  the expert partitioner.
- Checkbox to enable snapshots for "/" in the expert partitioner.
- Both part of fate#318196
- 3.3.18

-------------------------------------------------------------------
Tue Sep 19 07:26:06 UTC 2017 - ancor@suse.com

- Improved creation and modification of partitions in the Expert
  Partitioner (bsc#1057869, bsc#1057874).
- Added button to define the Btrfs subvolumes directly during
  creation or modification.
- 3.3.17

-------------------------------------------------------------------
Wed Sep 13 14:44:52 UTC 2017 - jreidinger@suse.com

- add all full udev links and helper to list them all
  (useful for fixing bsc#1057604)
- 3.3.16

-------------------------------------------------------------------
Wed Sep 13 14:03:00 UTC 2017 - snwint@suse.com

- don't limit uefi to x86_64 (bsc#1056629)
- 3.3.15

-------------------------------------------------------------------
Tue Sep 12 15:54:47 UTC 2017 - jlopez@suse.com

- Fix proposal to not try to create more than 3 partitions in a
  DASD partition table (bsc#1058052).
- 3.3.14

-------------------------------------------------------------------
Thu Sep  7 14:28:28 UTC 2017 - schubi@suse.de

- AutoYaST: Temporary workaround to avoid crash when size 'auto'
  (which is still not supported) is used (bnc#1056182).
- 3.3.13

-------------------------------------------------------------------
Thu Sep  7 13:45:07 UTC 2017 - jlopez@suse.com

- Fix partitioner bug creating partition with custom size
  (bsc#1057049)
- 3.3.12

-------------------------------------------------------------------
Thu Sep  7 08:34:59 UTC 2017 - ancor@suse.com

- AutoYaST: support for Btrfs snapshots (part of fate#318196).
- 3.3.11

-------------------------------------------------------------------
Wed Sep  6 15:33:27 UTC 2017 - jlopez@suse.com

- Fix bug when formatting with expert partitioner (bsc#1057405).
- 3.3.10

-------------------------------------------------------------------
Wed Sep  6 14:59:46 UTC 2017 - igonzalezsosa@suse.com

- Ignore case when parsing sizes (bsc#1056715 and bsc#1055913).
- 3.3.9

-------------------------------------------------------------------
Tue Sep  5 17:24:37 CEST 2017 - schubi@suse.de

- AutoYaST: Handle sizes without unit correctly. (bnc#1056168)
- 3.3.8

-------------------------------------------------------------------
Tue Sep  5 06:00:08 UTC 2017 - ancor@suse.com

- Create Btrfs in the guided setup if requested to do so (part of
  fate#318196).
- 3.3.7

-------------------------------------------------------------------
Wed Aug 30 15:44:35 UTC 2017 - jlopez@suse.com

- Added overall summary for the expert partitioner.
- Part of fate#318196
- 3.3.6

-------------------------------------------------------------------
Mon Aug 23 19:33:27 UTC 2017 - jlopez@suse.com

- Added methods to save user data into libstorage-ng objects.
- Added subvolume shadowing control to the expert partitioner.
- Added mount point validation to the expert partitioner.
- Removed Planned::BtrfsSubvolume class.
- Part of fate#318196
- 3.3.5

-------------------------------------------------------------------
Mon Aug 21 22:47:04 UTC 2017 - knut.anderssen@suse.com

- Added support for legacy filesystems (fate#323394).
- 3.3.4

-------------------------------------------------------------------
Mon Aug 21 13:40:03 CEST 2017 - snwint@suse.de

- adjust package description in spec file

-------------------------------------------------------------------
Mon Aug 21 10:20:59 UTC 2017 - ancor@suse.com

- When displaying partition ids to the user, use names that are
  more similar to old yast-storage (part of fate#318196).
- 3.3.3

-------------------------------------------------------------------
Fri Aug 18 08:56:36 UTC 2017 - knut.anderssen@suse.com

- ReiserFS is not allowed anymore, it was already removed in SLE 12
  for new installations and was only supported for upgrades.
  (fate#323394)
- 3.3.2

-------------------------------------------------------------------
Wed Aug 16 10:24:07 UTC 2017 - ancor@suse.com

- Added deactivation of virtual devices (multipath, LVM, etc.)
  to the public API.
- Initial management of Btrfs subvolumes in the expert partitioner.
- Both as part of fate#318196
- 3.3.1

-------------------------------------------------------------------
Mon Jul 24 16:17:03 UTC 2017 - jlopez@suse.com

- Removed temporary StorageManager API.
- 0.1.32

-------------------------------------------------------------------
Thu Jul 20 14:54:17 UTC 2017 - ancor@suse.com

- Added pop-up to ask the user about multipath activation.

-------------------------------------------------------------------
Thu Jul 20 10:45:36 UTC 2017 - ancor@suse.com

- Added Btrfs subvolumes support to the AutoYaST customized
  partitioning.

-------------------------------------------------------------------
Tue Jul 18 11:43:26 UTC 2017 - ancor@suse.com

- Adjusted the guided proposal to work properly on scenarios with
  DM RAIDs.

-------------------------------------------------------------------
Mon Jul 17 09:07:39 UTC 2017 - ancor@suse.com

- Adjusted the guided proposal to work properly on scenarios with
  Multipath I/O.

-------------------------------------------------------------------
Wed Jul 12 15:37:16 UTC 2017 - ancor@suse.com

- Replaced the original prototype of the expert partitioner with
  the one coming from yast2-partitioner.
- Added #supported_fstab_options and #default_partition_id methods
  to Y2Storage::Filesystems::Type.
- Removed Y2Storage::DevicesLists and not longer needed modules
  from Y2Storage::Refinements
- 0.1.31

-------------------------------------------------------------------
Tue Jul 11 11:18:06 UTC 2017 - jreidinger@suse.com

- Added PartitionId#to_human_string and PartitionId::formattable?
- 0.1.30

-------------------------------------------------------------------
Thu Jul  6 08:11:59 UTC 2017 - gsouza@suse.com

- Added verifications for disk in network.
- 0.1.29

-------------------------------------------------------------------
Tue Jul  4 14:29:40 UTC 2017 - jlopez@suse.com

- Added new class Y2Storage::Proposal::Base.
- Proper assignment of default values for new proposals.
- 0.1.28

-------------------------------------------------------------------
Tue Jul  4 08:32:12 UTC 2017 - ancor@suse.com

- Added AutoinstProfile::PartitioningSection which allows to export
  the current system (or any other devicegraph) to an AutoYaST
  profile (only plain partitions supported so far).
- 0.1.27

-------------------------------------------------------------------
Mon Jul  3 15:50:43 UTC 2017 - jlopez@suse.com

- Adapt proposal to different situations (disable home, snapshots,
  etc)
- 0.1.26

-------------------------------------------------------------------
Mon Jul  3 13:36:17 UTC 2017 - jreidinger@suse.com

- add LvmVg#basename
- add PartitionTables::Base#delete_all_partitions
- add logger to all devices
- add LvmVg#name
- 0.1.25

-------------------------------------------------------------------
Tue Jun 27 15:05:52 UTC 2017 - igonzalezsosa@suse.com

- Add LVM support for AutoYaST partitioning (bsc#1044697).
- 0.1.24

-------------------------------------------------------------------
Tue Jun 27 09:04:58 UTC 2017 - ancor@suse.com

- More robust Y2Storage::StorageManager#probe

-------------------------------------------------------------------
Mon Jun 26 11:56:23 UTC 2017 - jreidinger@suse.com

- Added Y2Storage::MdParity#to_human_string and
  Y2Storage::MdLevel#to_human_string
- 0.1.23

-------------------------------------------------------------------
Mon Jun 26 08:56:07 UTC 2017 - aschnell@suse.com

- Added Y2Storage::Md wrapper
- 0.1.22

-------------------------------------------------------------------
Mon Jun 19 12:30:46 UTC 2017 - mvidner@suse.com

- Added Y2Storage::DiskSize#human_floor, Y2Storage::Region#size
- 0.1.21

-------------------------------------------------------------------
Mon Jun 19 08:33:19 UTC 2017 - igonzalezsosa@suse.com

- AutoinstProposal is loaded with the rest of the proposal
  classes when 'y2storage' is required.
- 0.1.20

-------------------------------------------------------------------
Mon Jun 19 06:58:54 UTC 2017 - jilopez@localhost

- Adjustments to DASD to ensure the proposal works as expected
  in such devices.
- Added Devicegraph#disk_devices to get all DASDs and disks.
- DASD support added to YAML reader and writer.

-------------------------------------------------------------------
Fri Jun 16 12:47:40 UTC 2017 - igonzalezsosa@suse.com

- Add basic support for AutoYaST customized partitioning
  (only plain partitions are supported)
- 0.1.19

-------------------------------------------------------------------
Thu Jun 15 07:17:28 UTC 2017 - jreidinger@suse.com

- Add new method StorageManager.fake_from_xml for easy loading
  of xml device graphs

-------------------------------------------------------------------
Wed Jun 14 20:21:27 CEST 2017 - aschnell@suse.com

- added probe function to StorageManager
- 0.1.18

-------------------------------------------------------------------
Thu Jun  8 09:36:29 UTC 2017 - ancor@suse.com

- Added new method BlkDevice#to_be_formatted? (needed by
  yast2-partitioner).
- 0.1.17

-------------------------------------------------------------------
Tue Jun  6 17:57:16 CEST 2017 - shundhammer@suse.de

- Don't insist on installing filesystem support packages that
  are not available in any repo (bsc#1039830)
- 0.1.16

-------------------------------------------------------------------
Thu Jun  1 10:27:25 UTC 2017 - ancor@suse.com

- Fixed a bug in LvmLv#stripe_size=

-------------------------------------------------------------------
Mon May 22 10:58:24 UTC 2017 - ancor@suse.com

- Refactored the proposal code in preparation for the AutoYaST
  implementation. Removed PlannedVolume and PlannedVolumesList
  classes in favor of new more specific classes in the Planned
  namespace.
- Fixed the proposal to never propose subvolumes that would be
  shadowed by another proposed device.

-------------------------------------------------------------------
Wed May 17 11:53:56 UTC 2017 - jreidinger@suse.com

- Add to Y2Storage::PartitionTables::Type#to_human_string
- 0.1.15

-------------------------------------------------------------------
Thu May  4 13:21:28 CEST 2017 - schubi@suse.de

- Added SCR agent .etc.mtab again until we have a proper
  alternative for it (still needed in yast2-users).
- 0.1.14

-------------------------------------------------------------------
Thu May  4 09:07:44 UTC 2017 - ancor@suse.com

- Changelog entry to document stuff that was left behind.
  See below.
- Installation proposal now generates Btrfs subvolumes when needed
  (according to control.xml and a fallback list).
- Improved and fully functional Guided Setup.
- Added new fields to ProposalSettings and renamed others (xxx_size
  instead of xxx_disk_size). Similar changes in PlannedVolume.
- New smaller and more convenient API for DiskAnalyzer.
- Many documentation (Yardoc) improvements and fixes.
- Added dummy activate callbacks (for activating a previous LUKS).
- The installer now saves a xml representation of the probed and
  staging devicegraphs before proceeding with the installation.
- New API for accessing the libstorage objects from Ruby:
  * New classes in the Y2Storage namespace offering a wrapper around
    the corresponding libstorage classes and enums: Actiongraph,
    AlignPolicy, BlkDevice, BtrfsSubvolume, Dasd, DasdFormat,
    DasdType, DataTransport, Device, Devicegraph, Disk, Encryption,
    LvmLv, LvmPv, LvmVg, Mountable, Partition, PartitionId,
    PartitionType, Partitionable, Region and ResizeInfo.
  * Mixins StorageClassWrapper and StorageEnumWrapper to define more
    wrappers as needed.
  * Removed EnumMappings.
  * Removed most refinements in Y2Storage, functionality moved to
    the new classes.
  * Marked DevicesList as deprecated.
  * Marked some refinements as deprecated.

-------------------------------------------------------------------
Tue Apr 25 08:50:10 UTC 2017 - jreidinger@suse.com

- add Gpt#pmbr_boot(?/=) methods for protective MBR
- 0.1.13

-------------------------------------------------------------------
Thu Mar 23 08:18:36 UTC 2017 - jilopez@localhost

- Adapted prepdisk client to work in update mode.

-------------------------------------------------------------------
Tue Mar 21 17:11:37 CET 2017 - schubi@suse.de

- Added to_s in ProposalSettings

-------------------------------------------------------------------
Thu Mar  9 12:47:11 UTC 2017 - ancor@suse.com

- Partially adjust the proposal settings according to control.xml.

-------------------------------------------------------------------
Fri Mar  3 12:30:12 UTC 2017 - ancor@suse.com

- Improved the EnumMappings module.
- 0.1.12

-------------------------------------------------------------------
Thu Feb 16 11:37:57 UTC 2017 - ancor@suse.com

- Improvements in the devicegraph query interface: added an
  EncryptionLists class and adapted all the other classes to take
  several encryption-related scenarios into account.
- 0.1.11

-------------------------------------------------------------------
Wed Feb  8 13:19:24 UTC 2017 - ancor@suse.com

- Added a prototype of the "Guided Setup" wizard to configure the
  proposal settings.

-------------------------------------------------------------------
Wed Jan 25 14:35:38 UTC 2017 - ancor@suse.com

- Proper management of completely empty disks (no partition table,
  no file-system and no LVM PV) in the proposal.
- Improved FreeDiskSpace and Disk#free_spaces to correctly handle
  disks without partition table.
- 0.1.10

-------------------------------------------------------------------
Thu Jan 19 10:54:22 CET 2017 - shundhammer@suse.de

- Install storage-related software packages as needed: Migrated
  UsedStorageFeatures to storage-ng and added PackageHandler
- 0.1.9

-------------------------------------------------------------------
Tue Jan 17 12:07:18 UTC 2017 - ancor@suse.com

- Improved StorageManager that complies to the Singleton pattern
  and includes a revision counter for the staging devicegraph.
- 0.1.8

-------------------------------------------------------------------
Mon Jan 16 12:27:03 UTC 2017 - ancor@suse.com

- Added 'fstab_options' key to the YAML representation of the
  devicegraphs used for testing.
- 0.1.7

-------------------------------------------------------------------
Thu Jan  5 15:27:02 UTC 2017 - ancor@suse.com

- Y2Storage::DiskAnalyzer - distinguish disks with no MBR gap
  (0 bytes gap) from cases where the MBR gap is not applicable.
  This fixes the proposal for some LVM scenarios with legacy boot.

-------------------------------------------------------------------
Fri Dec 23 12:44:24 UTC 2016 - ancor@suse.com

- Removed unused ProposalDemo client (kind of obsoleted by
  Dialogs::InstDiskProposal)

-------------------------------------------------------------------
Wed Dec 21 12:01:32 UTC 2016 - ancor@suse.com

- Improvements in the devicegraph query interface
  (DisksLists#with_name_or_partition)
- 0.1.6

-------------------------------------------------------------------
Tue Dec 20 06:39:28 UTC 2016 - ancor@suse.com

- Fixed partitioning proposal to not fail when trying to create
  very small partitions (like bios_boot), to work better with uneven
  spaces (not divisible by the minimal grain) and to reduce the
  gaps between partitions.

-------------------------------------------------------------------
Wed Dec 14 16:01:00 UTC 2016 - ancor@suse.com

- Write more precise information in the logs (DiskSize#to_s)

-------------------------------------------------------------------
Tue Dec 13 11:11:20 UTC 2016 - ancor@suse.com

- Proposal does not try to set the boot flag if not supported
  (for example, GPT partition tables)

-------------------------------------------------------------------
Fri Dec  9 10:30:33 UTC 2016 - aschnell@suse.com

- Adapted to several changes in libstorage-ng

-------------------------------------------------------------------
Fri Nov 25 16:39:13 UTC 2016 - ancor@suse.com

- Improvements in the LVM-based proposal

-------------------------------------------------------------------
Tue Nov 22 15:32:41 UTC 2016 - ancor@suse.com

- Improvements in Refinements::DevicegraphLists

-------------------------------------------------------------------
Tue Nov 22 12:28:39 UTC 2016 - ancor@suse.com

- Convenience method to check for GPT
- Several methods added to most of the DevicesLists classes
- 0.1.5

-------------------------------------------------------------------
Thu Oct 27 12:49:59 UTC 2016 - ancor@suse.com

- Better management of LVM partitions in Proposal::SpaceMaker

-------------------------------------------------------------------
Thu Oct 27 13:46:39 CEST 2016 - aschnell@suse.com

- mount special filesystems in target during installation

-------------------------------------------------------------------
Wed Oct 26 12:26:58 UTC 2016 - ancor@suse.com

- LVM classes added to Refinements::DevicegraphLists

-------------------------------------------------------------------
Wed Oct 12 13:38:38 UTC 2016 - cwh@suse.com

- Use own textdomain (storage-ng instead of storage) (bsc#1004050)
- 0.1.4

-------------------------------------------------------------------
Fri Sep 30 14:05:08 UTC 2016 - ancor@suse.com

- Added new inst_prepdisk client - first version in which the
  installer commits the changes to the target disk(s).
- 0.1.3

-------------------------------------------------------------------
Tue Sep 27 06:00:45 UTC 2016 - ancor@suse.com

- More reusable DiskAnalyzer.
- Use libstorage mechanisms to check for windows partitions.
- Added new minimalistic inst_disk_proposal client.
- 0.1.2

-------------------------------------------------------------------
Mon Aug  1 13:11:13 UTC 2016 - ancor@suse.com

- Namespaces adapted to avoid conflicts with old yast2-storage
  and to follow the new YaST convention.
- 0.1.1

-------------------------------------------------------------------
Thu Feb 25 16:35:57 CET 2016 - aschnell@suse.com

- initial package with yast2-storage-ng, successor of yast2-storage
<|MERGE_RESOLUTION|>--- conflicted
+++ resolved
@@ -1,10 +1,11 @@
 -------------------------------------------------------------------
-<<<<<<< HEAD
 Fri Jan 19 11:31:14 UTC 2018 - jreidinger@suse.com
 
 - Fix subtracting arrays of devices (fixes multipath wires
   detection for bsc#1076766)
-=======
+- 4.0.72
+
+-------------------------------------------------------------------
 Fri Jan 19 09:50:54 UTC 2018 - ancor@suse.com
 
 - Partitioner: when creating partitions they are now aligned to
@@ -16,7 +17,6 @@
   to select the size of a new partition.
 - Partitioner: fixed a crash and one inconsistency in the dialog
   to resize an existing partition.
->>>>>>> d27a721d
 - 4.0.71
 
 -------------------------------------------------------------------
