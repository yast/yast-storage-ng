--- conflicted
+++ resolved
@@ -1,5 +1,24 @@
 -------------------------------------------------------------------
-<<<<<<< HEAD
+Fri Sep 19 13:19:58 UTC 2018 - jlopez@suse.com
+
+- Partitioner: ask for unmounting when deleting a device.
+- Partitioner: ask for unmounting when resizing a device.
+- Part of fate#318196
+- 4.1.19
+
+-------------------------------------------------------------------
+Tue Sep 18 13:00:29 UTC 2018 - jlopez@suse.com
+
+- AutoYaST: Allow to use whole disk as PV by indicating a partition
+  with number 0 (bsc#1107298).
+
+-------------------------------------------------------------------
+Wed Sep  5 21:23:54 UTC 2018 - lorenz@math.tu-berlin.de
+
+- When trying to reuse a partition, AutoYaST will consider only
+  those partitions from the right disk (bsc#1106774).
+
+-------------------------------------------------------------------
 Wed Sep 19 14:28:22 UTC 2018 - dgonzalez@suse.com
 
 - Do not crash when a partition content info cannot be
@@ -55,35 +74,6 @@
 - Add support for Intel Rapid Start technology partitions
   (FATE#325885)
 - 4.1.11
-=======
-Fri Sep 19 13:19:58 UTC 2018 - jlopez@suse.com
-
-- Partitioner: ask for unmounting when deleting a device.
-- Partitioner: ask for unmounting when resizing a device.
-- Part of fate#318196
-- 4.0.212
-
--------------------------------------------------------------------
-Tue Sep 18 13:00:29 UTC 2018 - jlopez@suse.com
-
-- AutoYaST: Allow to use whole disk as PV by indicating a partition
-  with number 0 (bsc#1107298).
-- 4.0.211
-
--------------------------------------------------------------------
-Thu Sep  6 11:45:19 UTC 2018 - jreidinger@suse.com
-
-- Add asterisk to mount points that is not active and also write it
-  to description (FATE#318196)
-- 4.0.210
-
--------------------------------------------------------------------
-Wed Sep  5 21:23:54 UTC 2018 - lorenz@math.tu-berlin.de
-
-- When trying to reuse a partition, AutoYaST will consider only
-  those partitions from the right disk (bsc#1106774).
-- 4.0.209
->>>>>>> cad11650
 
 -------------------------------------------------------------------
 Tue Aug 28 13:27:53 UTC 2018 - ancor@suse.com
