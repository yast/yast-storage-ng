--- conflicted
+++ resolved
@@ -1,13 +1,12 @@
 -------------------------------------------------------------------
-<<<<<<< HEAD
+Thu Mar 23 08:18:36 UTC 2017 - jilopez@localhost
+
+- Adapted prepdisk client to work in update mode.
+
+-------------------------------------------------------------------
 Tue Mar 21 17:11:37 CET 2017 - schubi@suse.de
 
 - Added to_s in ProposalSettings
-=======
-Thu Mar 23 08:18:36 UTC 2017 - jilopez@localhost
-
-- Adapted prepdisk client to work in update mode.
->>>>>>> 24a05594
 
 -------------------------------------------------------------------
 Thu Mar  9 12:47:11 UTC 2017 - ancor@suse.com
