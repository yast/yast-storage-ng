--- conflicted
+++ resolved
@@ -1,5 +1,11 @@
 -------------------------------------------------------------------
-<<<<<<< HEAD
+Tue Jan 21 09:43:35 UTC 2025 - Ancor Gonzalez Sosa <ancor@suse.com>
+
+- Pervasive encryption: support for AES-CIPHER and EP11 and better
+  user interface at Partitioner (jsc#IBM-1444, jsc#PED-9558).
+- 5.0.23
+
+-------------------------------------------------------------------
 Fri Nov 29 10:23:28 UTC 2024 - Josef Reidinger <jreidinger@suse.com>
 
 - Mount '/mnt/run' as private to avoid mount points propagation
@@ -21,16 +27,6 @@
 
 -------------------------------------------------------------------
 Mon Sep 23 11:27:55 UTC 2024 - Stefan Hundhammer <shundhammer@suse.com>
-=======
-Tue Jan 21 09:43:35 UTC 2025 - Ancor Gonzalez Sosa <ancor@suse.com>
-
-- Pervasive encryption: support for AES-CIPHER and EP11 and better
-  user interface at Partitioner (jsc#IBM-1444, jsc#PED-9558).
-- 4.7.2
-
--------------------------------------------------------------------
-Thu Sep 19 13:42:45 UTC 2024 - Stefan Hundhammer <shundhammer@suse.com>
->>>>>>> 9a52844c
 
 - Use the newer exfatprogs instead of exfat-utils (bsc#1187854)
 - 5.0.19
