-------------------------------------------------------------------
<<<<<<< HEAD
Thu Oct 14 14:19:03 UTC 2021 - David Diaz <dgonzalez@suse.com>

- Fix (un)masking systemd units by using the systemctl --plain
  flag for getting an output without status glyphs (bsc#1191347).
- 4.3.56

-------------------------------------------------------------------
Fri Oct  1 16:43:29 UTC 2021 - José Iván López González <jlopez@suse.com>

- Recommend to install libyui-qt-graph package (bsc#1191109) in
  order to offer the View/Device Graphs menu option.
- 4.3.55
=======
Wed Nov  3 11:46:26 UTC 2021 - Imobach Gonzalez Sosa <igonzalezsosa@suse.com>

- Set the volume group extent size according to the AutoYaST
  profile (bsc#1192124).
- 4.2.119
>>>>>>> fcc9650b

-------------------------------------------------------------------
Tue Jun 15 10:21:16 UTC 2021 - Imobach Gonzalez Sosa <igonzalezsosa@suse.com>

- Fix the Comment entry in the desktop file so the tooltip
  in the control center is properly translated (bsc#1187270).
- 4.3.54

-------------------------------------------------------------------
Mon Jun  7 09:15:49 UTC 2021 - Steffen Winterfeldt <snwint@suse.com>

- ensure mount options are not doubled (bsc#1186298)
- 4.3.53

-------------------------------------------------------------------
Fri Jun  4 12:07:22 UTC 2021 - Steffen Winterfeldt <snwint@suse.com>

- try harder matching device names (bsc#1186268)
- 4.3.52

-------------------------------------------------------------------
Thu May 20 08:42:54 UTC 2021 - Knut Anderssen <kanderssen@suse.com>

- Make the 'Change Used Devices' menu item translatable
  (bsc#1185060).
- 4.3.51

-------------------------------------------------------------------
Tue Mar 30 10:31:55 UTC 2021 - José Iván López González <jlopez@suse.com>

- Avoid to call private methods over self because it raises an
  exception with ruby < 2.7 (related to bsc#1180723).
- 4.3.50

-------------------------------------------------------------------
Wed Mar 17 16:21:09 UTC 2021 - José Iván López González <jlopez@suse.com>

- Round-down the number of physical extends according to the
  stripes of the logical volume (bsc#1180723).
- Add extra validations when creating a striped volume and when
  editing the physical volumes.
- 4.3.49

-------------------------------------------------------------------
Thu Mar 11 00:01:59 UTC 2021 - David Diaz <dgonzalez@suse.com>

- Stop using the question mark icon in the recursive deletion
  confirm dialog (bsc#1183088).
- 4.3.48

-------------------------------------------------------------------
Tue Mar  9 16:40:38 UTC 2021 - José Iván López González <jlopez@suse.com>

<<<<<<< HEAD
- Partitioner: allow to define the file system label (bsc#1183220).
- 4.3.47
=======
- try harder matching device names (bsc#1186268)
- 4.2.116
>>>>>>> fcc9650b

-------------------------------------------------------------------
Wed Feb 25 16:26:55 UTC 2021 - Ancor Gonzalez Sosa <ancor@suse.com>

- Improved mechanism to detect whether _netdev is needed for a
  given disk: use its driver as extra criterion (bsc#1176140).
- 4.3.46

-------------------------------------------------------------------
Thu Feb 25 09:20:13 UTC 2021 - Ancor Gonzalez Sosa <ancor@suse.com>

- Partitioner: extended the text of the help to cover the new menu
  and the general navigation (related to bsc#1181590).
- 4.3.45

-------------------------------------------------------------------
Fri Feb 19 13:21:35 UTC 2021 - José Iván López González <jlopez@suse.com>

- Partitioner: ask for recursively unmounting affected devices when
  deleting a device (bsc#1171310).
- 4.3.44

-------------------------------------------------------------------
Thu Feb 11 14:16:57 UTC 2021 - Ancor Gonzalez Sosa <ancor@suse.com>

- Partitioner: in general, collapse branches of the tables only if
  they contain Btrfs snapshots (related to bsc#1181464).
- 4.3.43

-------------------------------------------------------------------
Thu Feb  4 14:17:09 UTC 2021 - Ancor Gonzalez Sosa <ancor@suse.com>

- Partitioner: stop offering LVM pools as possible base devices
  for bcache devices and for multi-device btrfs (bsc#1170044).
- 4.3.42

-------------------------------------------------------------------
Thu Jan 28 17:07:25 UTC 2021 - Ancor Gonzalez Sosa <ancor@suse.com>

- AutoYaST UI: improved visualization of some partition sections
  in the left tree (related to jsc#SLE-11308).
- 4.3.41

-------------------------------------------------------------------
Mon Jan 25 11:52:18 UTC 2021 - José Iván López González <jlopez@suse.com>

- Partitioner: fix typo calling to popup (bsc#1181348).
- 4.3.40

-------------------------------------------------------------------
Fri Jan 22 15:37:00 UTC 2021 - José Iván López González <jlopez@suse.com>

- Partitioner: show used devices for MD BIOS RAID (bsc#1181300).
- 4.3.39

-------------------------------------------------------------------
Thu Jan 21 12:20:34 UTC 2021 - José Iván López González <jlopez@suse.com>

- Partitioner: properly set subvolume limit when creating a new
  subvolume (bsc#1181205).
- 4.3.38

-------------------------------------------------------------------
Thu Jan 14 13:40:54 UTC 2021 - Ancor Gonzalez Sosa <ancor@suse.com>

- Partitioner: removed warning for too small EFI system partition.
- Proposal: reuse pre-existing EFI partition even if it's small
- Related to bsc#1177358, bsc#1170625 and bsc#1119318.
- 4.3.37

-------------------------------------------------------------------
Tue Jan 12 12:59:07 UTC 2021 - Ancor Gonzalez Sosa <ancor@suse.com>

- Added API methods to get the preferred name to reference a block
  device or its filesystem (jsc#SLE-17081, also related to
  bsc#1177926 and bsc#1169874).
- 4.3.36

-------------------------------------------------------------------
Tue Dec 22 13:09:47 UTC 2020 - Ancor Gonzalez Sosa <ancor@suse.com>

- Partitioner: do not allow to modify the path of Btrfs subvolumes
  (bsc#1180182)
- 4.3.35

-------------------------------------------------------------------
Mon Dec 21 12:29:43 UTC 2020 - David Diaz <dgonzalez@suse.com>

- Storage: pre-generates an UUID for every swap device the
  installer plans to create (related to jsc#SLE-17081, bsc#1169874,
  and bsc#1177926).
- 4.3.34

-------------------------------------------------------------------
Fri Dec 18 12:35:39 UTC 2020 - Imobach Gonzalez Sosa <igonzalezsosa@suse.com>

- AutoYaST: setting the 'quotas' element to 'false' disables
  subvolumes quotas, no matter whether the 'referenced_limit'
  was specified or not (related to jsc#SLE-7742).
- 4.3.33

-------------------------------------------------------------------
Thu Dec 17 11:31:34 UTC 2020 - Ancor Gonzalez Sosa <ancor@suse.com>

- Fixed deletion of dependant devicegraph nodes (bsc#1179590)
- 4.3.32

-------------------------------------------------------------------
Tue Dec 15 15:56:44 UTC 2020 - José Iván López González <jlopez@suse.com>

- AutoYaST: added management of tmpfs file systems (jsc#SLE-11308).
- 4.3.31

-------------------------------------------------------------------
Tue Dec 15 13:34:29 UTC 2020 - Ancor Gonzalez Sosa <ancor@suse.com>

- Do not enforce installation of packages that are not strictly
  needed (bsc#1065588).
- Partitioner: improved calculation of which packages need to be
  installed in the running system (bsc#1168077).

-------------------------------------------------------------------
Thu Dec 10 16:45:41 UTC 2020 - Imobach Gonzalez Sosa <igonzalezsosa@suse.com>

- AutoYaST: add support for Btrfs quotas (jsc#SLE-7742).
- 4.3.29

-------------------------------------------------------------------
Thu Dec 10 08:45:09 UTC 2020 - José Iván López González <jlopez@suse.com>

- Partitioner: do not show summary when there are no actions to
  perform (bsc#1179829).
- 4.3.28

-------------------------------------------------------------------
Fri Dec  4 08:57:17 UTC 2020 - José Iván López González <jlopez@suse.com>

- Fix unit tests (related to jsc#SLE-11308).
- 4.3.27

-------------------------------------------------------------------
Thu Dec  3 09:28:34 UTC 2020 - Ancor Gonzalez Sosa <ancor@suse.com>

- Partitioner: added management of tmpfs file systems (related to
  jsc#SLE-11308).
- 4.3.26

-------------------------------------------------------------------
Wed Dec  2 11:49:57 UTC 2020 - José Iván López González <jlopez@suse.com>

- Use Yast::Kernel.propose_hibernation? (related to jsc#SLE-12280).
- 4.3.25

-------------------------------------------------------------------
Thu Nov 26 15:29:54 UTC 2020 - Ancor Gonzalez Sosa <ancor@suse.com>

- Y2Storage wrapper for the new Tmpfs class from libstorage-ng
  (related to jsc#SLE-11308)

-------------------------------------------------------------------
Wed Nov 25 12:13:14 UTC 2020 - José Iván López González <jlopez@suse.com>

- Partitioner: improve support for Btrfs subvolumes, related to
  bsc#996598, bsc#1175139, bsc#1161408, bsc#1004783, bsc#1067505.
- Partitioner: add support for Btrfs quotas (jsc#SLE-7742).
- 4.3.24

-------------------------------------------------------------------
Tue Nov 24 14:07:12 UTC 2020 - Ancor Gonzalez Sosa <ancor@suse.com>

- Partitioner: fixed a crash when 'Do not format' is selected for a
  device that used to be part of a Btrfs (bsc#1179100).
- 4.3.23

-------------------------------------------------------------------
Fri Nov 20 12:53:43 UTC 2020 - Josef Reidinger <jreidinger@suse.com>

- print properly help to avoid accidental opening of module by bash
  completion (bsc#1172340)
- 4.3.22

-------------------------------------------------------------------
Wed Nov 18 16:30:03 UTC 2020 - Stefan Hundhammer <shundhammer@suse.com>

- Improved error handling for mounting /sys/firmware/efi/efivars
  (bsc#1174029):
  - Also check in /proc/filesystems if efivarfs is supported
  - Don't throw exception if a mount fails, just display a warning
- 4.3.21

-------------------------------------------------------------------
Wed Nov 11 14:44:26 UTC 2020 - Martin Vidner <mvidner@suse.com>

- Untranslated error message in 'Edit Btrfs subvolumes'/
  'Add subvolume' (bsc#1130822)
- Detect missing textdomain during unit testing.
- 4.3.20

-------------------------------------------------------------------
Thu Nov  5 10:26:55 UTC 2020 - Stefan Hundhammer <shundhammer@suse.com>

- Disable "Device" menu items for NFS shares
  (related to jsc#PM-73, jsc#SLE-7742, jsc#SLE-15283)
- 4.3.19

-------------------------------------------------------------------
Wed Nov  4 09:21:55 UTC 2020 - Ancor Gonzalez Sosa <ancor@suse.com>

- Proposal: adjusted the size and format of the EFI partition
  (bsc#1177358, bsc#1170625, bsc#1119318).
- 4.3.18

-------------------------------------------------------------------
Fri Oct 30 11:58:50 UTC 2020 - Ancor Gonzalez Sosa <ancor@suse.com>

- Partitioner: revamped user interface (related to jsc#PM-73,
  jsc#SLE-7742, jsc#SLE-15283).
- 4.3.17

-------------------------------------------------------------------
Tue Oct 20 15:36:03 UTC 2020 - Stefan Hundhammer <shundhammer@suse.com>

- Added $LIBSTORAGE_IGNORE_PROBE_ERRORS environment variable
  to ignore storage probing errors (bsc#1177332)
- 4.3.16
-------------------------------------------------------------------
Wed Aug 26 10:08:03 UTC 2020 - Imobach Gonzalez Sosa <igonzalezsosa@suse.com>

- Unify profile element paths (bsc#1175680).
- 4.3.15

-------------------------------------------------------------------
Thu Aug  6 12:00:08 UTC 2020 - Ancor Gonzalez Sosa <ancor@suse.com>

- AutoinstProposal now properly reports the proposal as failed when
  it fails to find the disks (bsc#1174469)
- 4.3.14

-------------------------------------------------------------------
Wed Aug  5 15:06:26 UTC 2020 - Ancor Gonzalez Sosa <ancor@suse.com>

- Proposal: fixed detection of shadowed subvolumes for roles using
  separate LVM volume groups for each filesystem (bsc#1174475).
- 4.3.13

-------------------------------------------------------------------
Fri Jul 17 11:44:48 UTC 2020 - David Diaz <dgonzalez@suse.com>

- Partitioner: fix stripes size reported for thin LVs.
- Partitioner: do not show stripes size when its value is zero.

-------------------------------------------------------------------
Tue Jul  7 10:57:59 UTC 2020 - David Diaz <dgonzalez@suse.com>

- Partitioner: fix and improve the information shown for each
  type of LVM logical volumes.
- Partitioner: makes visible the relationship between an LVM
  snapshot and its original logical volume (related to
  bsc#1120410).
- Partitioner: warn the user before performing certain actions
  on an LVM snapshot.
- 4.3.12

-------------------------------------------------------------------
Fri Jul  3 12:31:39 UTC 2020 - José Iván López González <jlopez@suse.com>

- AutoYaST: delegate to initial guided proposal when no partitions
  are defined in the profile (bsc#1173610).
- AutoYaST: fix enable_snapshots option.
- 4.3.11

-------------------------------------------------------------------
Tue Jun 30 09:18:15 CEST 2020 - aschnell@suse.com

- install nvme-cli if NVMe devices are present (bsc#1172866)
- 4.3.10

-------------------------------------------------------------------
Fri Jun 26 14:02:34 UTC 2020 - Ancor Gonzalez Sosa <ancor@suse.com>

- Ensure consistent removal of LVM snapshots when the origin LV
  is deleted (related to bsc#1120410).
- 4.3.9

-------------------------------------------------------------------
Wed Jun 10 14:26:28 UTC 2020 - David Diaz <dgonzalez@suse.com>

- Partitioner: does not warn the user when the BIOS Boot partition
  is missing in a XEN guest.

-------------------------------------------------------------------
Thu May 19 15:22:56 CEST 2020 - schubi@suse.de

- AutoYaST: Cleanup/improve issue handling (bsc#1171335).
- 4.3.8

-------------------------------------------------------------------
Mon May 18 15:15:02 CEST 2020 - aschnell@suse.com

- added translation for new resize blocking reason (bsc#1172164)
- 4.3.7

-------------------------------------------------------------------
Fri May 15 09:17:09 UTC 2020 - Steffen Winterfeldt <snwint@suse.com>

- ensure crypttab entries use correct mount_by variant (bsc#1165702)
- 4.3.6

-------------------------------------------------------------------
Tue May 12 11:08:12 UTC 2020 - Ancor Gonzalez Sosa <ags@localhost>

- Partitioner: fixed a crash when libstorage-ng fails to report
  the block device of an LVM PV, which is a consequence of a wrong
  multipath setup (bsc#1170216).
- 4.3.5

-------------------------------------------------------------------
Mon May 11 07:48:59 UTC 2020 - Steffen Winterfeldt <snwint@suse.com>

- remove obsolete proposal_settings_editable (bsc#1171423)
- 4.3.4

-------------------------------------------------------------------
Wed Apr 29 08:26:48 UTC 2020 - Steffen Winterfeldt <snwint@suse.com>

- add x-initrd.attach option to crypttab if needed (bsc#1168465)
- 4.3.3

-------------------------------------------------------------------
Thu Apr 23 14:32:38 UTC 2020 - Steffen Winterfeldt <snwint@suse.com>

- update /etc/crypttab status properly (bsc#1118977)
- 4.3.2

-------------------------------------------------------------------
Wed Apr 22 13:29:05 CEST 2020 - aschnell@suse.com

- disallow to edit LVM cache pools (related to bsc#1099744)
- 4.3.1

-------------------------------------------------------------------
Fri Apr 17 15:08:48 UTC 2020 - David Diaz <dgonzalez@suse.com>

- Fix the severity of some boot checks, making them warnings
  instead of errors.

-------------------------------------------------------------------
Fri Apr 17 11:45:31 UTC 2020 - Ancor Gonzalez Sosa <ancor@suse.com>

- Proposal: in the initial attempt, consider only a reasonable
  number of disks (bsc#1154070).
- Proposal: speed up the initial attempt when "allocate_volume_mode"
  is set to "device" in the control file (part of jsc#SLE-7238).
- 4.3.0

-------------------------------------------------------------------
Wed Apr 15 11:10:16 UTC 2020 - Steffen Winterfeldt <snwint@suse.com>

- rework VFAT mount option handling (bsc#1161771)

-------------------------------------------------------------------
Mon Apr 06 09:14:25 CEST 2020 - aschnell@suse.com

- allow to disable LUKS activation (bsc#1162545)
- 4.2.107

-------------------------------------------------------------------
Fri Apr  3 14:18:30 UTC 2020 - Ancor Gonzalez Sosa <ancor@suse.com>

- Partitioner: fixed a crash when some devices are modified both
  before and after reprobing the hardware (bsc#1168325).
- 4.2.106

-------------------------------------------------------------------
Wed Apr  1 12:27:01 UTC 2020 - Ancor Gonzalez Sosa <ancor@suse.com>

- Never add the _netdev option to fstab for the root mount point
  (bsc#1165937).
- 4.2.105

-------------------------------------------------------------------
Fri Mar 27 13:14:08 UTC 2020 - Ancor Gonzalez Sosa <ancor@suse.com>

- Reverted the changes done to support the calculation of udev
  links from yast2-bootloader, since the changes in that module
  were also reverted. See previous entries for versions 4.2.90
  and 4.2.102.
- Related to bsc#1167779, bsc#1166096 and bsc#1151075.
- 4.2.104

-------------------------------------------------------------------
Thu Mar 26 15:18:33 CET 2020 - aschnell@suse.com

- Reanimate saving USED_FS_LIST (bsc#1161533).
- 4.2.103

-------------------------------------------------------------------
Wed Mar 25 07:23:03 UTC 2020 - Ancor Gonzalez Sosa <ancor@suse.com>

- Extend and improve the API to get udev names for a block device
  (needed for bsc#1166096).
- 4.2.102

-------------------------------------------------------------------
Mon Mar 23 17:36:02 UTC 2020 - David Diaz <dgonzalez@suse.com>

- Prevents to put /boot in a bcache (bsc#1165903).
- 4.2.101

-------------------------------------------------------------------
Fri Mar 20 12:25:12 UTC 2020 - Imobach Gonzalez Sosa <igonzalezsosa@suse.com>

- AutoYaST: show an error when no suitable components are found
  for Bcache, Btrfs multi-devices filesystems, and RAID devices
  (bsc#1167053).
- 4.2.100

-------------------------------------------------------------------
Thu Mar 19 11:16:31 UTC 2020 - Ancor Gonzalez Sosa <ancor@suse.com>

- Partitioner: do not allow to clone a partition table to another
  device with a different block size (bsc#1166363)
- 4.2.99

-------------------------------------------------------------------
Wed Mar 18 16:37:28 UTC 2020 - Ancor Gonzalez Sosa <ancor@suse.com>

- Restricted the scenarios in which software-defined RAIDs are
  eligible as target devices for the proposal. Do it only in systems
  with EFI (bsc#1166258).
- 4.2.98

-------------------------------------------------------------------
Fri Mar 13 14:02:15 UTC 2020 - Steffen Winterfeldt <snwint@suse.com>

- write nocow attribute correctly into YAML
- 4.2.97

-------------------------------------------------------------------
Thu Mar 12 11:51:13 UTC 2020 - Imobach Gonzalez Sosa <igonzalezsosa@suse.com>

- AutoYaST: report the user when conflicting attributes are set
  in a partition section (i.e., mount, raid_name, lvm_group,
  btrfs_name, bcache_backing_for and bcache_caching_for)
  (bsc#1165907).
- 4.2.96

-------------------------------------------------------------------
Wed Mar 11 12:53:13 UTC 2020 - Ancor Gonzalez Sosa <ancor@suse.com>

- Usability improvements when asking the user to install packages
  during the probing phase (related to bsc#1140040).
- More flexible API for PackageHandler and related classes
- More libstorage-ng "storage features" now recognized and handled
  if needed: UF_DASD, UF_BITLOCKER, UF_JFS, UF_F2FS, UF_EXFAT.
- Partitioner: better error reporting when the installation of
  needed packages fails.
- 4.2.95

-------------------------------------------------------------------
Mon Mar  9 09:53:50 UTC 2020 - Imobach Gonzalez Sosa <igonzalezsosa@suse.com>

- AutoYaST: show an error when no suitable physical volumes are
  found for a given volume group (bsc#1162043).
- AutoYaST: do not append a suffix to LVM Volume Group names unless it
  is needed (bsc#1115749).
- 4.2.94

-------------------------------------------------------------------
Thu Mar  5 10:23:24 UTC 2020 - José Iván López González <jlopez@suse.com>

- Fix unit tests for the progress dialog added in version 4.2.82
  (related to bsc#1135366).
- 4.2.93

-------------------------------------------------------------------
Tue Mar  3 12:56:34 UTC 2020 - Imobach Gonzalez Sosa <igonzalezsosa@suse.com>

- AutoYaST: export the 'disklabel' attribute for software RAID
  devices.
- AutoYaST: include a 'partitions' section when exporting an
  unpartitioned software RAID which is not used as a filesystem
  (bsc#1159201).
- 4.2.92

-------------------------------------------------------------------
Fri Feb 28 17:05:15 UTC 2020 - José Iván López González <jlopez@suse.com>

- Partitioner: allow to select APQNs when encrypting with pervasive
  encryption (jsc#SLE-7376).
- 4.2.91
-------------------------------------------------------------------
Thu Feb 20 16:02:54 UTC 2020 - José Iván López González <jlopez@suse.com>

- Add API methods to get preferred mount by option and the
  associated device path.
- 4.2.90

-------------------------------------------------------------------
Thu Feb 20 14:37:41 CET 2020 - aschnell@suse.com

- allow to install packages needed for probing
- 4.2.89

-------------------------------------------------------------------
Wed Feb 19 10:49:56 UTC 2020 - Ancor Gonzalez Sosa <ancor@suse.com>

- Proposal: fixed the infinite loop when trying to create a new
  partition out of the candidate devices (related to bsc#1161331
  and bsc#1161678).
- 4.2.88

-------------------------------------------------------------------
Tue Feb 18 15:04:21 UTC 2020 - José Iván López González <jlopez@suse.com>

- Partitioner: do no show button for editing devices when the
  device cannot be used as block device (bsc#1163597).
- Revert changes from 4.2.85.
- 4.2.87

-------------------------------------------------------------------
Tue Feb 18 11:59:05 UTC 2020 - Ancor Gonzalez Sosa <ancor@suse.com>

- Initial Guided Proposal: place the boot-related partitions in
  the device choosen for root, even if it's a software RAID
  (bsc#1161331, bsc#1161678).
- 4.2.86

-------------------------------------------------------------------
Tue Feb 18 10:26:02 UTC 2020 - José Iván López González <jlopez@suse.com>

- Partitioner: do not allow to edit a device when the device cannot
  be used as block device (bsc#1163597).
- 4.2.85

-------------------------------------------------------------------
Wed Feb 12 09:53:44 CET 2020 - aschnell@suse.com

- added texts for RAID1C3 and RAID1C4 as required by
  gh#openSUSE/libstorage-ng#706 (related to jsc#SLE-3877)
- 4.2.84

-------------------------------------------------------------------
Wed Feb  5 12:38:51 UTC 2020 - David Diaz <dgonzalez@suse.com>

- Partitioner: usability improved by remembering the last active
  tab and selected device per page (bsc#1159883).
- 4.2.83

-------------------------------------------------------------------
Tue Feb  4 12:09:51 UTC 2020 - José Iván López González <jlopez@suse.com>

- Partitioner: add a new progress dialog instead of simply closing
  when applying the changes in a running system (bsc#1135366).
- 4.2.82

-------------------------------------------------------------------
Fri Jan 31 16:49:28 UTC 2020 - Ancor Gonzalez Sosa <ancor@suse.com>

- Partitioner: the button to delete all partitions does no longer
  fail for devices containing logical partitions (bsc#1162290).
- 4.2.81

-------------------------------------------------------------------
Tue Jan 29 10:00:18 UTC 2020 - Christopher Hofmann <cwh@suse.com>

- Added package requirement for UF_PLAIN_ENCRYPTION (bsc#1160773)
- 4.2.80

-------------------------------------------------------------------
Tue Jan 28 20:20:50 CET 2020 - aschnell@suse.com

- also mask swap units in mask-systemd-units (bsc#1152545)
- 4.2.79

-------------------------------------------------------------------
Fri Jan 24 14:08:28 CET 2020 - aschnell@suse.com

- reduce min height of dialogs (bsc#1161651)
- drop noatime, acl and xattr options in "Fstab Options" dialog
  (bsc#1135723)
- change mount by method to combobox in "Fstab Options" dialog
  (bsc#1135723)
- 4.2.78

-------------------------------------------------------------------
Thu Jan 23 15:56:36 UTC 2020 - Ancor Gonzalez Sosa <ancor@suse.com>

- Avoided crash when libstorage-ng provides a non-UTF string as
  partition id (bsc#1161442).
- 4.2.77

-------------------------------------------------------------------
Tue Jan 21 12:11:46 UTC 2020 - aschnell@suse.com

- added warning before resizing block devices which were probed
  empty (related to bsc#1159318)
- 4.2.76

-------------------------------------------------------------------
Tue Jan 21 11:34:31 UTC 2020 - Ancor Gonzalez Sosa <ancor@suse.com>

- Guided Setup: enforced a consistent width for both password
  fields (bsc#1161202)
- 4.2.75

-------------------------------------------------------------------
Fri Jan 17 14:54:37 UTC 2020 - David Diaz <dgonzalez@suse.com>

- Partitioner: make it possible to directly work with devices
  from the overview/system page (related to fate#318196).
- 4.2.74

-------------------------------------------------------------------
Thu Jan 16 11:48:39 UTC 2020 - José Iván López González <jlopez@suse.com>

- Improve integration with yast2-nfs-client.
- Related bugs: bsc#1006815, bsc#1151426.
- 4.2.73

-------------------------------------------------------------------
Wed Jan 15 22:07:30 CET 2020 - aschnell@suse.com

- treat partitions with BitLocker as Windows (related to
  bsc#1159318)
- 4.2.72

-------------------------------------------------------------------
Tue Jan 14 20:52:30 CET 2020 - aschnell@suse.com

- use udevadm in /usr/bin instead of /sbin (bsc#1160890)
- use absolute paths in mask-systemd-units
- 4.2.71

-------------------------------------------------------------------
Tue Jan 14 09:54:08 CET 2020 - aschnell@suse.com

- do not allow block sizes bigger than the system page size when
  creating xfs (bsc#1111668)
- check inode size depending on block size when creating xfs
- 4.2.70

-------------------------------------------------------------------
Thu Jan 09 12:45:00 CET 2020 - aschnell@suse.com

- disallow to mount BitLocker (related to bsc#1159318)
- 4.2.69

-------------------------------------------------------------------
Tue Jan  7 09:10:11 UTC 2020 - José Iván López González <jlopez@suse.com>

- Use partition id names defined by libstorage-ng.
- 4.2.68

-------------------------------------------------------------------
Mon Dec 23 08:29:03 CET 2019 - aschnell@suse.com

- Improved sorting by device name and size in tables (bsc#1140018)
- 4.2.67

-------------------------------------------------------------------
Fri Dec 20 16:20:29 UTC 2019 - Ancor Gonzalez Sosa <ancor@suse.com>

- Fixed an error when applying fallback_max_size_lvm in some corner
  cases (bsc#1075990).
- 4.2.66

-------------------------------------------------------------------
Thu Dec 19 14:22:49 UTC 2019 - Imobach Gonzalez Sosa <igonzalezsosa@suse.com>

- AutoYaST: use the multipath device when the 'device' element
  points to one of its wires (bsc#1159081).
- 4.2.65

-------------------------------------------------------------------
Tue Dec 17 12:48:40 UTC 2019 - Josef Reidinger <jreidinger@suse.com>

- Wrap long details message when error happens (bsc#1085468)
- 4.2.64

-------------------------------------------------------------------
Fri Dec 13 16:37:32 UTC 2019 - Ancor Gonzalez Sosa <ancor@suse.com>

- Improved support for Raspberry Pi in the Guided Proposal: now it
  also works without preexisting firmware partition (jsc#SLE-7298)
- 4.2.63

-------------------------------------------------------------------
Wed Dec 11 15:19:00 UTC 2019 - José Iván López González <jlopez@suse.com>

- Show device name when activating a LUKS device (related to
  bsc#1125774).
- 4.2.62

-------------------------------------------------------------------
Tue Dec 10 15:32:05 UTC 2019 - José Iván López González <jlopez@suse.com>

- Generate encryption names according to the mount point of the
  encryption device (bsc#1125774).
- 4.2.61

-------------------------------------------------------------------
Wed Dec  4 12:17:37 UTC 2019 - José Iván López González <jlopez@suse.com>

- Improve detection of Windows systems (related to bsc#1135341).
- 4.2.60

-------------------------------------------------------------------
Wed Nov 27 13:53:57 UTC 2019 - Christopher Hofmann <cwh@suse.com>

- Set passno to 2 for the ESP (bsc#1135523)
- 4.2.59

-------------------------------------------------------------------
Mon Nov 25 12:21:07 UTC 2019 - José Iván López González <jlopez@suse.com>

- Detect root mount point probed as inactive (e.g., as result of a
  snapshot rollback without rebooting the system).
- Related to bsc#1124581.
- 4.2.58

-------------------------------------------------------------------
Thu Nov 21 16:10:22 UTC 2019 - Ancor Gonzalez Sosa <ancor@suse.com>

- Fixed a wrong check that was preventing the installation of some
  needed packages (bsc#1151148).
- 4.2.57

-------------------------------------------------------------------
Thu Nov 14 16:23:39 UTC 2019 - Ancor Gonzalez Sosa <ancor@suse.com>

- Propagate the noauto, nofail and _netdev options from fstab
  to crypttab (needed for jsc#SLE-7687).
- Add the _netdev option to fstab for mount points on top of a
  network-based device like iSCSI or FCoE (jsc#SLE-7687).
- 4.2.56

-------------------------------------------------------------------
Tue Nov 12 11:27:38 UTC 2019 - Imobach Gonzalez Sosa <igonzalezsosa@suse.com>

- AutoYaST: allow to inject settings for the guided proposal
  (related to boo#1156539).
- 4.2.55

-------------------------------------------------------------------
Wed Nov  6 11:49:35 UTC 2019 - Imobach Gonzalez Sosa <igonzalezsosa@suse.com>

- AutoYaST: do not repeat filesystem related information when
  cloning multidevice Btrfs filesystems (bsc#1148578).
- AutoYaST: do not export the enable_snapshots element for drives
  which do not contain the root filesystem.
- 4.2.54

-------------------------------------------------------------------
Wed Oct 30 09:55:48 UTC 2019 - Imobach Gonzalez Sosa <igonzalezsosa@suse.com>

- AutoYaST: add support to set the encryption method (related to
  jsc#SLE-7376).
- 4.2.53

-------------------------------------------------------------------
Mon Oct 28 14:22:24 CET 2019 - aschnell@suse.com

- fix creation of secure key for new partitions (bsc#1154267)
- 4.2.52

-------------------------------------------------------------------
Wed Oct 23 11:51:58 UTC 2019 - Imobach Gonzalez Sosa <igonzalezsosa@suse.com>

- AutoYaST: consider CT_DMMULTIPATH an alias of CT_DISK (related
  to bsc#1130988).
- 4.2.51

-------------------------------------------------------------------
Fri Oct 18 21:01:14 UTC 2019 - Imobach Gonzalez Sosa <igonzalezsosa@suse.com>

- Fix translation of some encryption related widgets (bsc#1154364).
- 4.2.50

-------------------------------------------------------------------
Fri Oct 18 15:20:01 UTC 2019 - Imobach Gonzalez Sosa <igonzalezsosa@suse.com>

- Avoid false warning about booting from LUKS2 in s390
  (related to jsc#SLE-7376).

-------------------------------------------------------------------
Wed Oct 16 14:09:42 UTC 2019 - Ancor Gonzalez Sosa <ancor@suse.com>

- If a given device cannot be mounted by the method configured as
  default, try to find the most stable alternative instead of just
  using the device kernel name (bsc#1151075).
- Improved support for volatile encryption (related to
  jsc#SLE-7376).
- Partitioner: more accurate mount_by options in Fstab Options.
- 4.2.49

-------------------------------------------------------------------
Wed Oct 16 11:40:56 UTC 2019 - Imobach Gonzalez Sosa <igonzalezsosa@suse.com>

- Set sector size to 4k for encrypted devices which underlying
  device is, at least, 4k too (jsc#SLE-7376).
- 4.2.48

-------------------------------------------------------------------
Fri Oct 11 14:26:23 CEST 2019 - aschnell@suse.com

- Added translation for new enum value RB_PASSWORD_REQUIRED
  (bsc#1153871).
- 4.2.47

-------------------------------------------------------------------
Fri Oct  4 11:07:07 UTC 2019 - Ancor Gonzalez Sosa <ancor@suse.com>

- AutoYaST: do not include the uuid field in the <partition>
  sections when cloning a system (bsc#1148477, bsc#1152535).
- 4.2.46

-------------------------------------------------------------------
Thu Oct  3 16:58:02 UTC 2019 - Ancor Gonzalez Sosa <ancor@suse.com>

- AutoYaST: do not fail if the uuid is specified for a new
  filesystem (bsc#1148477, bsc#1152535).
- AutoYaST: partitions and logical volumes to be reused can now be
  found by uuid (bsc#1148477, bsc#1152535).

-------------------------------------------------------------------
Wed Oct  2 13:35:42 UTC 2019 - David Diaz <dgonzalez@suse.com>

- Partitioner: fix the type column value for Ext3/4 filesystems
  with an external journal (bsc#1145841).
- Do not crash when importing mount points from a multi-device
  filesystem.
- 4.2.45

-------------------------------------------------------------------
Wed Oct  2 08:46:10 UTC 2019 - Ancor Gonzalez Sosa <ancor@suse.com>

- At the end of installation, copy the pervasive encryption keys
  to the zkey repository of the target system (jsc#SLE-7376).
- 4.2.44

-------------------------------------------------------------------
Tue Oct 01 11:19:20 CEST 2019 - aschnell@suse.com

- implemented detection of pervasive encryption (for jsc#SLE-7376)
- 4.2.43

-------------------------------------------------------------------
Wed Sep 25 08:09:53 UTC 2019 - José Iván López González <jlopez@suse.com>

- Partitioner: allow encrypting swap with protected and secure
  keys (part of jsc#SLE-7376).
- Partitioner: allow importing mount points from encrypted swap
  with protected and secure keys.
- 4.2.42

-------------------------------------------------------------------
Mon Sep 23 11:08:38 UTC 2019 - David Diaz <dgonzalez@suse.com>

- Partitioner: allows encrypting volumes using pervasive
  encryption (jsc#SLE-7376).
- 4.2.41

-------------------------------------------------------------------
Thu Sep 19 07:57:35 UTC 2019 - David Diaz <dgonzalez@suse.com>

- Partitioner: allow creating encrypted swap with random
  password (bsc#1088641).
- Partitioner: allow importing mount points from encrypted swap
  with random password.
- Storage: fix an encryption type inconsistency (bsc#1151079).
- 4.2.40

-------------------------------------------------------------------
Tue Sep 17 14:41:01 UTC 2019 - Steffen Winterfeldt <snwint@suse.com>

- add warning if /boot is on a LUKS2 encrypted partition
- 4.2.39

-------------------------------------------------------------------
Thu Sep  5 15:03:50 UTC 2019 - Ancor Gonzalez Sosa <ancor@suse.com>

- Partitioner: better handling of existing encryptions, including
  the possibility of reusing them (related to jsc#SLE-7376).

-------------------------------------------------------------------
Wed Sep 04 14:46:12 CEST 2019 - aschnell@suse.com

- added translation for new EncryptionType::PLAIN (bsc#1088641)
- 4.2.38

-------------------------------------------------------------------
Fri Aug 30 09:25:52 UTC 2019 - Steffen Winterfeldt <snwint@suse.com>

- bind-mount /run from inst-sys to target system during install (bsc#1136463)
- 4.2.37

-------------------------------------------------------------------
Wed Aug 28 15:13:44 UTC 2019 - Ancor Gonzalez Sosa <ancor@suse.com>

- Partitioner: display encryption type (related to jsc#SLE-7376).
- 4.2.36

-------------------------------------------------------------------
Thu Aug 22 12:58:12 CEST 2019 - schubi@suse.de

- Using rb_default_ruby_abi tag in the spec file in order to
  handle several ruby versions (bsc#1146403).
- 4.2.35

-------------------------------------------------------------------
Wed Aug 21 11:11:06 UTC 2019 - Steffen Winterfeldt <snwint@suse.com>

- log all ng proposal settings
- 4.2.34

-------------------------------------------------------------------
Sat Aug 10 22:00:06 UTC 2019 - David Diaz <dgonzalez@suse.com>

- Initial Guided Proposal: added support to make the proposal
  using all candidates devices, without trying all possible set
  of settings for each individual device first (related to
  jsc#SLE-7238).
- 4.2.33

-------------------------------------------------------------------
Thu Aug  8 10:37:33 UTC 2019 - José Iván López González <jlopez@suse.com>

- AutoYaST: allow to create a Bcache without a caching device.
- AutoYaST: allow to create a Bcache over a LVM Logical Volume.
- bsc#1139783
- 4.2.32

-------------------------------------------------------------------
Wed Aug  7 09:29:06 UTC 2019 - Steffen Winterfeldt <snwint@suse.com>

- fix NilClass issue when calculating proposal on RAID (bsc#1139808)
- 4.2.31

-------------------------------------------------------------------
Mon Jul 29 21:52:18 CEST 2019 - aschnell@suse.com

- Fixed exception when removing devices from btrfs (bsc#1142669)
- Sort selected devices in LVM VG and btrfs dialog by name
- 4.2.30

-------------------------------------------------------------------
Thu Jul 18 15:11:15 UTC 2019 - Ancor Gonzalez Sosa <ancor@suse.com>

- Fixed some errors calculating the initial proposal, before the
  user has executed the Guided Setup (related to jsc#SLE-7238).
- 4.2.29

-------------------------------------------------------------------
Mon Jul 15 13:32:36 UTC 2019 - Stefan Hundhammer <shundhammer@suse.com>

- Complain if user attempts to put /boot on a thin LVM or a BCache
  (bsc#1134130)
- 4.2.28

-------------------------------------------------------------------
Fri Jul 12 12:24:36 UTC 2019 - David Diaz <dgonzalez@suse.com>

- Guided Setup: added support for the new control file option
  "allocate_volume_mode". When set to "device", this option allows
  the user to specify a device per each volume (part of
  jsc#SLE-7238).
- 4.2.27

-------------------------------------------------------------------
Wed Jul 10 11:31:18 UTC 2019 - José Iván López González <jlopez@suse.com>

- Add execute permissions to test files (bsc#1141006).

-------------------------------------------------------------------
Tue Jul  9 14:15:16 UTC 2019 - José Iván López González <jlopez@suse.com>

- For Z Systems, the option to enlarge swap for suspend is always
  disabled by default, independently of its value in the control
  file (part of jsc#SLE-6926).
- 4.2.26

-------------------------------------------------------------------
Tue Jul  9 13:20:26 UTC 2019 - Stefan Hundhammer <shundhammer@suse.com>

- AutoYaST: Fixed typo in filesystem type that caused a crash
  (bsc#1136272)
- 4.2.25

-------------------------------------------------------------------
Mon Jul  8 11:52:43 UTC 2019 - José Iván López González <jlopez@suse.com>

- AutoYaST: do not delete related partitions if they are not
  specifically requested (related to bsc#1096760).
- 4.2.24

-------------------------------------------------------------------
Fri Jul  5 14:04:00 UTC 2019 - José Iván López González <jlopez@suse.com>

- Proposal: add control file option to make configurable to resize
  and delete partitions (part of jsc#SLE-7238).
- 4.2.23

-------------------------------------------------------------------
Mon Jul  1 11:12:13 UTC 2019 - José Iván López González <jlopez@suse.com>

- Partitioner: fix importing mount points from a multi-device
  Btrfs filesystem (bsc#1137997).
- 4.2.22

-------------------------------------------------------------------
Mon Jul  1 10:28:48 UTC 2019 - Josef Reidinger <jreidinger@suse.com>

- adopt new rubocop to be able to use the latest ruby features
  (bsc#1139270)
- 4.2.21

-------------------------------------------------------------------
Tue Jun 18 10:56:58 UTC 2019 - ancor@suse.com

- Proposal: initial support for several separate LVM volume groups
  (part of jsc#SLE-7238).
- 4.2.20

-------------------------------------------------------------------
Mon Jun 10 11:54:40 UTC 2019 - José Iván López González <jlopez@suse.com>

- AutoYaST: add support for multi-device Btrfs filesystems.
- Part of jsc#SLE-3877.
- 4.2.19

-------------------------------------------------------------------
Fri May 31 12:40:29 UTC 2019 - Stasiek Michalski <hellcp@mailbox.org>

- Add metainfo (fate#319035)
- Revamp spec
- Replace GenericName with Comment
-4.2.18

-------------------------------------------------------------------
Fri May 17 14:59:50 UTC 2019 - ancor@suse.com

- AutoYaST: do not ask for a reusable filesystem when it's not
  really needed (bsc#1134330).
- 4.2.17

-------------------------------------------------------------------
Thu May 16 10:38:16 UTC 2019 - José Iván López González <jlopez@suse.com>

- Partitioner: allow to resize devices used by a multi-device
  Btrfs filesystem (part of jsc#SLE-3877).
- 4.2.16

-------------------------------------------------------------------
Mon May 13 14:08:14 UTC 2019 - Steffen Winterfeldt <snwint@suse.com>

- guided proposal frees space from existing multidevice btrfs properly
  (bsc#1096760); the same for raid using partitions
- 4.2.15

-------------------------------------------------------------------
Fri May 10 12:31:21 UTC 2019 - Ancor Gonzalez Sosa <ancor@suse.com>

- Partitioner: button to delete Btrfs filesystems.
- Partitioner: prevent edition of block devices that are part of
  a multi-device Btrfs.
- Part of jsc#SLE-3877.
- 4.2.14

-------------------------------------------------------------------
Wed May  8 11:59:39 UTC 2019 - José Iván López González <jlopez@suse.com>

- Partitioner: added option for creating Btrfs filesystems (single-
  and multidevice).
- Partitioner: added option for editing devices used by a Btrfs.
- Part of jsc#SLE-3877.
- 4.2.13

-------------------------------------------------------------------
Thu May  2 09:49:02 UTC 2019 - David Diaz <dgonzalez@suse.com>

- Partitioner: fix the Btrfs filesystem icon used in "Type" column.
- Partitioner: improve the value for the "Type" column when a volume
  group does not have name.
- Partitioner: fix the device name for a multidevice filesystem.
- Partitioner: do not show label nor mount point for devices used by
  a multidevice filesystem.
- Part of jsc#SLE-3877.
- 4.2.12

-------------------------------------------------------------------
Thu May  2 09:21:50 UTC 2019 - ancor@suse.com

- Partitioner: fixes in the navigation tree (bsc#1133686).
- 4.2.11

-------------------------------------------------------------------
Tue Apr 30 12:30:12 UTC 2019 - David Diaz <dgonzalez@suse.com>

- Partitioner: unify the "Type" and "FS Type" columns.
- Partitioner: show multidevice filesystems in the system section.
- Part of jsd#SLE-3877.
- 4.2.10

-------------------------------------------------------------------
Tue Apr 30 07:46:10 UTC 2019 - José Iván López González <jlopez@suse.com>

- Partitioner: added option for editing Btrfs filesystems.
- Part of jsd#SLE-3877.
- 4.2.9

-------------------------------------------------------------------
Wed Apr 24 13:42:09 UTC 2019 - José Iván López González <jlopez@suse.com>

- Partitioner: BTRFS section was adapted to show both: multidevice
  and non-multidevice BTRFS filesystems.
- Partitioner: added page for each BTRFS filesystem.
- Part of jsd#SLE-3877.
- 4.2.8

-------------------------------------------------------------------
Mon Apr 22 22:56:55 UTC 2019 - David Diaz <dgonzalez@suse.com>

- Partitioner: by default, initialize the tree with sections
  expanded and devices collapsed.
- Partitioner: improves the user experience preserving, between
  every redraw, the tree items as the were: expanded or collapsed.
- Lightly related to fate#318196.
- 4.2.7

-------------------------------------------------------------------
Mon Apr 15 15:46:04 UTC 2019 - ancor@suse.com

- Partitioner: fixed translation issues related to bcache
  (bsc#1126822).
- 4.2.6

-------------------------------------------------------------------
Wed Apr 10 11:04:44 UTC 2019 - José Iván López González <jlopez@suse.com>

- AutoYaST: new format for importing/exporting NFS drives.
- Related to bsc#1130256.
- 4.2.5

-------------------------------------------------------------------
Wed Apr 10 07:55:26 UTC 2019 - David Diaz <dgonzalez@suse.com>

- Partitioner: when editing a block device, clean-up useless
  LVM PV metadata from it (bsc#1129663)
- 4.2.4

-------------------------------------------------------------------
Wed Apr  3 08:09:10 UTC 2019 - José Iván López González <jlopez@suse.com>

- Fix NFS root detection when installing with AutoYaST
  (needed for bsc#1130256).
- 4.2.3

-------------------------------------------------------------------
Wed Apr  3 07:12:34 UTC 2019 - David Diaz <dgonzalez@suse.com>

- Fix initial proposal to make a clean copy of initial settings
  before switching to another candidate device (bsc#1130392).
- Related to bsc#1102026 and bsc#1090383.
- 4.2.2

-------------------------------------------------------------------
Tue Apr  2 15:37:22 UTC 2019 - José Iván López González <jlopez@suse.com>

- Add support for installing over NFS with AutoYaST (bsc#1130256).
- 4.2.1

-------------------------------------------------------------------
Tue Apr  2 13:55:19 UTC 2019 - ancor@suse.com

- Fixed unit tests to also work in ARM architecture (bsc#1130957).

-------------------------------------------------------------------
Wed Mar 27 10:07:31 UTC 2019 - José Iván López González <jlopez@suse.com>

- Do not add mount options that are default (bsc#1122867).
- Short partition ids.
- Move windows system detection to ExistingFilesystem class.
- 4.2.0

-------------------------------------------------------------------
Tue Mar 26 12:56:35 UTC 2019 - snwint@suse.com

- propose boot loader partitions only on system disk (bsc#1094927)

-------------------------------------------------------------------
Tue Mar 26 11:51:34 UTC 2019 - José Iván López González <jlopez@suse.com>

- Improve unit tests: mocking architecture for Bcache is not needed
  anymore (fix regression tests for bsc#1129787).
- 4.1.77

-------------------------------------------------------------------
Mon Mar 25 14:20:54 UTC 2019 - José Iván López González <jlopez@suse.com>

- Fix boot disk detection (bsc#1129787).
- 4.1.76

-------------------------------------------------------------------
Mon Mar 18 09:30:02 UTC 2019 - Imobach Gonzalez Sosa <igonzalezsosa@suse.com>

- Fix bcache and AutoYaST related tests (related to fate#325346).
- 4.1.75

-------------------------------------------------------------------
Wed Mar 13 17:18:19 UTC 2019 - José Iván López González <jlopez@suse.com>

- Show new icons for the options of the Configure menu button
  (related to bsc#1122174).
- 4.1.74

-------------------------------------------------------------------
Wed Mar 13 16:45:16 CET 2019 - schubi@suse.de

- Unifying name Bcache/bcache to bcache (fate#325346).
- 4.1.73

-------------------------------------------------------------------
Tue Mar 12 17:30:49 UTC 2019 - Imobach Gonzalez Sosa <igonzalezsosa@suse.com>

- Add support for Bcache to AutoYaST (fate#325346).
- Fix reuse of RAID partitions for LVM volume groups and bcache
  devices.
- 4.1.72

-------------------------------------------------------------------
Mon Mar 11 22:19:33 UTC 2019 - David Díaz <dgonzalez@suse.com>

- Only exports the partition_type attribute when it belongs to a
  partition table with support for extended partitions
  (bsc#1115751).

-------------------------------------------------------------------
Wed Mar  6 16:28:26 UTC 2019 - Stefan Hundhammer <shundhammer@suse.com>

- Prevent crash if resizing a newly formatted filesystem (bsc#1124146)
- 4.1.71

-------------------------------------------------------------------
Wed Mar  6 11:21:49 UTC 2019 - Ladislav Slezák <lslezak@suse.cz>

- Fixed "can't modify frozen String" crashes (related to
  bsc#1125006)
- Fixed missing translation (bsc#1127181)
- 4.1.70

-------------------------------------------------------------------
Mon Mar  4 16:31:25 UTC 2019 - David Díaz <dgonzalez@suse.com>

- Translates the filesystem roles properly (bsc#1127756).
- 4.1.69

-------------------------------------------------------------------
Thu Feb 28 15:33:19 UTC 2019 - David Díaz <dgonzalez@suse.com>

- Do not crash when using an old MD RAID schema and the
  partition_nr attribute is missing. Instead, do not allow to
  continue because a missing value issue (bsc#1126059).
- 4.1.68

-------------------------------------------------------------------
Wed Feb 27 09:57:10 UTC 2019 - David Díaz <dgonzalez@suse.com>

- Do not export the partition_type attribute when it belongs to a
  GPT partition table (bsc#1115751).

-------------------------------------------------------------------
Fri Feb 22 15:11:37 UTC 2019 - José Iván López González <jlopez@suse.com>

- Partitioner: improve "Import Mount Points" feature.
  Now, a fstab entry cannot be imported when the filesystem type
  is not supported. Moreover, the "mount by" type is assigned
  according to the fstab entry and the label of the previous
  filesystem is preserved (bsc#1103391).
- 4.1.67

-------------------------------------------------------------------
Wed Feb 20 16:39:13 UTC 2019 - Stefan Hundhammer <shundhammer@suse.com>

- Suggest /boot/efi as the mount point for EFI System Partitions
  (bsc#1088120)
- 4.1.66

-------------------------------------------------------------------
Wed Feb 20 11:55:30 UTC 2019 - jreidinger@suse.com

- filesystem label is kept when using existing partitioning
  (bsc#1087229)
- 4.1.65

-------------------------------------------------------------------
Wed Feb 20 09:35:48 UTC 2019 - José Iván López González <jlopez@suse.com>

- Partitioner: add new tab in Bcache section to show all caching
  set devices (part of fate#325346).
- 4.1.64

-------------------------------------------------------------------
Tue Feb 19 14:40:11 UTC 2019 - ancor@suse.com

- Partitioner: new option "Provide Crypt Passwords" (bsc#1113515).
- 4.1.63

-------------------------------------------------------------------
Tue Feb 19 14:15:16 UTC 2019 - jlopez@suse.com

- Partitioner: allow to edit bcache devices (part of fate#325346).
- 4.1.62

-------------------------------------------------------------------
Tue Feb 19 13:39:49 UTC 2019 - Stefan Hundhammer <shundhammer@suse.com>

- Added help texts for guided setup (bsc#1121801)
- 4.1.61

-------------------------------------------------------------------
Mon Feb 18 14:54:15 CET 2019 - aschnell@suse.com

- AutoYaST: handle device_order for MD RAIDs during installation
  (bsc#1083542)
- 4.1.60

-------------------------------------------------------------------
Thu Feb 14 17:03:05 UTC 2019 - Stefan Hundhammer <shundhammer@suse.com>

- Force mocking arch to x86_64 for unit tests that depend on bcache
  (part of jsc#SLE-4329)
- 4.1.59

-------------------------------------------------------------------
Thu Feb 14 12:49:25 UTC 2019 - Stefan Hundhammer <shundhammer@suse.com>

- Limit bcache support to x86_64 arch (jsc#SLE-4329)
- 4.1.58

-------------------------------------------------------------------
Thu Feb 14 12:19:58 UTC 2019 - Ancor Gonzalez Sosa <ancor@suse.com>

- Guided Setup: improved the disk selection user interface to
  properly support scenarios with many disks (bsc#1123688).
- 4.1.57

-------------------------------------------------------------------
Thu Feb 14 10:49:47 CET 2019 - aschnell@suse.com

- AutoYaST: save device_order for MD RAIDs (bsc#1083542)
- 4.1.56

-------------------------------------------------------------------
Fri Feb  8 11:43:53 UTC 2019 - ancor@suse.com

- AutoYaST: fix broken support for retaining existing MD RAIDs in
  some scenarios (bsc#1120979,  bsc#1121720).
- 4.1.55

-------------------------------------------------------------------
Thu Feb  7 15:53:28 UTC 2019 - jlopez@suse.com

- Partitioner: allow to create bcache devices without a caching
  set (part of fate#325346).
- 4.1.54

-------------------------------------------------------------------
Wed Feb  6 11:54:41 UTC 2019 - Ancor Gonzalez Sosa <ancor@suse.com>

- Partitioner: when running standalone (in an installed system)
  abort gracefully if probing fails (bsc#1123837).
- 4.1.53

-------------------------------------------------------------------
Mon Feb  4 15:55:56 UTC 2019 - jlopez@suse.com

- Remove setters for bcache attributes that cannot be permanent
  saved (writeback_percent and sequential_cutoff).
- Part of fate#325346.
- 4.1.52

-------------------------------------------------------------------
Mon Feb  4 15:54:13 UTC 2019 - Stefan Hundhammer <shundhammer@suse.com>

- Limit ESP to min size on aarch64 (bsc#1119318)
- 4.1.51

-------------------------------------------------------------------
Thu Jan 31 12:35:36 UTC 2019 - jlopez@suse.com

- Partitioner: properly show Flash-only Bcache devices.
- Part of fate#325346.
- 4.1.50

-------------------------------------------------------------------
Thu Jan 31 12:23:49 CET 2019 - aschnell@suse.com

- do not show hint for details button if button does not exist
  (bsc#1115807)
- 4.1.49

-------------------------------------------------------------------
Thu Jan 24 16:44:15 UTC 2019 - ancor@suse.com

- Partitioning proposal: improved the calculation about how much
  each Windows partition must be resized (bsc#1121286).
- 4.1.48

-------------------------------------------------------------------
Wed Jan 23 10:14:20 UTC 2019 - Ancor Gonzalez Sosa <ancor@suse.com>

- Make the storage proposal (i.e. the Guided Setup) easier to
  debug (bsc#1057436).
- 4.1.47

-------------------------------------------------------------------
Wed Jan 23 10:11:58 CET 2019 - aschnell@suse.com

- do not include nil in package list of used storage features
  for FC devices (bsc#1122781)
- 4.1.46

-------------------------------------------------------------------
Thu Jan 17 13:46:54 UTC 2019 - ancor@suse.com

- Specific error pop-up for exceptions raised while calculating the
  storage actions (mitigation of bsc#1120070).
- 4.1.45

-------------------------------------------------------------------
Thu Jan 10 14:59:32 UTC 2019 - jlopez@suse.com

- Allow to cancel Guided Setup (bsc#1121442).
- Link to storage client from installation summary (bsc#1099485).
- 4.1.44

-------------------------------------------------------------------
Tue Dec 18 12:43:21 CET 2018 - schubi@suse.de

- Do not touch eMMC boot partitions (mmcblk*boot*) (bsc#1119316)
- 4.1.43

-------------------------------------------------------------------
Tue Dec 18 12:02:57 CET 2018 - aschnell@suse.com

- do not use removed function IconPath anymore (bsc#1119699)
- 4.1.42

-------------------------------------------------------------------
Tue Dec 11 10:36:52 UTC 2018 - jlopez@suse.com

- Hardening execution of system commands (part of bsc#1118291).
- 4.1.41

-------------------------------------------------------------------
Wed Dec  5 17:01:14 UTC 2018 - Stasiek Michalski <hellcp@mailbox.org>

- Ship only primary icons with module to avoid conflicts (boo#1118521)
- 4.1.40

-------------------------------------------------------------------
Tue Dec  4 15:07:42 UTC 2018 - jlopez@suse.com

- Partitioner: does not allow to create BTRFS subvolumes with
  unsafe characters in its path (related to bsc#1059972).
- 4.1.39

-------------------------------------------------------------------
Fri Nov 30 14:35:44 UTC 2018 - ancor@suse.com

- Support for Raspberry Pi in Guided Proposal: it suggests to keep
  the firmware partition and mount it as /boot/vc (fate#323484).
- 4.1.38

-------------------------------------------------------------------
Tue Nov 27 05:34:41 UTC 2018 - Noah Davis <noahadvs@gmail.com>

- Provide icon with module (boo#1109310)
- 4.1.37

-------------------------------------------------------------------
Thu Nov 22 15:56:50 UTC 2018 - jlopez@suse.com

- Partitioner: add support for UDF filesystem (fate#326877).
- 4.1.36

-------------------------------------------------------------------
Fri Nov 16 16:08:38 UTC 2018 - Ancor Gonzalez Sosa <ancor@suse.com>

- The Guided Proposal tries to preserve partitions of type IRST
  (Intel Rapid Start Technology) when possible (bsc#1099187,
  fate#325885).
- Made the Guided Proposal algorithm more clear, so it's easier to
  debug (bsc#1057436).
- 4.1.35

-------------------------------------------------------------------
Fri Nov 16 14:59:05 UTC 2018 - jlopez@suse.com

- Initial proposal tries all possible attempts over each candidate
  device before switching to another device.
- Related to bsc#1102026 and bsc#1090383.
- 4.1.34

-------------------------------------------------------------------
Fri Nov 16 14:56:26 UTC 2018 - snwint@suse.com

- adjust boot requirements to handle RAID cases (fate#326573)
- 4.1.33

-------------------------------------------------------------------
Wed Nov 14 15:15:04 CET 2018 - schubi@suse.de

- SkipListValue.size_k returns the correct value (bsc#1115507).
- 4.1.32

-------------------------------------------------------------------
Thu Nov  8 16:44:24 UTC 2018 - ancor@suse.com

- Internal code reorganization at Proposal::SpaceMaker
  (preparations for fate#325885 and fate#323484).

-------------------------------------------------------------------
Wed Nov  7 12:28:40 UTC 2018 - jlopez@suse.com

- Crypttab entry allows to find a crypttab device by its UUID.
- Devicegraph#find_by_any_name is able to find a LUKS device by
  using its name at crypttab file.
- Related to bsc#1094963.
- 4.1.31

-------------------------------------------------------------------
Wed Nov  7 10:08:49 UTC 2018 - dgonzalez@suse.com

- Improve the proposal to be able to work with existing MD RAIDs
  (fate#326573).
- 4.1.30

-------------------------------------------------------------------
Wed Oct 31 13:34:48 UTC 2018 - Stefan Hundhammer <shundhammer@suse.com>

- Format the new multi-line compound actions correctly (bsc#1085134)
- 4.1.29

-------------------------------------------------------------------
Tue Oct 30 13:38:10 UTC 2018 - snwint@suse.com

- do not include 'Partition' in partition type names

-------------------------------------------------------------------
Fri Oct 26 11:37:48 UTC 2018 - snwint@suse.com

- allow creation of partitions starting before 1 MiB in expert
  partitioner

-------------------------------------------------------------------
Sat Oct 20 22:10:48 WEST 2018 - igonzalezsosa@suse.com

- Fixes and improvements to AutoYaST partitioning:
  - Improve support to reuse a disk as a PV (bsc#1107298).
  - Resize and then create new devices (bsc#1112545).
  - Warn the user when trying to reuse a non-existent filesystem.
  - Fix support of old format to specify several software RAIDs
    (bsc#1112546).
  - Proper support for Xen virtual partitions (bsc#1105350).
  - Export enable_snapshots element properly (related to
    bsc#1073544).
  - Allow to format a whole disk and use it as a filesystem.
  - Add support for partitioned software RAIDs (fate#326573).
  - Allow to use a whole disk as a software RAID member (related
    to fate#326573).
- 4.1.28

-------------------------------------------------------------------
Fri Oct 19 11:59:10 UTC 2018 - jreidinger@suse.com

- Add support for selecting cache mode during bcache creation
  (fate#325346)
- 4.1.27

-------------------------------------------------------------------
Thu Oct 18 14:04:59 UTC 2018 - ancor@suse.com

- Improved UI responsiveness by caching the value of some internal
  methods (bsc#1112402):
  * StorageClassWrapper.downcasted_new
  * StorageEnv#active?
  * DiskDevice#types_for_is
- Improved compatibility with RSpec 3.8 by caching the objects
  used to wrap libstorage-ng enum values.
- 4.1.26

-------------------------------------------------------------------
Tue Oct 16 12:58:10 UTC 2018 - jreidinger@suse.com

- Improve filtering of possible backing devices for bcache and
  limit deletion of bcache to only safe cases (fate#325346)
- 4.1.25

-------------------------------------------------------------------
Thu Oct 11 15:03:26 UTC 2018 - ancor@suse.com

- Improved the warning messages about missing BIOS Boot partition,
  both in the Partitioner and in AutoYaST (bsc#1087275).
- Improved other AutoYaST warning messages related to the
  partitions needed for booting.
- 4.1.24

-------------------------------------------------------------------
Fri Oct  5 09:43:38 UTC 2018 - jreidinger@suse.com

- Implement creating and deleting bcache devices (fate#325346)
- 4.1.23

-------------------------------------------------------------------
Tue Oct  2 13:44:40 UTC 2018 - schubi@suse.de

- Fixed flickering testcase. Maybe produced by the fix of
  bsc#1108831.
- 4.1.22

-------------------------------------------------------------------
Tue Oct  2 13:43:16 UTC 2018 - ancor@suse.com

- Partitioner: make it possible to directly format a disk (with
  no partitions).
- Partitioner: reorganized the user interface by grouping options
  to ensure all the new possibilities (like formatting a whole
  disk or creating partitions on an MD RAID) fit into text mode
  80x24 (part of fate#318196 and of fate#326573).
- 4.1.21

-------------------------------------------------------------------
Thu Sep 27 15:13:31 CEST 2018 - schubi@suse.de

- AutoYaST proposal: Do not crash if existing boot partition
  cannot be used without formatting it. (bsc#1108831)
- 4.1.20

-------------------------------------------------------------------
Fri Sep 20 13:19:58 UTC 2018 - jlopez@suse.com

- Partitioner: ask for unmounting when deleting a device.
- Partitioner: ask for unmounting when resizing a device.
- Part of fate#318196
- 4.1.19

-------------------------------------------------------------------
Tue Sep 20 13:00:29 UTC 2018 - jlopez@suse.com

- AutoYaST: Allow to use whole disk as PV by indicating a partition
  with number 0 (bsc#1107298).

-------------------------------------------------------------------
Wed Sep 19 21:23:54 UTC 2018 - lorenz@math.tu-berlin.de

- When trying to reuse a partition, AutoYaST will consider only
  those partitions from the right disk (bsc#1106774).

-------------------------------------------------------------------
Wed Sep 19 14:28:22 UTC 2018 - dgonzalez@suse.com

- Do not crash when a partition content info cannot be
  detected (bsc#1101979).
- 4.1.18

-------------------------------------------------------------------
Wed Sep 19 11:43:13 UTC 2018 - jreidinger@suse.com

- Add read-only support for Bcache (fate#325346)
- 4.1.17

-------------------------------------------------------------------
Wed Sep 19 11:25:25 UTC 2018 - ancor@suse.com

- Partitioner: allow to manage partitions in software MD RAIDs
  (fate#318196, bsc#1094933 and bsc#1092417).
- 4.1.16

-------------------------------------------------------------------
Fri Sep  7 15:24:41 UTC 2018 - ancor@suse.com

- Partitioner: do not offer partitions of other RAIDs as available
  devices to create MD RAID arrays (fate#318196).
- 4.1.15

-------------------------------------------------------------------
Wed Sep  5 14:41:15 UTC 2018 - ancor@suse.com

- Partitioner: allow to add full disks and multipath devices (with
  no partition table) to MD RAID arrays (fate#318196).
- Partitioner: improved checks and workflow for "Create New
  Partition Table"
- More informative message when a device is in use.
- 4.1.14

-------------------------------------------------------------------
Tue Sep  4 11:45:19 UTC 2018 - jreidinger@suse.com

- Add asterisk to mount points that is not active and also write it
  to description (FATE#318196)
- 4.1.13

-------------------------------------------------------------------
Thu Aug 30 07:41:35 UTC 2018 - jlopez@suse.com

- Improved wording when moving partitions (bsc#1099599).
- 4.1.12

-------------------------------------------------------------------
Wed Aug 29 14:30:59 UTC 2018 - jreidinger@suse.com

- Add support for Intel Rapid Start technology partitions
  (FATE#325885)
- 4.1.11

-------------------------------------------------------------------
Tue Aug 28 13:27:53 UTC 2018 - ancor@suse.com

- Fixed a wrong unit test.
- 4.1.10

-------------------------------------------------------------------
Fri Aug 24 12:43:32 UTC 2018 - mvidner@suse.com

- RAID attributes: include "Active: Yes/No" (bsc#1090010)

-------------------------------------------------------------------
Wed Aug 22 21:45:06 UTC 2018 - knut.anderssen@suse.com

- Partitioner: Hide the "what to do" selector for windows
  partitions if there are no windows partitions (bsc#1055646)
- 4.1.9

-------------------------------------------------------------------
Wed Aug 22 16:56:53 CEST 2018 - schubi@suse.de

- Switched license in spec file from SPDX2 to SPDX3 format.

-------------------------------------------------------------------
Wed Aug 22 13:01:37 CEST 2018 - schubi@suse.de

- Changed dir of COPYING file.

-------------------------------------------------------------------
Tue Aug 21 15:12:28 UTC 2018 - shundhammer@suse.com

- Fixed crash in the Kubic proposal when insufficient disk space
  (bsc#1099762)
- 4.1.8

-------------------------------------------------------------------
Fri Aug 17 08:47:53 UTC 2018 - ancor@suse.com

- AutoYaST: recognize Xen virtual partitions in the profile when
  importing and installing (bsc#1085134).
- 4.1.7

-------------------------------------------------------------------
Tue Aug 14 13:58:03 UTC 2018 - igonzalezsosa@suse.com

- AutoYaST: set the 'mount by' option when reusing partitions
  (bsc#1104774).
- 4.1.6

-------------------------------------------------------------------
Tue Aug 14 11:57:28 UTC 2018 - knut.anderssen@suse.com

- Partitioner: Permit going back when the partition dialog is
  skipped (bsc#1075443)
- 4.1.5

-------------------------------------------------------------------
Mon Aug 13 14:44:32 UTC 2018 - ancor@suse.com

- Partitioner: fixed some strings that contained mistakes about
  format and/or internationalization.

-------------------------------------------------------------------
Fri Aug 10 11:56:40 UTC 2018 - ancor@suse.com

- Fixed the warning about overwriting a manually edited partition
  layout. Now it works even after going back and forth in the
  installer steps (bsc#1055756).
- 4.1.4

-------------------------------------------------------------------
Thu Aug  9 15:43:17 UTC 2018 - ancor@suse.com

- Partitioner: display Xen virtual partitions and allow to format
  and mount them (bsc#1085134).

-------------------------------------------------------------------
Tue Jul 31 15:03:42 UTC 2018 - schubi@suse.de

- Warning if overwriting manually edited settings (bsc#1055756)
- 4.1.3

-------------------------------------------------------------------
Tue Jul 31 13:44:39 UTC 2018 - igonzalezsosa@suse.com

- AutoYaST: export volume group name (lvm_group) when a MD RAID
  device is used as a physical volume (bsc#1103113).
- 4.1.2

-------------------------------------------------------------------
Thu Jul 26 11:16:27 UTC 2018 - snwint@suse.com

- make bsc#1098594 regression test work on s390
- 4.1.1

-------------------------------------------------------------------
Wed Jul 25 21:41:48 CEST 2018 - aschnell@suse.com

- use "Partition Table" instead of "Disk Label" in expert
  partitioner (bsc#1070570)
- 4.1.0

-------------------------------------------------------------------
Mon Jul 23 13:55:03 UTC 2018 - snwint@suse.com

- document XEN guest setup for testing (bsc#1085134)
- 4.0.199

-------------------------------------------------------------------
Wed Jul 18 19:00:11 UTC 2018 - ancor@suse.com

- Partitioner: when creating a partition, use only regions of
  the selected type: primary, logical or extended (bsc#1097634).
- 4.0.198

-------------------------------------------------------------------
Wed Jul 18 11:38:39 UTC 2018 - ancor@suse.com

- AutoYaST: export BIOS RAID devices correctly (bsc#1098594).
- 4.0.197

-------------------------------------------------------------------
Mon Jul 16 16:26:28 UTC 2018 - ancor@suse.com

- AutoYaST: do not crash when reusing partitions on non-disk
  devices like DASD or BIOS RAID (bsc#1098594).
- 4.0.196

-------------------------------------------------------------------
Thu Jun 28 16:04:56 CEST 2018 - schubi@suse.de

- Added additional searchkeys to desktop file (fate#321043).
- 4.0.195

-------------------------------------------------------------------
Fri Jun 22 12:23:51 CEST 2018 - aschnell@suse.com

- mask systemd mount and swap units while expert partitioner is
  running (bsc#1073633)
- 4.0.194

-------------------------------------------------------------------
Tue Jun 19 15:25:36 UTC 2018 - jlopez@suse.com

- Partitioner: add checkbox to format system volumes when importing
  mount points (bsc#1078359 and bsc#1094924).
- 4.0.193

-------------------------------------------------------------------
Fri Jun 15 14:12:53 UTC 2018 - ancor@suse.com

- Partitioner: honor default subvolumes when importing the root
  mount point (related to bsc#1078359, bsc#1083851 and fate#318196)
- Partitioner: honor default snapshots configuration when importing
  the root mount point (bsc#966637)

-------------------------------------------------------------------
Thu Jun 14 12:25:37 UTC 2018 - lslezak@suse.cz

- Fixed crash in the error callback when the text contained
  non-ASCII characters in the translated message (bsc#1096758)
- 4.0.192

-------------------------------------------------------------------
Wed Jun 13 13:56:14 UTC 2018 - snwint@suse.com

- allow for numbers > 32 bit in region dialog (bsc#1065258)
- 4.0.191

-------------------------------------------------------------------
Tue Jun 12 16:18:40 UTC 2018 - igonzalezsosa@suse.com

- Fix 'Arbitrary Option Value' translation (bsc#1081605).
- 4.0.190

-------------------------------------------------------------------
Tue Jun 12 13:11:07 UTC 2018 - lslezak@suse.cz

- Use parallel_tests to speed up running the unit tests
  (bsc#1094875), active only in SLE15-SP1/Leap-15.1

-------------------------------------------------------------------
Tue Jun 12 08:40:48 UTC 2018 - ancor@suse.com

- Better auto-generated names for encryption devices:
  * Based on the udev id of the encrypted devices instead of its
    kernel name (bsc#760213).
  * Adapted when partition numbers change, if doable (bsc#1094157).
  * Prevent collision with other DeviceMapper names (bsc#1094157).
- Do not write LUKS password of the proposal into YaST logs.
- Do not crash when registering a zero-sized device into the logs.
- 4.0.189

-------------------------------------------------------------------
Mon Jun 11 13:26:54 UTC 2018 - igonzalezsosa@suse.com

- AutoYaST: fix handling of empty Btrfs subvolume prefixes
  (bsc#1096240).
- 4.0.188

-------------------------------------------------------------------
Thu Jun  7 16:13:18 UTC 2018 - jlopez@suse.com

- Added method to update encryption names according to a crypttab
  file (needed for bsc#1094963).
- 4.0.187

-------------------------------------------------------------------
Tue Jun  5 13:39:26 UTC 2018 - jlopez@suse.com

- Partitioner: fixed error when creating new BTRFS subvolumes in
  an installed system (bsc#1067510).
- 4.0.186

-------------------------------------------------------------------
Tue Jun  5 10:24:23 UTC 2018 - shundhammer@suse.com

- Partitioner: Handle limitations for volume labels (bsc#1084867)
- 4.0.185

-------------------------------------------------------------------
Mon Jun  4 15:13:54 UTC 2018 - jlopez@suse.com

- Partitioner: allow to move partitions (part of fate#318196).
- 4.0.184

-------------------------------------------------------------------
Thu May 17 13:49:57 UTC 2018 - ancor@suse.com

- Added to the installer a detailed description about the origin of
  the partitioning layout, as discussed in bsc#1089274.
- 4.0.183

-------------------------------------------------------------------
Thu May 17 13:32:37 UTC 2018 - jlopez@suse.com

- Allow to consider MD RAIDs as BIOS RAIDs by using the env
  variable LIBSTORAGE_MDPART (bsc#1092417).

-------------------------------------------------------------------
Thu May 17 08:53:17 UTC 2018 - jlopez@suse.com

- Fixed tests to avoid to require files provided by
  yast-installation package (needed for bsc#1091047).

-------------------------------------------------------------------
Wed May 16 14:10:01 UTC 2018 - jlopez@suse.com

- Fixed detection of candidate disks for installation
  (bsc#1091047).
- 4.0.182

-------------------------------------------------------------------
Wed May 16 13:12:11 UTC 2018 - snwint@suse.com

- don't reuse prep partitions larger than 8 MiB (bsc#1090019)
- 4.0.181

-------------------------------------------------------------------
Wed May 16 10:59:27 UTC 2018 - igonzalezsosa@suse.com

- Partitioner: fix several translation issues (bsc#1081837 and
  bsc#1081601).

-------------------------------------------------------------------
Mon May 14 16:43:05 UTC 2018 - ancor@suse.com

- Expose the active flag of the MountPoint class (needed for the
  definitive fix for bsc#1064437 in modern distributions).
- 4.0.180

-------------------------------------------------------------------
Fri May 11 14:05:49 UTC 2018 - igonzalezsosa@suse.com

- Partitioner: check whether required packages are installed
  before committing changes to disk (bsc#1089508).
- 4.0.179

-------------------------------------------------------------------
Fri May 11 10:31:10 UTC 2018 - jlopez@suse.com

- Partitioner: fix buttons to abort and to go back
  (part of fate#318196 and related to bsc#1075443).
- Partitioner: fixed detection of reprobed system to avoid
  unnecessary proposal re-calculation.

-------------------------------------------------------------------
Fri May 11 10:08:24 UTC 2018 - jlopez@suse.com

- Partitioner: allow to select only valid parity algorithms when
  creating a new MD RAID (bsc#1090182).

-------------------------------------------------------------------
Fri May 11 07:36:18 UTC 2018 - ancor@suse.com

- Partitioner: "Configure..." button allowing to execute the
  YaST clients for iSCI, FCoE, DASD, zFCP and XPRAM (bsc#1090753).

-------------------------------------------------------------------
Wed May  9 08:21:50 UTC 2018 - igonzalezsosa@suse.com

- AutoYaST: do not crash when size is set to 'auto' for a partition
  without a mount point (bsc#1092414).
- 4.0.178

-------------------------------------------------------------------
Tue May  8 15:34:19 UTC 2018 - shundhammer@suse.com

- Add note to YAML files for devices not supported in YAML
  (part of fate#318196)
- 4.0.177

-------------------------------------------------------------------
Mon May  7 16:39:49 UTC 2018 - shundhammer@suse.com

- Dump devicegraphs and actions in better strategic places
  (part of fate#318196)
- Make sure not to write LUKS passwords to YAML dump files
- 4.0.176

-------------------------------------------------------------------
Fri May 04 18:06:41 CEST 2018 - aschnell@suse.com

- provide function to disable MD auto assembly (bsc#1090690)
- provide function to inhibit udisks from doing mounts
- use these two functions when running expert partitioner
- 4.0.175

-------------------------------------------------------------------
Fri May  4 14:46:31 UTC 2018 - jlopez@suse.com

- Partitioner: added option to import mount points (part of
  fate#318196 and bsc#1083851).
- 4.0.174

-------------------------------------------------------------------
Fri May  4 10:46:31 UTC 2018 - igonzalezsosa@suse.com

- AutoYaST: handle <subvolumes_prefix/> and <subvolumes> empty
  values properly (bsc#1076337, bsc#1090095 and bsc#1091669).
- 4.0.173

-------------------------------------------------------------------
Thu May  3 15:46:27 UTC 2018 - ancor@suse.com

- Set fs_passno to 2 for ext2/3/4 filesystems assigned to non-root
  mount points (bsc#1078703).
- 4.0.172

-------------------------------------------------------------------
Thu May  3 15:12:09 UTC 2018 - shundhammer@suse.com

- Don't require rspec/mocks (not present in inst-sys)
  (part of fate#318196)
- 4.0.171

-------------------------------------------------------------------
Wed May  2 12:55:09 UTC 2018 - shundhammer@suse.com

- Dump devicegraph and actions to separate human readable files
  (part of fate#318196)
- 4.0.170

-------------------------------------------------------------------
Fri Apr 27 15:23:05 UTC 2018 - ancor@suse.com

- Partitioner: fixed checks when the root filesystem is NFS
  (bsc#1090752).
- 4.0.169

-------------------------------------------------------------------
Fri Apr 27 12:57:25 UTC 2018 - jreidinger@suse.com

- add method to check if system has any disk device (bsc#1090753)
- 4.0.168

-------------------------------------------------------------------
Fri Apr 27 11:15:20 UTC 2018 - ancor@suse.com

- Set fs_passno to 1 for ext2/3/4 root filesystems (bsc#1078703).
- 4.0.167

-------------------------------------------------------------------
Fri Apr 27 05:57:25 UTC 2018 - jreidinger@suse.com

- fix libstorage logging that do not expect printf expansion
  (bsc#1091062)
- 4.0.166

-------------------------------------------------------------------
Thu Apr 26 10:59:42 UTC 2018 - ancor@suse.com

- Ensure the installer adds reused devices to /etc/crypttab and/or
  /etc/mdadm.conf if needed for booting (bsc#1071350).
- 4.0.165

-------------------------------------------------------------------
Wed Apr 25 16:07:46 UTC 2018 - jlopez@suse.com

- Partitioner: fix bug after confirming changes in a running system
  (related to bsc#1086892).
- 4.0.164

-------------------------------------------------------------------
Tue Apr 24 09:15:14 UTC 2018 - jlopez@suse.com

- Partitioner: do not validate setup just after rescanning
  (related to bsc#1086892).
- 4.0.163

-------------------------------------------------------------------
Mon Apr 23 13:10:15 UTC 2018 - ancor@suse.com

- Partitioner: use the correct default value for 'Enable Snapshots'
  when the 'Operating System' role is chosen for a new device
  (bsc#1084491).
- 4.0.162

-------------------------------------------------------------------
Mon Apr 23 10:27:04 UTC 2018 - jlopez@suse.com

- Make the package to be architecture dependant to correctly check
  the current architecture (bsc#1081198).
- 4.0.161

-------------------------------------------------------------------
Fri Apr 20 20:27:15 UTC 2018 - igonzalezsosa@suse.com

- AutoYaST: properly handle empty proposals (bsc#1090390).
- 4.0.160

-------------------------------------------------------------------
Fri Apr 20 09:39:44 UTC 2018 - ancor@suse.com

- Implemented the use_available LVM strategy for the proposal
  (part of fate#318196).
- Make use_available the new default LVM strategy, so the system
  behavior is closer to the old yast-storage.
- Speed improvements in the use_needed LVM strategy.
- 4.0.159

-------------------------------------------------------------------
Fri Apr 20 08:49:29 UTC 2018 - jlopez@suse.com

- Partitioner: add missing warning and summary of changes when
  running in an installed system (part of fate#318196 and related
  to bsc#1086892).
- 4.0.158

-------------------------------------------------------------------
Thu Apr 19 13:52:34 UTC 2018 - igonzalezsosa@suse.com

- Fix some translations issues in the Expert Partitioner
  (bsc#1081571).

-------------------------------------------------------------------
Wed Apr 18 10:37:17 UTC 2018 - ancor@suse.com

- Updated libstorage-ng dependency to ensure slots on extended
  partitions are handled correctly and added regression unit test
  about it (bsc#1088483).
- Significant speed improvements in the proposal code.

-------------------------------------------------------------------
Tue Apr 17 12:01:08 UTC 2018 - shundhammer@suse.com

- Added missing help texts in the partitioner (bsc#1079591)
- 4.0.157

-------------------------------------------------------------------
Fri Apr 13 12:33:25 UTC 2018 - jlopez@suse.com

- Added support for settings 'expert_partitioner_warning' and
  'proposal_settings_editable' (bsc#1087486).
- Fix bug going back in Partitioner: only re-calculate proposal
  when the system was re-probed (bsc#1088960).
- 4.0.156

-------------------------------------------------------------------
Fri Apr 13 12:31:04 UTC 2018 - igonzalezsosa@suse.com

- AutoYaST: support partition_type when set to "primary"
 (bsc#1081506).
- 4.0.155

-------------------------------------------------------------------
Fri Apr 13 10:56:19 UTC 2018 - ancor@suse.com

- More informative message displayed when the proposal failed with
  some given settings, so it doesn't sound like a definitive error
  (related to bsc#1089274).
- 4.0.154

-------------------------------------------------------------------
Tue Apr 10 16:24:16 UTC 2018 - jlopez@suse.com

- Partitioner: fix creation of default BTRFS subvolume
  (bsc#1087918 and bsc#1087763).
- 4.0.153

-------------------------------------------------------------------
Tue Apr 10 16:21:04 UTC 2018 - ancor@suse.com

- Partitioner: make possible for the embedded yast2-nfs-client to
  access the vfstype field of fstab, so it can detect and correct
  legacy NFS entries (bsc#1088426).
- 4.0.152

-------------------------------------------------------------------
Tue Apr 10 10:59:32 UTC 2018 - jlopez@suse.com

- Update dependency with libstorage-ng (ensure lock system).
- Part of fate#318196.
- 4.0.151

-------------------------------------------------------------------
Mon Apr  9 19:44:44 UTC 2018 - ancor@suse.com

- Fixed the disable_order property of control.xml. Now it affects
  all the configurable aspects of the volume, as documented
  (related to bsc#1078495).
- 4.0.150

-------------------------------------------------------------------
Mon Apr  9 10:14:12 UTC 2018 - jlopez@suse.com

- Add system lock to avoid several processes using the storage
  stack when a process is already using it with read-write access.
- Part of fate#318196.
- 4.0.149

-------------------------------------------------------------------
Mon Apr  9 09:14:12 UTC 2018 - ancor@suse.com

- Force UTF-8 encoding for (most) strings coming from libstorage-ng
  (bsc#1088067).
- 4.0.148

-------------------------------------------------------------------
Thu Apr  5 15:30:57 UTC 2018 - shundhammer@suse.com

- Better error handling if no storage proposal is possible
  (bsc#1064677)
- 4.0.147

-------------------------------------------------------------------
Tue Apr  3 13:26:50 UTC 2018 - jlopez@suse.com

- Recover method #exists_in_probed? (bsc#1087818).
- 4.0.146

-------------------------------------------------------------------
Tue Apr  3 11:40:35 UTC 2018 - igonzalezsosa@suse.com

- Partitioner: do not crash when a striped logical volume is
  selected (bsc#1087702).

-------------------------------------------------------------------
Tue Apr  3 08:23:14 UTC 2018 - ancor@suse.com

- Fixed an error searching devices by name introduced by the recent
  sanitization related to bsc#1083672.
- 4.0.145

-------------------------------------------------------------------
Mon Apr  2 11:53:31 UTC 2018 - jlopez@suse.com

- Partitioner: add check for minimum size when using snapshots
  (bsc#1085131).
- 4.0.144

-------------------------------------------------------------------
Mon Apr  2 11:04:31 UTC 2018 - ancor@suse.com

- If a duplicate PV is found, show an specific error message with
  instructions (bsc#1082542).
- 4.0.143

-------------------------------------------------------------------
Mon Apr  2 09:53:31 UTC 2018 - jlopez@suse.com

- Use correct probe mode in unit tests (fate#318196).

-------------------------------------------------------------------
Mon Mar 26 14:54:45 UTC 2018 - ancor@suse.com

- Honor the LIBSTORAGE_MULTIPATH_AUTOSTART environment variable
  (part of fate#318196 and part of the fix for bsc#1082542).
- 4.0.142

-------------------------------------------------------------------
Mon Mar 26 12:43:53 UTC 2018 - jlopez@suse.com

- Sanitize devicegraph after probing when there are LVM volume
  groups with missing physical volumes (bsc#1083672).
- 4.0.141

-------------------------------------------------------------------
Mon Mar 26 09:41:25 UTC 2018 - shundhammer@suse.com

- Partitioner: Report detailed reasons why resizing is not possible
  (fate#318196)
- 4.0.140

-------------------------------------------------------------------
Mon Mar 26 09:02:11 UTC 2018 - ancor@suse.com

- Partitioner: fixed an error that was causing filesystems to be
  deleted in some combination of actions (part of fate#318196).

-------------------------------------------------------------------
Fri Mar 23 06:33:21 UTC 2018 - igonzalezsosa@suse.com

- AutoYaST: add support for LVM thin pools (bsc#1086596).
- AutoYaST: add support for stripes/stripesize elements.
- 4.0.139

-------------------------------------------------------------------
Mon Mar 19 07:47:13 UTC 2018 - jlopez@suse.com

- Fix issues with zero-size devices (bsc#1083887).
- Proposal: do not use zero-size devices.
- Partitioner: completely hide zero-size devices.
- 4.0.138

-------------------------------------------------------------------
Fri Mar 16 16:44:51 UTC 2018 - ancor@suse.com

- Added methods to deal with /etc/fstab specs (part of bsc#1071454)
- 4.0.137

-------------------------------------------------------------------
Fri Mar 16 10:06:25 UTC 2018 - igonzalezsosa@suse.com

- AutoYaST: fixed space distribution on LVM volume groups when
  using percentages (bsc#1079369).
- AutoYaST: do not ignore free spaces smaller than 30MiB
  (bsc#1085627).
- 4.0.136

-------------------------------------------------------------------
Thu Mar 15 16:29:56 UTC 2018 - jreidinger@suse.com

- Warn if user creates too big PReP partition which firmware can
  have problem to load (bsc#1081979)
- 4.0.135

-------------------------------------------------------------------
Thu Mar 15 15:37:51 UTC 2018 - shundhammer@suse.com

- Partitioner: Check if resize is possible based on filesystem type
  (fate#318196)
- 4.0.134

-------------------------------------------------------------------
Thu Mar 15 09:57:41 UTC 2018 - jlopez@suse.com

- Partitioner: do not allow to remove implicit partitions.
- Partitioner: allow to remove any disk device (not only disks).
- Part of fate#318196.
- 4.0.133

-------------------------------------------------------------------
Tue Mar 13 15:04:59 UTC 2018 - shundhammer@suse.com

- Post a warning if reusing an existing system mount point without
  formatting during installation in the partitioner (bsc#1080073)
- 4.0.132

-------------------------------------------------------------------
Mon Mar 12 11:35:55 UTC 2018 - igonzalezsosa@suse.com

- Add a new btrfs_read_only property to force the root filesystem
  to be read-only (bsc#1079000)
- Honor the subvolumes list for the root filesystem (bsc#1077866)
- 4.0.131

-------------------------------------------------------------------
Mon Mar 12 08:50:40 UTC 2018 - jlopez@suse.com

- Partitioner: always allow to edit the partition id (bsc#1077868).
- 4.0.130

-------------------------------------------------------------------
Fri Mar  9 09:36:27 UTC 2018 - ancor@suse.com

- Shadowed subvolumes that are ignored in the first proposal
  attempt are not longer omitted in subsequent ones (#bsc#1084213
  and bsc#1084261).
- 4.0.129

-------------------------------------------------------------------
Thu Mar  8 14:35:20 UTC 2018 - jlopez@suse.com

- Make proposal to work with implicit partition tables (s390).
- Part of fate#318196.
- 4.0.128

-------------------------------------------------------------------
Wed Mar  7 16:41:09 UTC 2018 - shundhammer@suse.com

- Make sure subvolumes use the same mount_by as their parent btrfs
  (bsc#1080408)
- 4.0.127

-------------------------------------------------------------------
Wed Mar  7 15:01:47 UTC 2018 - ancor@suse.com

- Better control on whether a separate /boot/zipl is needed in
  S/390 systems, both in the Guided Setup and the Partitioner.
- Do not longer report FBA DASDs to be unsupported devices for
  booting (they are indeed supported).
- Part of bsc#1070265.
- 4.0.126

-------------------------------------------------------------------
Wed Mar  7 11:39:52 UTC 2018 - snwint@suse.com

- fix translations in blk_device_resize.rb (bsc#1081598)
- 4.0.125

-------------------------------------------------------------------
Mon Mar  5 15:47:29 UTC 2018 - jlopez@suse.com

- Guided proposal uses preferred partition table type when
  possible (e.g., all partitions are deleted).
- Part of fate#318196.
- 4.0.124

-------------------------------------------------------------------
Mon Mar  5 15:18:00 UTC 2018 - jreidinger@suse.com

- Add specialized warning when /boot/efi is on software RAID
  (bsc#1081578)
- 4.0.123

-------------------------------------------------------------------
Mon Mar  5 12:42:49 UTC 2018 - igonzalezsosa@suse.com

- AutoYaST: do not stop installation when there is not enough
  space for automatically added boot devices (bsc#1082999).

-------------------------------------------------------------------
Fri Mar  2 13:52:37 UTC 2018 - igonzalezsosa@suse.com

- AutoYaST: support to export LVM volume group and MD RAIDs
  (bsc#1081331).

-------------------------------------------------------------------
Fri Mar  2 11:59:29 UTC 2018 - ancor@suse.com

- New PReP partitions proposed by the Guided Setup are now always
  primary (bsc#1082468).
- 4.0.122

-------------------------------------------------------------------
Fri Mar  2 10:28:49 UTC 2018 - snwint@suse.com

- ensure proper hierarchy when creating btrfs subvolumes (bsc#1078732)
- 4.0.121

-------------------------------------------------------------------
Thu Mar  1 15:20:35 UTC 2018 - shundhammer@suse.com

- Use default swap priority, not 42 (bsc#1066077)
- 4.0.120

-------------------------------------------------------------------
Thu Mar  1 14:48:34 UTC 2018 - jreidinger@suse.com

- Do not crash for separate /boot which does not exists yet
  (bsc#1078774
- 4.0.119

-------------------------------------------------------------------
Thu Mar  1 08:17:01 UTC 2018 - jlopez@suse.com

- Partitioner: allow to clone a disk (part of fate#318196).
- 4.0.118

-------------------------------------------------------------------
Wed Feb 28 15:39:15 UTC 2018 - ancor@suse.com

- More reliable parsing for the hwinfo output (bsc#1082536).
- Better documentation and tests for activate callbacks.
- 4.0.117

-------------------------------------------------------------------
Wed Feb 28 14:26:21 CET 2018 - aschnell@suse.com

- adapted to new activate callbacks in libstorage-ng (see
  bsc#1082542)
- 4.0.116

-------------------------------------------------------------------
Tue Feb 27 09:47:17 UTC 2018 - igonzalezsosa@suse.com

- Keep encryption when adding a device to a LVM volume group
  (bsc#1077750).
- 4.0.115

-------------------------------------------------------------------
Tue Feb 27 01:22:48 UTC 2018 - ancor@suse.com

- Improved handling of libstorage-ng errors (bsc#1070459,
  bsc#1079228, bsc#1079817, bsc#1063059, bsc#1080554, bsc#1076776,
  bsc#1070459 and some others).
- 4.0.114

-------------------------------------------------------------------
Mon Feb 26 16:11:12 UTC 2018 - shundhammer@suse.com

- Use format(), not Ruby variable expansion for translated messages
  (bsc#1081454)
- 4.0.113

-------------------------------------------------------------------
Mon Feb 26 14:54:59 UTC 2018 - ancor@suse.com

- Partitioner: ensure a valid password is provided when encrypting
  a device (bsc#1065079).
- Increase to 8 characters the minimum size to consider an
  encryption password to be valid (same limit than yast2-storage).
- 4.0.112

-------------------------------------------------------------------
Fri Feb 23 14:57:51 UTC 2018 - jreidinger@suse.com

- Do not allow to encrypt too small partition (bsc#1065071)
- Check size for separate /boot
- 4.0.111

-------------------------------------------------------------------
Fri Feb 23 14:50:46 UTC 2018 - jlopez@suse.com

- Partitioner: prevent to modify devices used in LVM or MD RAID
  (bsc#1079827).
- 4.0.110

-------------------------------------------------------------------
Fri Feb 23 14:11:10 UTC 2018 - ancor@suse.com

- Better handling of errors during hardware probing (bsc#1070459,
  bsc#1079228, bsc#1079817, bsc#1063059, bsc#1080554, bsc#1076776,
  bsc#1070459 and some others).
- 4.0.109

-------------------------------------------------------------------
Fri Feb 23 13:42:46 UTC 2018 - jlopez@suse.com

- Avoid to write files in tests (SCR.Write) (fate#323457).

-------------------------------------------------------------------
Thu Feb 22 19:28:22 CET 2018 - aschnell@suse.com

- adapted to callback improvements in libstorage-ng (bsc#1070459
  and many others)
- 4.0.108

-------------------------------------------------------------------
Thu Feb 22 17:12:46 UTC 2018 - shundhammer@suse.com

- Added missing textdomain calls (bsc#1081454)
- 4.0.107

-------------------------------------------------------------------
Thu Feb 22 16:59:52 UTC 2018 - igonzalezsosa@suse.com

- AutoYaST: fix support to create multiple volume groups
  (bsc#1081633).
- 4.0.106

-------------------------------------------------------------------
Thu Feb 22 12:51:48 UTC 2018 - shundhammer@suse.com

- Added missing ptable type conversion (fate#323457)
- 4.0.105

-------------------------------------------------------------------
Thu Feb 22 12:02:57 UTC 2018 - shundhammer@suse.com

- Changed default partition table from MSDOS to GPT (fate#323457)
- 4.0.104

-------------------------------------------------------------------
Thu Feb 22 11:41:45 UTC 2018 - snwint@suse.com

- ensure partition name changes during the proposal process are taken
  properly into account (bsc#1078691)
- 4.0.103

-------------------------------------------------------------------
Tue Feb 21 14:35:16 UTC 2018 - jlopez@suse.com

- Use sysconfig storage file to read the default value for mount_by
   (bsc#1081198).
- Partitioner: allow to configure default value for mount_by.
- 4.0.102

-------------------------------------------------------------------
Wed Feb 21 12:29:02 UTC 2018 - ancor@suse.com

- Do not take into account unformatted DASDs as a possible target
  for installation (bsc#1071798).
- Partitioner: do not show unformatted DASDs, since they cannot
  be partitioned or used in any other way.

-------------------------------------------------------------------
Wed Feb 21 08:46:02 UTC 2018 - igonzalezsosa@suse.com

- AutoYaST: guess which filesystem type should be used for a given
  partition/logical volume when it is not specified in the profile
  (bsc#1075203).

-------------------------------------------------------------------
Tue Feb 20 16:43:31 UTC 2018 - shundhammer@suse.com

- Special handling for mount options for / and /boot/*
  in the partitioner (bsc#1080731)
- 4.0.101

-------------------------------------------------------------------
Tue Feb 20 09:43:12 UTC 2018 - ancor@suse.com

- Partitioner: bring back traditional list of mount points for both
  installation and installed system (bsc#1076167 and bsc#1081200).
- Partitioner: bring back traditional behavior of the "Operating
  System" and "Data" roles during installation (bsc#1078975 and
  bsc#1073854).
- 4.0.100

-------------------------------------------------------------------
Mon Feb 19 18:08:01 UTC 2018 - shundhammer@suse.com

- Special handling for mount options for / and /boot/*
  (bsc#1080731, bsc#1061867, bsc#1077859)
- 4.0.99

-------------------------------------------------------------------
Mon Feb 19 14:19:30 UTC 2018 - jreidinger@suse.com

- Ensure that there is always selected item in table, if it is not
  empty (bsc#1076318)
- 4.0.98

-------------------------------------------------------------------
Thu Feb 15 16:16:19 UTC 2018 - ancor@suse.com

- Adjusted the suggested and minimum sizes of all the booting
  partitions, both in the storage proposal and in the Partitioner
  validations (bsc#1076851 and fate#318196).
- 4.0.97

-------------------------------------------------------------------
Thu Feb 15 13:01:41 UTC 2018 - igonzalezsosa@suse.com

- Fix hwinfo parsing to support more than one device_file property
  (bsc#1080999)
- 4.0.96

-------------------------------------------------------------------
Thu Feb 15 12:33:23 UTC 2018 - jreidinger@suse.com

- Split detection of problematic boot scenarios into errors and
  warnings. With warnings user can continue, but not with errors.
  (bsc#1074475)
- 4.0.95

-------------------------------------------------------------------
Wed Feb 14 09:39:42 UTC 2018 - jlopez@suse.com

- PowerPC: do not require /boot partition for non-PowerNV
  (bsc#1070139).
- Partitioner: do not enforce partition id for /boot/efi
  (bsc#1078707).
- 4.0.94

-------------------------------------------------------------------
Mon Feb 12 14:17:15 UTC 2018 - snwint@suse.com

- add format options dialog (bsc#1077868)
- 4.0.93

-------------------------------------------------------------------
Mon Feb 12 13:13:35 UTC 2018 - ancor@suse.com

- More reasonable location in the disk for the partitions proposed
  to make the system bootable (bsc#1073680 and bsc#1076851).

-------------------------------------------------------------------
Fri Feb  9 19:05:17 UTC 2018 - jlopez@suse.com

- Partitioner: fix issues using transactions (bsc#1079880 and
  bsc#1079573).
- 4.0.92

-------------------------------------------------------------------
Fri Feb  9 00:51:22 UTC 2018 - ancor@suse.com

- Enable multipathd in the target system at the end of installation
  if there are multipath devices (bsc#1076183).
- Updated required version of libstorage-ng-ruby (bsc#1079541).
- 4.0.91

-------------------------------------------------------------------
Thu Feb  8 16:48:20 UTC 2018 - jlopez@suse.com

- Add class MountPoint (needed for bsc#1076305 and bsc#1066763).
- 4.0.90

-------------------------------------------------------------------
Thu Feb  8 15:42:52 UTC 2018 - ancor@suse.com

- Partitioner: fixed creation of partition tables (bsc#1078721).
- 4.0.89

-------------------------------------------------------------------
Thu Feb  8 10:47:53 UTC 2018 - ancor@suse.com

- Partitioner: fixed 'Installation Summary' section (part of
  fate#318196).
- 4.0.88

-------------------------------------------------------------------
Thu Feb  8 10:15:18 UTC 2018 - igonzalezsosa@suse.com

- AutoYaST: support additional names in the drive/device element
  (bsc#1077277).
- 4.0.87

-------------------------------------------------------------------
Wed Feb  7 16:47:58 UTC 2018 - shundhammer@suse.com

- Disabled empty pages in partitioner for the time being
  (bsc#1078849)
- 4.0.86

-------------------------------------------------------------------
Wed Feb  7 10:57:26 UTC 2018 - igonzalezsosa@suse.com

- AutoYaST: support reuse of already existing partitions as LVM
  physical volumes or MD RAIDs (bsc#1077277).
- 4.0.85

-------------------------------------------------------------------
Wed Feb  7 00:18:34 UTC 2018 - ancor@suse.com

- Partitioner: fixed 'Device Graph' section (part of fate#318196).
- 4.0.84

-------------------------------------------------------------------
Mon Feb  5 15:26:35 UTC 2018 - ancor@suse.com

- Added a new 'disk' client, alias for 'partitioner' (bsc#1078900).
- 4.0.83

-------------------------------------------------------------------
Wed Jan 31 16:06:25 UTC 2018 - shundhammer@suse.com

- Handle arbitrary mount options for /etc/fstab properly
  (bsc#1066076)
- 4.0.82

-------------------------------------------------------------------
Wed Jan 31 14:53:57 UTC 2018 - jlopez@suse.com

- Partitioner: list all LVM thin volumes to delete when an LVM thin
  pool is going to be deleted.
- Partitioner: show warning when an LVM thin pool is overcommitted
  after resizing.
- Part of fate#318196.
- 4.0.81

-------------------------------------------------------------------
Wed Jan 31 11:53:57 UTC 2018 - igonzalezsosa@suse.com

- AutoYaST: try to shrink new partitions/logical volumes
  proportionally when there is not enough space (bsc#1078418).
- 4.0.80

-------------------------------------------------------------------
Wed Jan 31 09:25:07 UTC 2018 - ancor@suse.com

- Partitioner: initial support for NFS (part of fate#318196)
- Partitioner: removed useless tmpfs option
- 4.0.79

-------------------------------------------------------------------
Tue Jan 30 12:00:27 UTC 2018 - jlopez@suse.com

- Partitioner: allow to create LVM thin pools and volumes.
- Fix transactions of devicegraphs.
- Part of fate#318196.
- 4.0.78

-------------------------------------------------------------------
Tue Jan 30 11:24:28 UTC 2018 - jlopez@suse.com

- Partitioner: improve error message when trying to remove an used
  physical volume.

-------------------------------------------------------------------
Thu Jan 25 16:00:29 UTC 2018 - shundhammer@suse.com

- Add default mount options for /etc/fstab for ext2/3/4 and vfat
  (bsc#1066076)
- 4.0.77

-------------------------------------------------------------------
Wed Jan 24 12:28:19 UTC 2018 - igonzalezsosa@suse.com

- Properly detect snapshots subvolumes (bsc#1076321 and
  bsc#1076335).
- 4.0.76

-------------------------------------------------------------------
Tue Jan 23 13:44:43 UTC 2018 - jlopez@suse.com

- Partitioner: allow to resize LVM volume groups.
- Part of fate#318196.
- 4.0.75

-------------------------------------------------------------------
Tue Jan 23 13:01:39 UTC 2018 - ancor@suse.com

- Partitioner: consider all sizes entered by the user as base of 2
  despite the units not being consistent with the International
  System. Thus, 1KB (which in the IS actually means 1000 bytes)
  becomes equivalent to 1KiB (which is 1024 bytes).

-------------------------------------------------------------------
Tue Jan 23 10:09:51 UTC 2018 - snwint@suse.com

- fix proposal dialog error when there are no disks (bsc#1057430)

-------------------------------------------------------------------
Mon Jan 22 19:33:46 UTC 2018 - jlopez@suse.com

- Avoid partitioning checks error when using old settings format.
- Needed for bsc#1059160, bsc#1055747 and bsc#1063957.

-------------------------------------------------------------------
Mon Jan 22 15:55:46 UTC 2018 - ancor@suse.com

- Partitioner: button to resize LVM logical volumes now works as
  expected (part of fate#31896).
- 4.0.74

-------------------------------------------------------------------
Mon Jan 22 13:11:32 UTC 2018 - igonzalezsosa@suse.com

- Consider all free spaces when deciding which partitions
  distribution is better (bsc#1077051).

-------------------------------------------------------------------
Thu Jan 19 12:10:29 UTC 2018 - jlopez@suse.com

- Fix TODOs labels in partitioner (bsc#1058652).
- 4.0.73

-------------------------------------------------------------------
Fri Jan 19 11:31:14 UTC 2018 - jreidinger@suse.com

- Fix subtracting arrays of devices (fixes multipath wires
  detection for bsc#1076766)
- 4.0.72

-------------------------------------------------------------------
Fri Jan 19 09:50:54 UTC 2018 - ancor@suse.com

- Partitioner: when creating partitions they are now aligned to
  hardware requirements (indispensable for DASD) and when possible
  also for optimal performance (bsc#1069860 and bsc#1072011).
- Partitioner: adjusted alignment logic during resizing to match
  the new logic used during creation.
- Partitioner: skip validation of disabled widgets in the dialog
  to select the size of a new partition.
- Partitioner: fixed a crash and one inconsistency in the dialog
  to resize an existing partition.
- 4.0.71

-------------------------------------------------------------------
Fri Jan 19 09:41:52 UTC 2018 - ancor@suse.com

- Correctly open the expert partitioner when called from the
  Kubic/CaaSP summary screen (bsc#1076732)
- 4.0.70

-------------------------------------------------------------------
Mon Jan 15 14:22:32 UTC 2018 - jlopez@suse.com

- Added sanity checks for partitioning setup.
- Partitioner: setup issues are shown to the user before continue.
  Mandatory product volumes are required according to control file.
- Part of fate#31896 and fix for bsc#1059160, bsc#1055747 and
  bsc#1063957.
- 4.0.69

-------------------------------------------------------------------
Mon Jan 15 12:51:01 UTC 2018 - ancor@suse.com

- Some code reorganization regarding alignment and resizing.
- Added to several places in the API the possibilty of using other
  alignment types, in addition to the optimal one.
- Added a (temporary) workaround to a possible bug in libstorage-ng
  regarding alignment.

-------------------------------------------------------------------
Tue Jan  9 15:36:15 UTC 2018 - lslezak@suse.cz

- Added Mountable#persistent? (needed for bsc#1073696)
- 4.0.68

-------------------------------------------------------------------
Mon Jan  8 22:16:30 UTC 2018 - ancor@suse.com

- Added Devicegraph#find_by_any_name (needed for bsc#1073254)
- 4.0.67

-------------------------------------------------------------------
Mon Jan  8 12:46:38 UTC 2018 - ancor@suse.com

- Do not try to reuse UUID and label from unformatted swap
  partitions (bsc#1071515).
- 4.0.66

-------------------------------------------------------------------
Mon Jan  8 11:52:30 UTC 2018 - igonzalezsosa@suse.com

- Force the subvolume name to be relative (related to bsc#1073548)
- 4.0.65

-------------------------------------------------------------------
Mon Jan  8 11:37:06 UTC 2018 - ancor@suse.com

- Fixed error when calculating the proposal on top of a BIOS RAID
  (bsc#1067349)

-------------------------------------------------------------------
Fri Dec 22 15:40:13 UTC 2017 - igonzalezsosa@suse.com

- AutoYaST: export the enable_snapshots element (bsc#1073544)

-------------------------------------------------------------------
Fri Dec 22 15:17:35 UTC 2017 - snwint@suse.com

- rewrite SpaceMaker::resize_and_delete! to be more human-readable
- 4.0.64

-------------------------------------------------------------------
Fri Dec 22 14:40:04 UTC 2017 - snwint@suse.com

- fix unnecessary Windows partition deletion (bsc #1066386)
- 4.0.63

-------------------------------------------------------------------
Fri Dec 22 12:35:29 UTC 2017 - snwint@suse.com

- fix logic in GuidedProposal::calculate_proposal (bsc#1058027)
- 4.0.62

-------------------------------------------------------------------
Fri Dec 22 10:26:05 UTC 2017 - igonzalezsosa@suse.com

- Do not crash when showing an unhandled partition id
  (bsc#1068087)

-------------------------------------------------------------------
Wed Dec 20 15:33:49 UTC 2017 - ancor@suse.com

- Partitioner: support for deleting an LVM volume group.
- Correct handling of orphan physical volume devices.
- Fix for bsc#106956 and part of fate#31896.
- 4.0.61

-------------------------------------------------------------------
Wed Dec 20 12:04:42 CET 2017 - aschnell@suse.com

- added obsoletes (bsc#1073645)
- 4.0.60

-------------------------------------------------------------------
Tue Dec 19 17:12:27 UTC 2017 - ancor@suse.com

- Added BlkDevice.find_by_any_name (needed for bsc#1073254)
- 4.0.59

-------------------------------------------------------------------
Tue Dec 19 14:05:33 UTC 2017 - jreidinger@suse.com

- Add DeviceGraph#find_by_name call (needed for bsc#1072908)
- 4.0.58

-------------------------------------------------------------------
Mon Dec 18 12:59:02 UTC 2017 - igonzalezsosa@suse.com

- AutoYaST: Improve disklabel element handling (bsc#1073307).
- 4.0.57

-------------------------------------------------------------------
Thu Dec 14 12:01:48 UTC 2017 - ancor@suse.com

- Fixed a recently added unit test to not rely on libstorage-ng
  sorting. Related to bsc#1049901 and part of fate#31896.
- 4.0.56

-------------------------------------------------------------------
Mon Dec 11 15:40:36 UTC 2017 - jlopez@suse.com

- Partitioner: add buttons to Hard Disks section for creating new
  partitions and editing devices.
- Part of fate#318196.
- 4.0.55

-------------------------------------------------------------------
Mon Dec 11 15:32:28 UTC 2017 - ancor@suse.com

- Improved how the proposal handles disks that are in use but don't
  have a partition table (directly formatted disks, disks that are
  direct members of an LVM or RAID, etc.).
  Preliminary fix for bsc#1071949 and bsc#1067670.
- 4.0.54

-------------------------------------------------------------------
Mon Dec 11 12:56:35 UTC 2017 - jlopez@suse.com

- Improve detection of efi and swap partitions.
- bsc#1071775 and bsc#1065234
- 4.0.53

-------------------------------------------------------------------
Fri Dec  8 17:34:17 CET 2017 - locilka@suse.com

- Fixed dependencies (yast2 >= 4.0.24) (fate#318196)
- 4.0.52

-------------------------------------------------------------------
Tue Dec  5 14:32:26 UTC 2017 - igonzalezsosa@suse.com

- AutoYaST: assign the correct partition_id to /boot/efi
  (bsc#1071167)
- 4.0.51

-------------------------------------------------------------------
Tue Dec  5 06:46:00 UTC 2017 - ancor@suse.com

- Don't trust any longer the order of any collection coming from
  libstorage-ng (related to bsc#1049901 and part of fate#31896).
- 4.0.50

-------------------------------------------------------------------
Mon Dec  4 09:02:09 UTC 2017 - jlopez@suse.com

- Partitoner: added support for resizing partitions (bsc#1057586).
- Part of fate#318196.
- 4.0.49

-------------------------------------------------------------------
Mon Dec  4 08:55:17 UTC 2017 - igonzalezsosa@suse.com

- AutoYaST does not ignore the 'enable_snapshots' setting even
  if the list of partitions is missing (bsc#1070790).
- 4.0.48

-------------------------------------------------------------------
Fri Dec  1 16:58:14 UTC 2017 - ancor@suse.com

- Rely on the new improved mechanism of libstorage-ng to sort
  devices by name. Preparation for bsc#1049901 and part of
  fate#31896.
- 4.0.47

-------------------------------------------------------------------
Fri Dec  1 15:34:11 UTC 2017 - igonzalezsosa@suse.com

- Fix boot partition detection (bsc#1070621).
- 4.0.46

-------------------------------------------------------------------
Fri Dec  1 12:27:34 UTC 2017 - igonzalezsosa@suse.com

- AutoYaST honors 'use' and 'initialize' elements even if the
  list of partitions is missing (related to bsc#1065061).
- 4.0.45

-------------------------------------------------------------------
Thu Nov 30 16:14:49 UTC 2017 - ancor@suse.com

- Partitioner: added buttons to sort the devices being added to
  an MD RAID (part of fate#318196).
- 4.0.44

-------------------------------------------------------------------
Thu Nov 30 16:13:18 UTC 2017 - igonzalezsosa@suse.com

- Do not ignore start_multipath setting (bsc#1070343).
- 4.0.43

-------------------------------------------------------------------
Wed Nov 29 13:54:41 UTC 2017 - snwint@suse.com

- adjust list of partition ids in expert partitioner (bsc#1060993,
  fate#314888)
- 4.0.42

-------------------------------------------------------------------
Tue Nov 28 13:35:34 UTC 2017 - igonzalezsosa@suse.com

- AutoYaST: honor size=max for logical volumes (bsc#1070131).
- 4.0.41

-------------------------------------------------------------------
Mon Nov 27 17:49:38 UTC 2017 - jlopez@suse.com

- Allow to work with BIOS RAIDs as regular disks (bsc#1067349).
- Allow to create partition table over directly formatted devices.
- 4.0.40

-------------------------------------------------------------------
Mon Nov 27 17:08:52 UTC 2017 - snwint@suse.com

- make PartitionTables::partition_id_supported? available
- 4.0.39

-------------------------------------------------------------------
Fri Nov 24 13:25:34 UTC 2017 - ancor@suse.com

- Fixed a problem when confirming the very same partitioning schema
  several times (bug#1069671).
- 4.0.38

-------------------------------------------------------------------
Fri Nov 24 12:23:03 UTC 2017 - igonzalezsosa@suse.com

- AutoYaST: safer handling of partition ids (bsc#1067207).
- 4.0.37

-------------------------------------------------------------------
Thu Nov 23 15:27:23 UTC 2017 - igonzalezsosa@suse.com

- AutoYaST: add support to resize partitions and logical volumes
  (bsc#1069505).
- AutoYaST: fix detection of root partition when using LVM
  (bsc#1069647).
- 4.0.36

-------------------------------------------------------------------
Thu Nov 23 13:05:31 UTC 2017 - ancor@suse.com

- Ensure that disks considered for (auto)installation are always
  sorted in a stable and consistent way based on its device name.
  Preparation for bsc#1049901 and part of fate#31896.
- 4.0.35

-------------------------------------------------------------------
Wed Nov 22 19:19:27 UTC 2017 - jlopez@suse.com

- Partitioner: added support for resizing MD RAIDs.
- Part of fate#318196.
- 4.0.34

-------------------------------------------------------------------
Wed Nov 22 17:11:41 UTC 2017 - shundhammer@suse.com

- No RAID chunk size below 64 kiB for most types of RAID
  (bsc#1065381)
- 4.0.33

-------------------------------------------------------------------
Mon Nov 20 15:40:58 UTC 2017 - shundhammer@suse.com

- Added "Create New Partition Table" in partitioner
- Part of fate#318196.
- 4.0.32

-------------------------------------------------------------------
Thu Nov 16 10:31:04 UTC 2017 - jlopez@suse.com

- Improve logging: add wrapper param for guard method and dump xml
  representation of the devicegraph to the logs.
- Part of fate#318196.
- 4.0.31

-------------------------------------------------------------------
Wed Nov 15 15:55:51 UTC 2017 - ancor@suse.com

- When proposing a partitions layout for installation, prefer
  getting big installations and arranging the partitions by their
  weights over creating adjacent partitions. Part of fate#318196.
- 4.0.30

-------------------------------------------------------------------
Tue Nov 14 15:41:21 UTC 2017 - jlopez@suse.com

- Partitioner: added support for creating volume groups.
- Part of fate#318196.
- 4.0.29

-------------------------------------------------------------------
Wed Nov  8 16:03:31 UTC 2017 - snwint@suse.com

- safer handling of partition ids (bsc#1060993
- 4.0.28

-------------------------------------------------------------------
Wed Nov  8 14:45:22 UTC 2017 - igonzalezsosa@suse.com

- AutoYaST: filter out old '@' entries when importing the list of
  subvolumes (bsc#1061253)
- 4.0.27

-------------------------------------------------------------------
Wed Nov  8 10:07:09 UTC 2017 - ancor@suse.com

- Added support in the UI of the guided setup for the new format
  of <volumes> in the control file.
- Part of fate#318196.
- 4.0.26

-------------------------------------------------------------------
Wed Nov  8 05:54:04 UTC 2017 - igonzalezsosa@suse.com

- AutoYaST: fix space distribution when partition table does not
  exist (bsc#1065061)
- AutoYaST: set partition tables type according to the profile
- 4.0.25

-------------------------------------------------------------------
Tue Nov  7 13:48:43 UTC 2017 - jlopez@suse.com

- Fix name of planned logical volumes.
- Take into account real RAM size to plan volumes.
- Add scenario tests using new partitioning settings.
- Part of fate#318196.
- 4.0.24

-------------------------------------------------------------------
Tue Nov  7 13:18:35 UTC 2017 - igonzalezsosa@suse.com

- AutoYaST: adjust the list of allowed keys in skip lists
  (bsc#1065668)
- 4.0.23

-------------------------------------------------------------------
Tue Nov  7 09:38:19 UTC 2017 - igonzalezsosa@suse.com

- AutoYaST: add support for udev links in the <device/> element
  (bsc#1066320)
- 4.0.22

-------------------------------------------------------------------
Fri Nov  3 15:11:42 UTC 2017 - igonzalezsosa@suse.com

- AutoYaST: do not remove partitions that are supposed to be reused
  (bsc#1066398).
- 4.0.21

-------------------------------------------------------------------
Fri Nov  3 15:04:24 UTC 2017 - jlopez@suse.com

- Partitioner: support for deleting md raids.
- Part of fate#318196.
- 4.0.20

-------------------------------------------------------------------
Fri Nov 03 14:27:02 CET 2017 - aschnell@suse.com

- do not query end of region if region is empty (bsc#1066290)
- 4.0.19

-------------------------------------------------------------------
Thu Nov  2 17:58:28 UTC 2017 - igonzalezsosa@suse.com

- AutoYaST: query hardware information on skip lists (bsc#1065668).
- AutoYaST: support multi-valued keys on skip lists.
- AutoYaST: do not crash when no suitable disk for installation
  is found.
- 4.0.18

-------------------------------------------------------------------
Wed Nov  1 09:11:23 UTC 2017 - jlopez@suse.com

- Partitioner: support for deleting logical volumes.
- Part of fate#318196.
- 4.0.17

-------------------------------------------------------------------
Wed Nov  1 08:23:17 UTC 2017 - igonzalezsosa@suse.com

- AutoYaST: do not crash when an unknown key is used in a
  skip list (bsc#1065670).
- 4.0.16

-------------------------------------------------------------------
Tue Oct 31 12:14:18 UTC 2017 - igonzalezsosa@suse.com

- AutoYaST: fix reuse of partitions (bsc#1060637).
- AutoYaST: improve error handling when trying to reuse a partition
  fails.
- AutoYaST: when a problem is detected while creating a proposal,
  register in which section it was found.
- AutoYaST: register an issue when a proposal does not contain
  a root (/) partition.
- 4.0.15

-------------------------------------------------------------------
Mon Oct 30 13:32:02 UTC 2017 - ancor@suse.com

- Added an option in the installer to run the expert partitioner
  with the current storage layout as starting point.
- Possible fix for bsc#1055644 and part of fate#318196.
- 4.0.14

-------------------------------------------------------------------
Fri Oct 27 11:33:55 UTC 2017 - jsrain@suse.cz

- Limit maximal proposed size of EFI partition (bsc#1062775)
- 4.0.13

-------------------------------------------------------------------
Thu Oct 26 15:30:53 UTC 2017 - ancor@suse.com

- Partitioner: small adjustments in the verifications performed
  before running some wizards.

-------------------------------------------------------------------
Wed Oct 25 17:28:48 UTC 2017 - jlopez@suse.com

- Partitioner: allow to work with multipath devices.
- bsc#1058373 and bsc#1028853.
- Part of fate#318196.
- 4.0.12

-------------------------------------------------------------------
Wed Oct 25 13:12:37 UTC 2017 - igonzalezsosa@suse.com

- Add support to clone subvolumes when using AutoYaST (bsc#1064875)
- 4.0.11

-------------------------------------------------------------------
Wed Oct 25 12:32:58 CEST 2017 - snwint@suse.de

- adjust control.xml documentation
- 4.0.10

-------------------------------------------------------------------
Mon Oct 23 17:53:27 UTC 2017 - jlopez@suse.com

- Partitioner: show only option to create vg when there are no vgs.
- Part of fate#318196.
- 4.0.9

-------------------------------------------------------------------
Mon Oct 23 17:14:01 CEST 2017 - snwint@suse.de

- have volumes in control.xml proposed by default (fate#318196)
- 4.0.8

-------------------------------------------------------------------
Fri Oct 20 17:28:16 UTC 2017 - jlopez@suse.com

- Partitioner: support for creating logical volumes.
- Part of fate#318196.
- 4.0.7

-------------------------------------------------------------------
Thu Oct 19 14:27:49 UTC 2017 - igonzalezsosa@suse.com

- AutoYaST: add basic support for error handling
- AutoYaST: handle 'size: auto' correctly
- 4.0.6

-------------------------------------------------------------------
Thu Oct 19 13:05:35 UTC 2017 - jsrain@suse.cz

- During installation, mount efivarfs in /mnt/sys/firmware/efivars
  if present in inst-sys (bsc#1063063)
- 4.0.5

-------------------------------------------------------------------
Tue Oct 17 16:45:21 CEST 2017 - shundhammer@suse.de

- Terminate extra space distribution loop if nothing could be
  distributed anymore (bsc#1063392)
- 4.0.4

-------------------------------------------------------------------
Tue Oct 17 11:25:03 UTC 2017 - snwint@suse.com

- finalize control.xml description (fate#318196)
- 4.0.3

-------------------------------------------------------------------
Mon Oct 16 10:02:24 UTC 2017 - jlopez@suse.com

- Add strategies to try an initial valid proposal, even changing
  settings when necessary.
- Part of fate#318196.
- 4.0.2

-------------------------------------------------------------------
Tue Oct 10 11:11:59 UTC 2017 - jlopez@suse.com

- Adapt proposal to work with new format of proposal settings.
- Part of fate#318196.
- 4.0.1

-------------------------------------------------------------------
Mon Oct  9 12:29:13 UTC 2017 - igonzalezsosa@suse.com

- AutoYaST: proper handling of the 'use' element allowing to
  delete a set of partitions (bsc#1061042)
- AutoYaST: support for mkfs_options, fstopt and mount_by elements
  (bsc#1061289)
- 4.0.0

-------------------------------------------------------------------
Fri Oct  6 07:11:35 UTC 2017 - jlopez@suse.com

- Added support for reading new format of proposal settings.
- Part of fate#318196.
- 3.3.27

-------------------------------------------------------------------
Thu Oct  5 14:38:22 UTC 2017 - ancor@suse.com

- Partitioner: don't return to the summary screen after each
  operation.
- Partitioner: speedup the refresh time after each operation (by
  not querying the hostname again).
- Both part of fate#318196.
- 3.3.26

-------------------------------------------------------------------
Wed Oct  4 17:28:24 CEST 2017 - shundhammer@suse.de

- Added disk.desktop file for partitioner (bsc#1059528)
- 3.3.25

-------------------------------------------------------------------
Wed Oct  4 12:11:11 UTC 2017 - snwint@suse.com

- separate planning strategies from DevicesPlanner into
  DevicesPlannerStrategies module
- 3.3.24

-------------------------------------------------------------------
Tue Oct  3 07:06:32 UTC 2017 - ancor@suse.com

- Partitioner: buttons to edit the filesystem in RAID and LVM LV.
- Partitioner: correct positioning of some buttons.
- Partitioner: allow to mount several swap devices.
- All part of fate#318196.
- 3.3.23

-------------------------------------------------------------------
Fri Sep 29 15:06:42 UTC 2017 - ancor@suse.com

- Partitioner: option to create an MD RAID (part of fate#318196).
- 3.3.22

-------------------------------------------------------------------
Fri Sep 29 10:54:54 UTC 2017 - jlopez@suse.com

- Fix validation when trying to create a partition with custom
  size (bsc#1060864).
- 3.3.21

-------------------------------------------------------------------
Tue Sep 26 16:47:44 CEST 2017 - shundhammer@suse.de

- Implemented simple proposal for CASP (bsc#1058736)
- 3.3.20

-------------------------------------------------------------------
Mon Sep 25 10:44:42 CEST 2017 - snwint@suse.de

- updated installer hacks document: ssh key import works

-------------------------------------------------------------------
Fri Sep 22 15:20:51 UTC 2017 - jlopez@suse.com

- Avoid to reuse small efi partitions (bsc#1056640).
- 3.3.19

-------------------------------------------------------------------
Thu Sep 21 14:54:28 UTC 2017 - ancor@suse.com

- More backwards-compatible behavior when formatting partitions in
  the expert partitioner.
- Checkbox to enable snapshots for "/" in the expert partitioner.
- Both part of fate#318196
- 3.3.18

-------------------------------------------------------------------
Tue Sep 19 07:26:06 UTC 2017 - ancor@suse.com

- Improved creation and modification of partitions in the Expert
  Partitioner (bsc#1057869, bsc#1057874).
- Added button to define the Btrfs subvolumes directly during
  creation or modification.
- 3.3.17

-------------------------------------------------------------------
Wed Sep 13 14:44:52 UTC 2017 - jreidinger@suse.com

- add all full udev links and helper to list them all
  (useful for fixing bsc#1057604)
- 3.3.16

-------------------------------------------------------------------
Wed Sep 13 14:03:00 UTC 2017 - snwint@suse.com

- don't limit uefi to x86_64 (bsc#1056629)
- 3.3.15

-------------------------------------------------------------------
Tue Sep 12 15:54:47 UTC 2017 - jlopez@suse.com

- Fix proposal to not try to create more than 3 partitions in a
  DASD partition table (bsc#1058052).
- 3.3.14

-------------------------------------------------------------------
Thu Sep  7 14:28:28 UTC 2017 - schubi@suse.de

- AutoYaST: Temporary workaround to avoid crash when size 'auto'
  (which is still not supported) is used (bnc#1056182).
- 3.3.13

-------------------------------------------------------------------
Thu Sep  7 13:45:07 UTC 2017 - jlopez@suse.com

- Fix partitioner bug creating partition with custom size
  (bsc#1057049)
- 3.3.12

-------------------------------------------------------------------
Thu Sep  7 08:34:59 UTC 2017 - ancor@suse.com

- AutoYaST: support for Btrfs snapshots (part of fate#318196).
- 3.3.11

-------------------------------------------------------------------
Wed Sep  6 15:33:27 UTC 2017 - jlopez@suse.com

- Fix bug when formatting with expert partitioner (bsc#1057405).
- 3.3.10

-------------------------------------------------------------------
Wed Sep  6 14:59:46 UTC 2017 - igonzalezsosa@suse.com

- Ignore case when parsing sizes (bsc#1056715 and bsc#1055913).
- 3.3.9

-------------------------------------------------------------------
Tue Sep  5 17:24:37 CEST 2017 - schubi@suse.de

- AutoYaST: Handle sizes without unit correctly. (bnc#1056168)
- 3.3.8

-------------------------------------------------------------------
Tue Sep  5 06:00:08 UTC 2017 - ancor@suse.com

- Create Btrfs in the guided setup if requested to do so (part of
  fate#318196).
- 3.3.7

-------------------------------------------------------------------
Wed Aug 30 15:44:35 UTC 2017 - jlopez@suse.com

- Added overall summary for the expert partitioner.
- Part of fate#318196
- 3.3.6

-------------------------------------------------------------------
Mon Aug 23 19:33:27 UTC 2017 - jlopez@suse.com

- Added methods to save user data into libstorage-ng objects.
- Added subvolume shadowing control to the expert partitioner.
- Added mount point validation to the expert partitioner.
- Removed Planned::BtrfsSubvolume class.
- Part of fate#318196
- 3.3.5

-------------------------------------------------------------------
Mon Aug 21 22:47:04 UTC 2017 - knut.anderssen@suse.com

- Added support for legacy filesystems (fate#323394).
- 3.3.4

-------------------------------------------------------------------
Mon Aug 21 13:40:03 CEST 2017 - snwint@suse.de

- adjust package description in spec file

-------------------------------------------------------------------
Mon Aug 21 10:20:59 UTC 2017 - ancor@suse.com

- When displaying partition ids to the user, use names that are
  more similar to old yast-storage (part of fate#318196).
- 3.3.3

-------------------------------------------------------------------
Fri Aug 18 08:56:36 UTC 2017 - knut.anderssen@suse.com

- ReiserFS is not allowed anymore, it was already removed in SLE 12
  for new installations and was only supported for upgrades.
  (fate#323394)
- 3.3.2

-------------------------------------------------------------------
Wed Aug 16 10:24:07 UTC 2017 - ancor@suse.com

- Added deactivation of virtual devices (multipath, LVM, etc.)
  to the public API.
- Initial management of Btrfs subvolumes in the expert partitioner.
- Both as part of fate#318196
- 3.3.1

-------------------------------------------------------------------
Mon Jul 24 16:17:03 UTC 2017 - jlopez@suse.com

- Removed temporary StorageManager API.
- 0.1.32

-------------------------------------------------------------------
Thu Jul 20 14:54:17 UTC 2017 - ancor@suse.com

- Added pop-up to ask the user about multipath activation.

-------------------------------------------------------------------
Thu Jul 20 10:45:36 UTC 2017 - ancor@suse.com

- Added Btrfs subvolumes support to the AutoYaST customized
  partitioning.

-------------------------------------------------------------------
Tue Jul 18 11:43:26 UTC 2017 - ancor@suse.com

- Adjusted the guided proposal to work properly on scenarios with
  DM RAIDs.

-------------------------------------------------------------------
Mon Jul 17 09:07:39 UTC 2017 - ancor@suse.com

- Adjusted the guided proposal to work properly on scenarios with
  Multipath I/O.

-------------------------------------------------------------------
Wed Jul 12 15:37:16 UTC 2017 - ancor@suse.com

- Replaced the original prototype of the expert partitioner with
  the one coming from yast2-partitioner.
- Added #supported_fstab_options and #default_partition_id methods
  to Y2Storage::Filesystems::Type.
- Removed Y2Storage::DevicesLists and not longer needed modules
  from Y2Storage::Refinements
- 0.1.31

-------------------------------------------------------------------
Tue Jul 11 11:18:06 UTC 2017 - jreidinger@suse.com

- Added PartitionId#to_human_string and PartitionId::formattable?
- 0.1.30

-------------------------------------------------------------------
Thu Jul  6 08:11:59 UTC 2017 - gsouza@suse.com

- Added verifications for disk in network.
- 0.1.29

-------------------------------------------------------------------
Tue Jul  4 14:29:40 UTC 2017 - jlopez@suse.com

- Added new class Y2Storage::Proposal::Base.
- Proper assignment of default values for new proposals.
- 0.1.28

-------------------------------------------------------------------
Tue Jul  4 08:32:12 UTC 2017 - ancor@suse.com

- Added AutoinstProfile::PartitioningSection which allows to export
  the current system (or any other devicegraph) to an AutoYaST
  profile (only plain partitions supported so far).
- 0.1.27

-------------------------------------------------------------------
Mon Jul  3 15:50:43 UTC 2017 - jlopez@suse.com

- Adapt proposal to different situations (disable home, snapshots,
  etc)
- 0.1.26

-------------------------------------------------------------------
Mon Jul  3 13:36:17 UTC 2017 - jreidinger@suse.com

- add LvmVg#basename
- add PartitionTables::Base#delete_all_partitions
- add logger to all devices
- add LvmVg#name
- 0.1.25

-------------------------------------------------------------------
Tue Jun 27 15:05:52 UTC 2017 - igonzalezsosa@suse.com

- Add LVM support for AutoYaST partitioning (bsc#1044697).
- 0.1.24

-------------------------------------------------------------------
Tue Jun 27 09:04:58 UTC 2017 - ancor@suse.com

- More robust Y2Storage::StorageManager#probe

-------------------------------------------------------------------
Mon Jun 26 11:56:23 UTC 2017 - jreidinger@suse.com

- Added Y2Storage::MdParity#to_human_string and
  Y2Storage::MdLevel#to_human_string
- 0.1.23

-------------------------------------------------------------------
Mon Jun 26 08:56:07 UTC 2017 - aschnell@suse.com

- Added Y2Storage::Md wrapper
- 0.1.22

-------------------------------------------------------------------
Mon Jun 19 12:30:46 UTC 2017 - mvidner@suse.com

- Added Y2Storage::DiskSize#human_floor, Y2Storage::Region#size
- 0.1.21

-------------------------------------------------------------------
Mon Jun 19 08:33:19 UTC 2017 - igonzalezsosa@suse.com

- AutoinstProposal is loaded with the rest of the proposal
  classes when 'y2storage' is required.
- 0.1.20

-------------------------------------------------------------------
Mon Jun 19 06:58:54 UTC 2017 - jilopez@localhost

- Adjustments to DASD to ensure the proposal works as expected
  in such devices.
- Added Devicegraph#disk_devices to get all DASDs and disks.
- DASD support added to YAML reader and writer.

-------------------------------------------------------------------
Fri Jun 16 12:47:40 UTC 2017 - igonzalezsosa@suse.com

- Add basic support for AutoYaST customized partitioning
  (only plain partitions are supported)
- 0.1.19

-------------------------------------------------------------------
Thu Jun 15 07:17:28 UTC 2017 - jreidinger@suse.com

- Add new method StorageManager.fake_from_xml for easy loading
  of xml device graphs

-------------------------------------------------------------------
Wed Jun 14 20:21:27 CEST 2017 - aschnell@suse.com

- added probe function to StorageManager
- 0.1.18

-------------------------------------------------------------------
Thu Jun  8 09:36:29 UTC 2017 - ancor@suse.com

- Added new method BlkDevice#to_be_formatted? (needed by
  yast2-partitioner).
- 0.1.17

-------------------------------------------------------------------
Tue Jun  6 17:57:16 CEST 2017 - shundhammer@suse.de

- Don't insist on installing filesystem support packages that
  are not available in any repo (bsc#1039830)
- 0.1.16

-------------------------------------------------------------------
Thu Jun  1 10:27:25 UTC 2017 - ancor@suse.com

- Fixed a bug in LvmLv#stripe_size=

-------------------------------------------------------------------
Mon May 22 10:58:24 UTC 2017 - ancor@suse.com

- Refactored the proposal code in preparation for the AutoYaST
  implementation. Removed PlannedVolume and PlannedVolumesList
  classes in favor of new more specific classes in the Planned
  namespace.
- Fixed the proposal to never propose subvolumes that would be
  shadowed by another proposed device.

-------------------------------------------------------------------
Wed May 17 11:53:56 UTC 2017 - jreidinger@suse.com

- Add to Y2Storage::PartitionTables::Type#to_human_string
- 0.1.15

-------------------------------------------------------------------
Thu May  4 13:21:28 CEST 2017 - schubi@suse.de

- Added SCR agent .etc.mtab again until we have a proper
  alternative for it (still needed in yast2-users).
- 0.1.14

-------------------------------------------------------------------
Thu May  4 09:07:44 UTC 2017 - ancor@suse.com

- Changelog entry to document stuff that was left behind.
  See below.
- Installation proposal now generates Btrfs subvolumes when needed
  (according to control.xml and a fallback list).
- Improved and fully functional Guided Setup.
- Added new fields to ProposalSettings and renamed others (xxx_size
  instead of xxx_disk_size). Similar changes in PlannedVolume.
- New smaller and more convenient API for DiskAnalyzer.
- Many documentation (Yardoc) improvements and fixes.
- Added dummy activate callbacks (for activating a previous LUKS).
- The installer now saves a xml representation of the probed and
  staging devicegraphs before proceeding with the installation.
- New API for accessing the libstorage objects from Ruby:
  * New classes in the Y2Storage namespace offering a wrapper around
    the corresponding libstorage classes and enums: Actiongraph,
    AlignPolicy, BlkDevice, BtrfsSubvolume, Dasd, DasdFormat,
    DasdType, DataTransport, Device, Devicegraph, Disk, Encryption,
    LvmLv, LvmPv, LvmVg, Mountable, Partition, PartitionId,
    PartitionType, Partitionable, Region and ResizeInfo.
  * Mixins StorageClassWrapper and StorageEnumWrapper to define more
    wrappers as needed.
  * Removed EnumMappings.
  * Removed most refinements in Y2Storage, functionality moved to
    the new classes.
  * Marked DevicesList as deprecated.
  * Marked some refinements as deprecated.

-------------------------------------------------------------------
Tue Apr 25 08:50:10 UTC 2017 - jreidinger@suse.com

- add Gpt#pmbr_boot(?/=) methods for protective MBR
- 0.1.13

-------------------------------------------------------------------
Thu Mar 23 08:18:36 UTC 2017 - jilopez@localhost

- Adapted prepdisk client to work in update mode.

-------------------------------------------------------------------
Tue Mar 21 17:11:37 CET 2017 - schubi@suse.de

- Added to_s in ProposalSettings

-------------------------------------------------------------------
Thu Mar  9 12:47:11 UTC 2017 - ancor@suse.com

- Partially adjust the proposal settings according to control.xml.

-------------------------------------------------------------------
Fri Mar  3 12:30:12 UTC 2017 - ancor@suse.com

- Improved the EnumMappings module.
- 0.1.12

-------------------------------------------------------------------
Thu Feb 16 11:37:57 UTC 2017 - ancor@suse.com

- Improvements in the devicegraph query interface: added an
  EncryptionLists class and adapted all the other classes to take
  several encryption-related scenarios into account.
- 0.1.11

-------------------------------------------------------------------
Wed Feb  8 13:19:24 UTC 2017 - ancor@suse.com

- Added a prototype of the "Guided Setup" wizard to configure the
  proposal settings.

-------------------------------------------------------------------
Wed Jan 25 14:35:38 UTC 2017 - ancor@suse.com

- Proper management of completely empty disks (no partition table,
  no file-system and no LVM PV) in the proposal.
- Improved FreeDiskSpace and Disk#free_spaces to correctly handle
  disks without partition table.
- 0.1.10

-------------------------------------------------------------------
Thu Jan 19 10:54:22 CET 2017 - shundhammer@suse.de

- Install storage-related software packages as needed: Migrated
  UsedStorageFeatures to storage-ng and added PackageHandler
- 0.1.9

-------------------------------------------------------------------
Tue Jan 17 12:07:18 UTC 2017 - ancor@suse.com

- Improved StorageManager that complies to the Singleton pattern
  and includes a revision counter for the staging devicegraph.
- 0.1.8

-------------------------------------------------------------------
Mon Jan 16 12:27:03 UTC 2017 - ancor@suse.com

- Added 'fstab_options' key to the YAML representation of the
  devicegraphs used for testing.
- 0.1.7

-------------------------------------------------------------------
Thu Jan  5 15:27:02 UTC 2017 - ancor@suse.com

- Y2Storage::DiskAnalyzer - distinguish disks with no MBR gap
  (0 bytes gap) from cases where the MBR gap is not applicable.
  This fixes the proposal for some LVM scenarios with legacy boot.

-------------------------------------------------------------------
Fri Dec 23 12:44:24 UTC 2016 - ancor@suse.com

- Removed unused ProposalDemo client (kind of obsoleted by
  Dialogs::InstDiskProposal)

-------------------------------------------------------------------
Wed Dec 21 12:01:32 UTC 2016 - ancor@suse.com

- Improvements in the devicegraph query interface
  (DisksLists#with_name_or_partition)
- 0.1.6

-------------------------------------------------------------------
Tue Dec 20 06:39:28 UTC 2016 - ancor@suse.com

- Fixed partitioning proposal to not fail when trying to create
  very small partitions (like bios_boot), to work better with uneven
  spaces (not divisible by the minimal grain) and to reduce the
  gaps between partitions.

-------------------------------------------------------------------
Wed Dec 14 16:01:00 UTC 2016 - ancor@suse.com

- Write more precise information in the logs (DiskSize#to_s)

-------------------------------------------------------------------
Tue Dec 13 11:11:20 UTC 2016 - ancor@suse.com

- Proposal does not try to set the boot flag if not supported
  (for example, GPT partition tables)

-------------------------------------------------------------------
Fri Dec  9 10:30:33 UTC 2016 - aschnell@suse.com

- Adapted to several changes in libstorage-ng

-------------------------------------------------------------------
Fri Nov 25 16:39:13 UTC 2016 - ancor@suse.com

- Improvements in the LVM-based proposal

-------------------------------------------------------------------
Tue Nov 22 15:32:41 UTC 2016 - ancor@suse.com

- Improvements in Refinements::DevicegraphLists

-------------------------------------------------------------------
Tue Nov 22 12:28:39 UTC 2016 - ancor@suse.com

- Convenience method to check for GPT
- Several methods added to most of the DevicesLists classes
- 0.1.5

-------------------------------------------------------------------
Thu Oct 27 12:49:59 UTC 2016 - ancor@suse.com

- Better management of LVM partitions in Proposal::SpaceMaker

-------------------------------------------------------------------
Thu Oct 27 13:46:39 CEST 2016 - aschnell@suse.com

- mount special filesystems in target during installation

-------------------------------------------------------------------
Wed Oct 26 12:26:58 UTC 2016 - ancor@suse.com

- LVM classes added to Refinements::DevicegraphLists

-------------------------------------------------------------------
Wed Oct 12 13:38:38 UTC 2016 - cwh@suse.com

- Use own textdomain (storage-ng instead of storage) (bsc#1004050)
- 0.1.4

-------------------------------------------------------------------
Fri Sep 30 14:05:08 UTC 2016 - ancor@suse.com

- Added new inst_prepdisk client - first version in which the
  installer commits the changes to the target disk(s).
- 0.1.3

-------------------------------------------------------------------
Tue Sep 27 06:00:45 UTC 2016 - ancor@suse.com

- More reusable DiskAnalyzer.
- Use libstorage mechanisms to check for windows partitions.
- Added new minimalistic inst_disk_proposal client.
- 0.1.2

-------------------------------------------------------------------
Mon Aug  1 13:11:13 UTC 2016 - ancor@suse.com

- Namespaces adapted to avoid conflicts with old yast2-storage
  and to follow the new YaST convention.
- 0.1.1

-------------------------------------------------------------------
Thu Feb 25 16:35:57 CET 2016 - aschnell@suse.com

- initial package with yast2-storage-ng, successor of yast2-storage
<|MERGE_RESOLUTION|>--- conflicted
+++ resolved
@@ -1,5 +1,11 @@
 -------------------------------------------------------------------
-<<<<<<< HEAD
+Wed Nov  3 11:46:26 UTC 2021 - Imobach Gonzalez Sosa <igonzalezsosa@suse.com>
+
+- Set the volume group extent size according to the AutoYaST
+  profile (bsc#1192124).
+- 4.3.57
+
+-------------------------------------------------------------------
 Thu Oct 14 14:19:03 UTC 2021 - David Diaz <dgonzalez@suse.com>
 
 - Fix (un)masking systemd units by using the systemctl --plain
@@ -12,13 +18,6 @@
 - Recommend to install libyui-qt-graph package (bsc#1191109) in
   order to offer the View/Device Graphs menu option.
 - 4.3.55
-=======
-Wed Nov  3 11:46:26 UTC 2021 - Imobach Gonzalez Sosa <igonzalezsosa@suse.com>
-
-- Set the volume group extent size according to the AutoYaST
-  profile (bsc#1192124).
-- 4.2.119
->>>>>>> fcc9650b
 
 -------------------------------------------------------------------
 Tue Jun 15 10:21:16 UTC 2021 - Imobach Gonzalez Sosa <igonzalezsosa@suse.com>
@@ -72,13 +71,8 @@
 -------------------------------------------------------------------
 Tue Mar  9 16:40:38 UTC 2021 - José Iván López González <jlopez@suse.com>
 
-<<<<<<< HEAD
 - Partitioner: allow to define the file system label (bsc#1183220).
 - 4.3.47
-=======
-- try harder matching device names (bsc#1186268)
-- 4.2.116
->>>>>>> fcc9650b
 
 -------------------------------------------------------------------
 Wed Feb 25 16:26:55 UTC 2021 - Ancor Gonzalez Sosa <ancor@suse.com>
