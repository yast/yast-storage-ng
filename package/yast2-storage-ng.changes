-------------------------------------------------------------------
<<<<<<< HEAD
Tue Jun 15 10:21:16 UTC 2021 - Imobach Gonzalez Sosa <igonzalezsosa@suse.com>

- Fix the Comment entry in the desktop file so the tooltip
  in the control center is properly translated (bsc#1187270).
- 4.2.118

-------------------------------------------------------------------
Fri Jun  4 09:51:58 UTC 2021 - Steffen Winterfeldt <snwint@suse.com>

- ensure mount options are not doubled (bsc#1186298)
- 4.2.117

-------------------------------------------------------------------
Fri May 21 10:50:11 UTC 2021 - Steffen Winterfeldt <snwint@suse.com>

- try harder matching device names (bsc#1186268)
- 4.2.116

-------------------------------------------------------------------
Wed Jan 20 07:26:55 UTC 2021 - Ancor Gonzalez Sosa <ancor@suse.com>

- Improved mechanism to detect whether _netdev is needed for a
  given disk: use its driver as extra criterion (bsc#1176140).
- 4.2.115
=======
Wed Nov  3 11:46:26 UTC 2021 - Imobach Gonzalez Sosa <igonzalezsosa@suse.com>

- Set the volume group extent size according to the AutoYaST
  profile (bsc#1192124).
- 4.1.98
>>>>>>> e0922581

-------------------------------------------------------------------
Tue Oct 20 15:36:03 UTC 2020 - Stefan Hundhammer <shundhammer@suse.com>

- Added $LIBSTORAGE_IGNORE_PROBE_ERRORS environment variable
  to ignore storage probing errors (bsc#1177332)
- 4.2.114

-------------------------------------------------------------------
Thu Aug  6 12:00:08 UTC 2020 - Ancor Gonzalez Sosa <ancor@suse.com>

- AutoinstProposal now properly reports the proposal as failed when
  it fails to find the disks (bsc#1174469)
- 4.2.113

-------------------------------------------------------------------
Wed Aug  5 15:06:26 UTC 2020 - Ancor Gonzalez Sosa <ancor@suse.com>

- Proposal: fixed detection of shadowed subvolumes for roles using
  separate LVM volume groups for each filesystem (bsc#1174475).
- 4.2.112

-------------------------------------------------------------------
Fri Jul  3 12:31:39 UTC 2020 - José Iván López González <jlopez@suse.com>

- AutoYaST: delegate to initial guided proposal when no partitions
  are defined in the profile (bsc#1173610).
- AutoYaST: fix enable_snapshots option.
- 4.2.111

-------------------------------------------------------------------
Tue Jun 30 09:18:15 CEST 2020 - aschnell@suse.com

- install nvme-cli if NVMe devices are present (bsc#1172866)
- 4.2.110

-------------------------------------------------------------------
Tue May 12 11:08:12 UTC 2020 - Ancor Gonzalez Sosa <ags@localhost>

- Partitioner: fixed a crash when libstorage-ng fails to report
  the block device of an LVM PV, which is a consequence of a wrong
  multipath setup (bsc#1170216).
- 4.2.109

-------------------------------------------------------------------
Fri Apr 17 11:45:31 UTC 2020 - Ancor Gonzalez Sosa <ancor@suse.com>

- Proposal: in the initial attempt, consider only a reasonable
  number of disks (bsc#1154070).
- Proposal: speed up the initial attempt when "allocate_volume_mode"
  is set to "device" in the control file (part of jsc#SLE-7238).
- 4.2.108

-------------------------------------------------------------------
Mon Apr 06 09:14:25 CEST 2020 - aschnell@suse.com

- allow to disable LUKS activation (bsc#1162545)
- 4.2.107

-------------------------------------------------------------------
Fri Apr  3 14:18:30 UTC 2020 - Ancor Gonzalez Sosa <ancor@suse.com>

- Partitioner: fixed a crash when some devices are modified both
  before and after reprobing the hardware (bsc#1168325).
- 4.2.106

-------------------------------------------------------------------
Wed Apr  1 12:27:01 UTC 2020 - Ancor Gonzalez Sosa <ancor@suse.com>

- Never add the _netdev option to fstab for the root mount point
  (bsc#1165937).
- 4.2.105

-------------------------------------------------------------------
Fri Mar 27 13:14:08 UTC 2020 - Ancor Gonzalez Sosa <ancor@suse.com>

- Reverted the changes done to support the calculation of udev
  links from yast2-bootloader, since the changes in that module
  were also reverted. See previous entries for versions 4.2.90
  and 4.2.102.
- Related to bsc#1167779, bsc#1166096 and bsc#1151075.
- 4.2.104

-------------------------------------------------------------------
Thu Mar 26 15:18:33 CET 2020 - aschnell@suse.com

- Reanimate saving USED_FS_LIST (bsc#1161533).
- 4.2.103

-------------------------------------------------------------------
Wed Mar 25 07:23:03 UTC 2020 - Ancor Gonzalez Sosa <ancor@suse.com>

- Extend and improve the API to get udev names for a block device
  (needed for bsc#1166096).
- 4.2.102

-------------------------------------------------------------------
Mon Mar 23 17:36:02 UTC 2020 - David Diaz <dgonzalez@suse.com>

- Prevents to put /boot in a bcache (bsc#1165903).
- 4.2.101

-------------------------------------------------------------------
Fri Mar 20 12:25:12 UTC 2020 - Imobach Gonzalez Sosa <igonzalezsosa@suse.com>

- AutoYaST: show an error when no suitable components are found
  for Bcache, Btrfs multi-devices filesystems, and RAID devices
  (bsc#1167053).
- 4.2.100

-------------------------------------------------------------------
Thu Mar 19 11:16:31 UTC 2020 - Ancor Gonzalez Sosa <ancor@suse.com>

- Partitioner: do not allow to clone a partition table to another
  device with a different block size (bsc#1166363)
- 4.2.99

-------------------------------------------------------------------
Wed Mar 18 16:37:28 UTC 2020 - Ancor Gonzalez Sosa <ancor@suse.com>

- Restricted the scenarios in which software-defined RAIDs are
  eligible as target devices for the proposal. Do it only in systems
  with EFI (bsc#1166258).
- 4.2.98

-------------------------------------------------------------------
Fri Mar 13 14:02:15 UTC 2020 - Steffen Winterfeldt <snwint@suse.com>

- write nocow attribute correctly into YAML
- 4.2.97

-------------------------------------------------------------------
Thu Mar 12 11:51:13 UTC 2020 - Imobach Gonzalez Sosa <igonzalezsosa@suse.com>

- AutoYaST: report the user when conflicting attributes are set
  in a partition section (i.e., mount, raid_name, lvm_group,
  btrfs_name, bcache_backing_for and bcache_caching_for)
  (bsc#1165907).
- 4.2.96

-------------------------------------------------------------------
Wed Mar 11 12:53:13 UTC 2020 - Ancor Gonzalez Sosa <ancor@suse.com>

- Usability improvements when asking the user to install packages
  during the probing phase (related to bsc#1140040).
- More flexible API for PackageHandler and related classes
- More libstorage-ng "storage features" now recognized and handled
  if needed: UF_DASD, UF_BITLOCKER, UF_JFS, UF_F2FS, UF_EXFAT.
- Partitioner: better error reporting when the installation of
  needed packages fails.
- 4.2.95

-------------------------------------------------------------------
Mon Mar  9 09:53:50 UTC 2020 - Imobach Gonzalez Sosa <igonzalezsosa@suse.com>

- AutoYaST: show an error when no suitable physical volumes are
  found for a given volume group (bsc#1162043).
- AutoYaST: do not append a suffix to LVM Volume Group names unless it
  is needed (bsc#1115749).
- 4.2.94

-------------------------------------------------------------------
Thu Mar  5 10:23:24 UTC 2020 - José Iván López González <jlopez@suse.com>

- Fix unit tests for the progress dialog added in version 4.2.82
  (related to bsc#1135366).
- 4.2.93

-------------------------------------------------------------------
Tue Mar  3 12:56:34 UTC 2020 - Imobach Gonzalez Sosa <igonzalezsosa@suse.com>

- AutoYaST: export the 'disklabel' attribute for software RAID
  devices.
- AutoYaST: include a 'partitions' section when exporting an
  unpartitioned software RAID which is not used as a filesystem
  (bsc#1159201).
- 4.2.92

-------------------------------------------------------------------
Fri Feb 28 17:05:15 UTC 2020 - José Iván López González <jlopez@suse.com>

- Partitioner: allow to select APQNs when encrypting with pervasive
  encryption (jsc#SLE-7376).
- 4.2.91
-------------------------------------------------------------------
Thu Feb 20 16:02:54 UTC 2020 - José Iván López González <jlopez@suse.com>

- Add API methods to get preferred mount by option and the
  associated device path.
- 4.2.90

-------------------------------------------------------------------
Thu Feb 20 14:37:41 CET 2020 - aschnell@suse.com

- allow to install packages needed for probing
- 4.2.89

-------------------------------------------------------------------
Wed Feb 19 10:49:56 UTC 2020 - Ancor Gonzalez Sosa <ancor@suse.com>

- Proposal: fixed the infinite loop when trying to create a new
  partition out of the candidate devices (related to bsc#1161331
  and bsc#1161678).
- 4.2.88

-------------------------------------------------------------------
Tue Feb 18 15:04:21 UTC 2020 - José Iván López González <jlopez@suse.com>

- Partitioner: do no show button for editing devices when the
  device cannot be used as block device (bsc#1163597).
- Revert changes from 4.2.85.
- 4.2.87

-------------------------------------------------------------------
Tue Feb 18 11:59:05 UTC 2020 - Ancor Gonzalez Sosa <ancor@suse.com>

- Initial Guided Proposal: place the boot-related partitions in
  the device choosen for root, even if it's a software RAID
  (bsc#1161331, bsc#1161678).
- 4.2.86

-------------------------------------------------------------------
Tue Feb 18 10:26:02 UTC 2020 - José Iván López González <jlopez@suse.com>

- Partitioner: do not allow to edit a device when the device cannot
  be used as block device (bsc#1163597).
- 4.2.85

-------------------------------------------------------------------
Wed Feb 12 09:53:44 CET 2020 - aschnell@suse.com

- added texts for RAID1C3 and RAID1C4 as required by
  gh#openSUSE/libstorage-ng#706 (related to jsc#SLE-3877)
- 4.2.84

-------------------------------------------------------------------
Wed Feb  5 12:38:51 UTC 2020 - David Diaz <dgonzalez@suse.com>

- Partitioner: usability improved by remembering the last active
  tab and selected device per page (bsc#1159883).
- 4.2.83

-------------------------------------------------------------------
Tue Feb  4 12:09:51 UTC 2020 - José Iván López González <jlopez@suse.com>

- Partitioner: add a new progress dialog instead of simply closing
  when applying the changes in a running system (bsc#1135366).
- 4.2.82

-------------------------------------------------------------------
Fri Jan 31 16:49:28 UTC 2020 - Ancor Gonzalez Sosa <ancor@suse.com>

- Partitioner: the button to delete all partitions does no longer
  fail for devices containing logical partitions (bsc#1162290).
- 4.2.81

-------------------------------------------------------------------
Tue Jan 29 10:00:18 UTC 2020 - Christopher Hofmann <cwh@suse.com>

- Added package requirement for UF_PLAIN_ENCRYPTION (bsc#1160773)
- 4.2.80

-------------------------------------------------------------------
Tue Jan 28 20:20:50 CET 2020 - aschnell@suse.com

- also mask swap units in mask-systemd-units (bsc#1152545)
- 4.2.79

-------------------------------------------------------------------
Fri Jan 24 14:08:28 CET 2020 - aschnell@suse.com

- reduce min height of dialogs (bsc#1161651)
- drop noatime, acl and xattr options in "Fstab Options" dialog
  (bsc#1135723)
- change mount by method to combobox in "Fstab Options" dialog
  (bsc#1135723)
- 4.2.78

-------------------------------------------------------------------
Thu Jan 23 15:56:36 UTC 2020 - Ancor Gonzalez Sosa <ancor@suse.com>

- Avoided crash when libstorage-ng provides a non-UTF string as
  partition id (bsc#1161442).
- 4.2.77

-------------------------------------------------------------------
Tue Jan 21 12:11:46 UTC 2020 - aschnell@suse.com

- added warning before resizing block devices which were probed
  empty (related to bsc#1159318)
- 4.2.76

-------------------------------------------------------------------
Tue Jan 21 11:34:31 UTC 2020 - Ancor Gonzalez Sosa <ancor@suse.com>

- Guided Setup: enforced a consistent width for both password
  fields (bsc#1161202)
- 4.2.75

-------------------------------------------------------------------
Fri Jan 17 14:54:37 UTC 2020 - David Diaz <dgonzalez@suse.com>

- Partitioner: make it possible to directly work with devices
  from the overview/system page (related to fate#318196).
- 4.2.74

-------------------------------------------------------------------
Thu Jan 16 11:48:39 UTC 2020 - José Iván López González <jlopez@suse.com>

- Improve integration with yast2-nfs-client.
- Related bugs: bsc#1006815, bsc#1151426.
- 4.2.73

-------------------------------------------------------------------
Wed Jan 15 22:07:30 CET 2020 - aschnell@suse.com

- treat partitions with BitLocker as Windows (related to
  bsc#1159318)
- 4.2.72

-------------------------------------------------------------------
Tue Jan 14 20:52:30 CET 2020 - aschnell@suse.com

- use udevadm in /usr/bin instead of /sbin (bsc#1160890)
- use absolute paths in mask-systemd-units
- 4.2.71

-------------------------------------------------------------------
Tue Jan 14 09:54:08 CET 2020 - aschnell@suse.com

- do not allow block sizes bigger than the system page size when
  creating xfs (bsc#1111668)
- check inode size depending on block size when creating xfs
- 4.2.70

-------------------------------------------------------------------
Thu Jan 09 12:45:00 CET 2020 - aschnell@suse.com

- disallow to mount BitLocker (related to bsc#1159318)
- 4.2.69

-------------------------------------------------------------------
Tue Jan  7 09:10:11 UTC 2020 - José Iván López González <jlopez@suse.com>

- Use partition id names defined by libstorage-ng.
- 4.2.68

-------------------------------------------------------------------
Mon Dec 23 08:29:03 CET 2019 - aschnell@suse.com

- Improved sorting by device name and size in tables (bsc#1140018)
- 4.2.67

-------------------------------------------------------------------
Fri Dec 20 16:20:29 UTC 2019 - Ancor Gonzalez Sosa <ancor@suse.com>

- Fixed an error when applying fallback_max_size_lvm in some corner
  cases (bsc#1075990).
- 4.2.66

-------------------------------------------------------------------
Thu Dec 19 14:22:49 UTC 2019 - Imobach Gonzalez Sosa <igonzalezsosa@suse.com>

- AutoYaST: use the multipath device when the 'device' element
  points to one of its wires (bsc#1159081).
- 4.2.65

-------------------------------------------------------------------
Tue Dec 17 12:48:40 UTC 2019 - Josef Reidinger <jreidinger@suse.com>

- Wrap long details message when error happens (bsc#1085468)
- 4.2.64

-------------------------------------------------------------------
Fri Dec 13 16:37:32 UTC 2019 - Ancor Gonzalez Sosa <ancor@suse.com>

- Improved support for Raspberry Pi in the Guided Proposal: now it
  also works without preexisting firmware partition (jsc#SLE-7298)
- 4.2.63

-------------------------------------------------------------------
Wed Dec 11 15:19:00 UTC 2019 - José Iván López González <jlopez@suse.com>

- Show device name when activating a LUKS device (related to
  bsc#1125774).
- 4.2.62

-------------------------------------------------------------------
Tue Dec 10 15:32:05 UTC 2019 - José Iván López González <jlopez@suse.com>

- Generate encryption names according to the mount point of the
  encryption device (bsc#1125774).
- 4.2.61

-------------------------------------------------------------------
Wed Dec  4 12:17:37 UTC 2019 - José Iván López González <jlopez@suse.com>

- Improve detection of Windows systems (related to bsc#1135341).
- 4.2.60

-------------------------------------------------------------------
Wed Nov 27 13:53:57 UTC 2019 - Christopher Hofmann <cwh@suse.com>

- Set passno to 2 for the ESP (bsc#1135523)
- 4.2.59

-------------------------------------------------------------------
Mon Nov 25 12:21:07 UTC 2019 - José Iván López González <jlopez@suse.com>

- Detect root mount point probed as inactive (e.g., as result of a
  snapshot rollback without rebooting the system).
- Related to bsc#1124581.
- 4.2.58

-------------------------------------------------------------------
Thu Nov 21 16:10:22 UTC 2019 - Ancor Gonzalez Sosa <ancor@suse.com>

- Fixed a wrong check that was preventing the installation of some
  needed packages (bsc#1151148).
- 4.2.57

-------------------------------------------------------------------
Thu Nov 14 16:23:39 UTC 2019 - Ancor Gonzalez Sosa <ancor@suse.com>

- Propagate the noauto, nofail and _netdev options from fstab
  to crypttab (needed for jsc#SLE-7687).
- Add the _netdev option to fstab for mount points on top of a
  network-based device like iSCSI or FCoE (jsc#SLE-7687).
- 4.2.56

-------------------------------------------------------------------
Tue Nov 12 11:27:38 UTC 2019 - Imobach Gonzalez Sosa <igonzalezsosa@suse.com>

- AutoYaST: allow to inject settings for the guided proposal
  (related to boo#1156539).
- 4.2.55

-------------------------------------------------------------------
Wed Nov  6 11:49:35 UTC 2019 - Imobach Gonzalez Sosa <igonzalezsosa@suse.com>

- AutoYaST: do not repeat filesystem related information when
  cloning multidevice Btrfs filesystems (bsc#1148578).
- AutoYaST: do not export the enable_snapshots element for drives
  which do not contain the root filesystem.
- 4.2.54

-------------------------------------------------------------------
Wed Oct 30 09:55:48 UTC 2019 - Imobach Gonzalez Sosa <igonzalezsosa@suse.com>

- AutoYaST: add support to set the encryption method (related to
  jsc#SLE-7376).
- 4.2.53

-------------------------------------------------------------------
Mon Oct 28 14:22:24 CET 2019 - aschnell@suse.com

- fix creation of secure key for new partitions (bsc#1154267)
- 4.2.52

-------------------------------------------------------------------
Wed Oct 23 11:51:58 UTC 2019 - Imobach Gonzalez Sosa <igonzalezsosa@suse.com>

- AutoYaST: consider CT_DMMULTIPATH an alias of CT_DISK (related
  to bsc#1130988).
- 4.2.51

-------------------------------------------------------------------
Fri Oct 18 21:01:14 UTC 2019 - Imobach Gonzalez Sosa <igonzalezsosa@suse.com>

- Fix translation of some encryption related widgets (bsc#1154364).
- 4.2.50

-------------------------------------------------------------------
Fri Oct 18 15:20:01 UTC 2019 - Imobach Gonzalez Sosa <igonzalezsosa@suse.com>

- Avoid false warning about booting from LUKS2 in s390
  (related to jsc#SLE-7376).

-------------------------------------------------------------------
Wed Oct 16 14:09:42 UTC 2019 - Ancor Gonzalez Sosa <ancor@suse.com>

- If a given device cannot be mounted by the method configured as
  default, try to find the most stable alternative instead of just
  using the device kernel name (bsc#1151075).
- Improved support for volatile encryption (related to
  jsc#SLE-7376).
- Partitioner: more accurate mount_by options in Fstab Options.
- 4.2.49

-------------------------------------------------------------------
Wed Oct 16 11:40:56 UTC 2019 - Imobach Gonzalez Sosa <igonzalezsosa@suse.com>

- Set sector size to 4k for encrypted devices which underlying
  device is, at least, 4k too (jsc#SLE-7376).
- 4.2.48

-------------------------------------------------------------------
Fri Oct 11 14:26:23 CEST 2019 - aschnell@suse.com

- Added translation for new enum value RB_PASSWORD_REQUIRED
  (bsc#1153871).
- 4.2.47

-------------------------------------------------------------------
Fri Oct  4 11:07:07 UTC 2019 - Ancor Gonzalez Sosa <ancor@suse.com>

- AutoYaST: do not include the uuid field in the <partition>
  sections when cloning a system (bsc#1148477, bsc#1152535).
- 4.2.46

-------------------------------------------------------------------
Thu Oct  3 16:58:02 UTC 2019 - Ancor Gonzalez Sosa <ancor@suse.com>

- AutoYaST: do not fail if the uuid is specified for a new
  filesystem (bsc#1148477, bsc#1152535).
- AutoYaST: partitions and logical volumes to be reused can now be
  found by uuid (bsc#1148477, bsc#1152535).

-------------------------------------------------------------------
Wed Oct  2 13:35:42 UTC 2019 - David Diaz <dgonzalez@suse.com>

- Partitioner: fix the type column value for Ext3/4 filesystems
  with an external journal (bsc#1145841).
- Do not crash when importing mount points from a multi-device
  filesystem.
- 4.2.45

-------------------------------------------------------------------
Wed Oct  2 08:46:10 UTC 2019 - Ancor Gonzalez Sosa <ancor@suse.com>

- At the end of installation, copy the pervasive encryption keys
  to the zkey repository of the target system (jsc#SLE-7376).
- 4.2.44

-------------------------------------------------------------------
Tue Oct 01 11:19:20 CEST 2019 - aschnell@suse.com

- implemented detection of pervasive encryption (for jsc#SLE-7376)
- 4.2.43

-------------------------------------------------------------------
Wed Sep 25 08:09:53 UTC 2019 - José Iván López González <jlopez@suse.com>

- Partitioner: allow encrypting swap with protected and secure
  keys (part of jsc#SLE-7376).
- Partitioner: allow importing mount points from encrypted swap
  with protected and secure keys.
- 4.2.42

-------------------------------------------------------------------
Mon Sep 23 11:08:38 UTC 2019 - David Diaz <dgonzalez@suse.com>

- Partitioner: allows encrypting volumes using pervasive
  encryption (jsc#SLE-7376).
- 4.2.41

-------------------------------------------------------------------
Thu Sep 19 07:57:35 UTC 2019 - David Diaz <dgonzalez@suse.com>

- Partitioner: allow creating encrypted swap with random
  password (bsc#1088641).
- Partitioner: allow importing mount points from encrypted swap
  with random password.
- Storage: fix an encryption type inconsistency (bsc#1151079).
- 4.2.40

-------------------------------------------------------------------
Tue Sep 17 14:41:01 UTC 2019 - Steffen Winterfeldt <snwint@suse.com>

- add warning if /boot is on a LUKS2 encrypted partition
- 4.2.39

-------------------------------------------------------------------
Thu Sep  5 15:03:50 UTC 2019 - Ancor Gonzalez Sosa <ancor@suse.com>

- Partitioner: better handling of existing encryptions, including
  the possibility of reusing them (related to jsc#SLE-7376).

-------------------------------------------------------------------
Wed Sep 04 14:46:12 CEST 2019 - aschnell@suse.com

- added translation for new EncryptionType::PLAIN (bsc#1088641)
- 4.2.38

-------------------------------------------------------------------
Fri Aug 30 09:25:52 UTC 2019 - Steffen Winterfeldt <snwint@suse.com>

- bind-mount /run from inst-sys to target system during install (bsc#1136463)
- 4.2.37

-------------------------------------------------------------------
Wed Aug 28 15:13:44 UTC 2019 - Ancor Gonzalez Sosa <ancor@suse.com>

- Partitioner: display encryption type (related to jsc#SLE-7376).
- 4.2.36

-------------------------------------------------------------------
Thu Aug 22 12:58:12 CEST 2019 - schubi@suse.de

- Using rb_default_ruby_abi tag in the spec file in order to
  handle several ruby versions (bsc#1146403).
- 4.2.35

-------------------------------------------------------------------
Wed Aug 21 11:11:06 UTC 2019 - Steffen Winterfeldt <snwint@suse.com>

- log all ng proposal settings
- 4.2.34

-------------------------------------------------------------------
Sat Aug 10 22:00:06 UTC 2019 - David Diaz <dgonzalez@suse.com>

- Initial Guided Proposal: added support to make the proposal
  using all candidates devices, without trying all possible set
  of settings for each individual device first (related to
  jsc#SLE-7238).
- 4.2.33

-------------------------------------------------------------------
Thu Aug  8 10:37:33 UTC 2019 - José Iván López González <jlopez@suse.com>

- AutoYaST: allow to create a Bcache without a caching device.
- AutoYaST: allow to create a Bcache over a LVM Logical Volume.
- bsc#1139783
- 4.2.32

-------------------------------------------------------------------
Wed Aug  7 09:29:06 UTC 2019 - Steffen Winterfeldt <snwint@suse.com>

- fix NilClass issue when calculating proposal on RAID (bsc#1139808)
- 4.2.31

-------------------------------------------------------------------
Mon Jul 29 21:52:18 CEST 2019 - aschnell@suse.com

- Fixed exception when removing devices from btrfs (bsc#1142669)
- Sort selected devices in LVM VG and btrfs dialog by name
- 4.2.30

-------------------------------------------------------------------
Thu Jul 18 15:11:15 UTC 2019 - Ancor Gonzalez Sosa <ancor@suse.com>

- Fixed some errors calculating the initial proposal, before the
  user has executed the Guided Setup (related to jsc#SLE-7238).
- 4.2.29

-------------------------------------------------------------------
Mon Jul 15 13:32:36 UTC 2019 - Stefan Hundhammer <shundhammer@suse.com>

- Complain if user attempts to put /boot on a thin LVM or a BCache
  (bsc#1134130)
- 4.2.28

-------------------------------------------------------------------
Fri Jul 12 12:24:36 UTC 2019 - David Diaz <dgonzalez@suse.com>

- Guided Setup: added support for the new control file option
  "allocate_volume_mode". When set to "device", this option allows
  the user to specify a device per each volume (part of
  jsc#SLE-7238).
- 4.2.27

-------------------------------------------------------------------
Wed Jul 10 11:31:18 UTC 2019 - José Iván López González <jlopez@suse.com>

- Add execute permissions to test files (bsc#1141006).

-------------------------------------------------------------------
Tue Jul  9 14:15:16 UTC 2019 - José Iván López González <jlopez@suse.com>

- For Z Systems, the option to enlarge swap for suspend is always
  disabled by default, independently of its value in the control
  file (part of jsc#SLE-6926).
- 4.2.26

-------------------------------------------------------------------
Tue Jul  9 13:20:26 UTC 2019 - Stefan Hundhammer <shundhammer@suse.com>

- AutoYaST: Fixed typo in filesystem type that caused a crash
  (bsc#1136272)
- 4.2.25

-------------------------------------------------------------------
Mon Jul  8 11:52:43 UTC 2019 - José Iván López González <jlopez@suse.com>

- AutoYaST: do not delete related partitions if they are not
  specifically requested (related to bsc#1096760).
- 4.2.24

-------------------------------------------------------------------
Fri Jul  5 14:04:00 UTC 2019 - José Iván López González <jlopez@suse.com>

- Proposal: add control file option to make configurable to resize
  and delete partitions (part of jsc#SLE-7238).
- 4.2.23

-------------------------------------------------------------------
Mon Jul  1 11:12:13 UTC 2019 - José Iván López González <jlopez@suse.com>

- Partitioner: fix importing mount points from a multi-device
  Btrfs filesystem (bsc#1137997).
- 4.2.22

-------------------------------------------------------------------
Mon Jul  1 10:28:48 UTC 2019 - Josef Reidinger <jreidinger@suse.com>

- adopt new rubocop to be able to use the latest ruby features
  (bsc#1139270)
- 4.2.21

-------------------------------------------------------------------
Tue Jun 18 10:56:58 UTC 2019 - ancor@suse.com

- Proposal: initial support for several separate LVM volume groups
  (part of jsc#SLE-7238).
- 4.2.20

-------------------------------------------------------------------
Mon Jun 10 11:54:40 UTC 2019 - José Iván López González <jlopez@suse.com>

- AutoYaST: add support for multi-device Btrfs filesystems.
- Part of jsc#SLE-3877.
- 4.2.19

-------------------------------------------------------------------
Fri May 31 12:40:29 UTC 2019 - Stasiek Michalski <hellcp@mailbox.org>

- Add metainfo (fate#319035)
- Revamp spec
- Replace GenericName with Comment
-4.2.18

-------------------------------------------------------------------
Fri May 17 14:59:50 UTC 2019 - ancor@suse.com

- AutoYaST: do not ask for a reusable filesystem when it's not
  really needed (bsc#1134330).
- 4.2.17

-------------------------------------------------------------------
Thu May 16 10:38:16 UTC 2019 - José Iván López González <jlopez@suse.com>

- Partitioner: allow to resize devices used by a multi-device
  Btrfs filesystem (part of jsc#SLE-3877).
- 4.2.16

-------------------------------------------------------------------
Mon May 13 14:08:14 UTC 2019 - Steffen Winterfeldt <snwint@suse.com>

- guided proposal frees space from existing multidevice btrfs properly
  (bsc#1096760); the same for raid using partitions
- 4.2.15

-------------------------------------------------------------------
Fri May 10 12:31:21 UTC 2019 - Ancor Gonzalez Sosa <ancor@suse.com>

- Partitioner: button to delete Btrfs filesystems.
- Partitioner: prevent edition of block devices that are part of
  a multi-device Btrfs.
- Part of jsc#SLE-3877.
- 4.2.14

-------------------------------------------------------------------
Wed May  8 11:59:39 UTC 2019 - José Iván López González <jlopez@suse.com>

- Partitioner: added option for creating Btrfs filesystems (single-
  and multidevice).
- Partitioner: added option for editing devices used by a Btrfs.
- Part of jsc#SLE-3877.
- 4.2.13

-------------------------------------------------------------------
Thu May  2 09:49:02 UTC 2019 - David Diaz <dgonzalez@suse.com>

- Partitioner: fix the Btrfs filesystem icon used in "Type" column.
- Partitioner: improve the value for the "Type" column when a volume
  group does not have name.
- Partitioner: fix the device name for a multidevice filesystem.
- Partitioner: do not show label nor mount point for devices used by
  a multidevice filesystem.
- Part of jsc#SLE-3877.
- 4.2.12

-------------------------------------------------------------------
Thu May  2 09:21:50 UTC 2019 - ancor@suse.com

- Partitioner: fixes in the navigation tree (bsc#1133686).
- 4.2.11

-------------------------------------------------------------------
Tue Apr 30 12:30:12 UTC 2019 - David Diaz <dgonzalez@suse.com>

- Partitioner: unify the "Type" and "FS Type" columns.
- Partitioner: show multidevice filesystems in the system section.
- Part of jsd#SLE-3877.
- 4.2.10

-------------------------------------------------------------------
Tue Apr 30 07:46:10 UTC 2019 - José Iván López González <jlopez@suse.com>

- Partitioner: added option for editing Btrfs filesystems.
- Part of jsd#SLE-3877.
- 4.2.9

-------------------------------------------------------------------
Wed Apr 24 13:42:09 UTC 2019 - José Iván López González <jlopez@suse.com>

- Partitioner: BTRFS section was adapted to show both: multidevice
  and non-multidevice BTRFS filesystems.
- Partitioner: added page for each BTRFS filesystem.
- Part of jsd#SLE-3877.
- 4.2.8

-------------------------------------------------------------------
Mon Apr 22 22:56:55 UTC 2019 - David Diaz <dgonzalez@suse.com>

- Partitioner: by default, initialize the tree with sections
  expanded and devices collapsed.
- Partitioner: improves the user experience preserving, between
  every redraw, the tree items as the were: expanded or collapsed.
- Lightly related to fate#318196.
- 4.2.7

-------------------------------------------------------------------
Mon Apr 15 15:46:04 UTC 2019 - ancor@suse.com

- Partitioner: fixed translation issues related to bcache
  (bsc#1126822).
- 4.2.6

-------------------------------------------------------------------
Wed Apr 10 11:04:44 UTC 2019 - José Iván López González <jlopez@suse.com>

- AutoYaST: new format for importing/exporting NFS drives.
- Related to bsc#1130256.
- 4.2.5

-------------------------------------------------------------------
Wed Apr 10 07:55:26 UTC 2019 - David Diaz <dgonzalez@suse.com>

- Partitioner: when editing a block device, clean-up useless
  LVM PV metadata from it (bsc#1129663)
- 4.2.4

-------------------------------------------------------------------
Wed Apr  3 08:09:10 UTC 2019 - José Iván López González <jlopez@suse.com>

- Fix NFS root detection when installing with AutoYaST
  (needed for bsc#1130256).
- 4.2.3

-------------------------------------------------------------------
Wed Apr  3 07:12:34 UTC 2019 - David Diaz <dgonzalez@suse.com>

- Fix initial proposal to make a clean copy of initial settings
  before switching to another candidate device (bsc#1130392).
- Related to bsc#1102026 and bsc#1090383.
- 4.2.2

-------------------------------------------------------------------
Tue Apr  2 15:37:22 UTC 2019 - José Iván López González <jlopez@suse.com>

- Add support for installing over NFS with AutoYaST (bsc#1130256).
- 4.2.1

-------------------------------------------------------------------
Tue Apr  2 13:55:19 UTC 2019 - ancor@suse.com

- Fixed unit tests to also work in ARM architecture (bsc#1130957).

-------------------------------------------------------------------
Wed Mar 27 10:07:31 UTC 2019 - José Iván López González <jlopez@suse.com>

- Do not add mount options that are default (bsc#1122867).
- Short partition ids.
- Move windows system detection to ExistingFilesystem class.
- 4.2.0

-------------------------------------------------------------------
Tue Mar 26 12:56:35 UTC 2019 - snwint@suse.com

- propose boot loader partitions only on system disk (bsc#1094927)

-------------------------------------------------------------------
Tue Mar 26 11:51:34 UTC 2019 - José Iván López González <jlopez@suse.com>

- Improve unit tests: mocking architecture for Bcache is not needed
  anymore (fix regression tests for bsc#1129787).
- 4.1.77

-------------------------------------------------------------------
Mon Mar 25 14:20:54 UTC 2019 - José Iván López González <jlopez@suse.com>

- Fix boot disk detection (bsc#1129787).
- 4.1.76

-------------------------------------------------------------------
Mon Mar 18 09:30:02 UTC 2019 - Imobach Gonzalez Sosa <igonzalezsosa@suse.com>

- Fix bcache and AutoYaST related tests (related to fate#325346).
- 4.1.75

-------------------------------------------------------------------
Wed Mar 13 17:18:19 UTC 2019 - José Iván López González <jlopez@suse.com>

- Show new icons for the options of the Configure menu button
  (related to bsc#1122174).
- 4.1.74

-------------------------------------------------------------------
Wed Mar 13 16:45:16 CET 2019 - schubi@suse.de

- Unifying name Bcache/bcache to bcache (fate#325346).
- 4.1.73

-------------------------------------------------------------------
Tue Mar 12 17:30:49 UTC 2019 - Imobach Gonzalez Sosa <igonzalezsosa@suse.com>

- Add support for Bcache to AutoYaST (fate#325346).
- Fix reuse of RAID partitions for LVM volume groups and bcache
  devices.
- 4.1.72

-------------------------------------------------------------------
Mon Mar 11 22:19:33 UTC 2019 - David Díaz <dgonzalez@suse.com>

- Only exports the partition_type attribute when it belongs to a
  partition table with support for extended partitions
  (bsc#1115751).

-------------------------------------------------------------------
Wed Mar  6 16:28:26 UTC 2019 - Stefan Hundhammer <shundhammer@suse.com>

- Prevent crash if resizing a newly formatted filesystem (bsc#1124146)
- 4.1.71

-------------------------------------------------------------------
Wed Mar  6 11:21:49 UTC 2019 - Ladislav Slezák <lslezak@suse.cz>

- Fixed "can't modify frozen String" crashes (related to
  bsc#1125006)
- Fixed missing translation (bsc#1127181)
- 4.1.70

-------------------------------------------------------------------
Mon Mar  4 16:31:25 UTC 2019 - David Díaz <dgonzalez@suse.com>

- Translates the filesystem roles properly (bsc#1127756).
- 4.1.69

-------------------------------------------------------------------
Thu Feb 28 15:33:19 UTC 2019 - David Díaz <dgonzalez@suse.com>

- Do not crash when using an old MD RAID schema and the
  partition_nr attribute is missing. Instead, do not allow to
  continue because a missing value issue (bsc#1126059).
- 4.1.68

-------------------------------------------------------------------
Wed Feb 27 09:57:10 UTC 2019 - David Díaz <dgonzalez@suse.com>

- Do not export the partition_type attribute when it belongs to a
  GPT partition table (bsc#1115751).

-------------------------------------------------------------------
Fri Feb 22 15:11:37 UTC 2019 - José Iván López González <jlopez@suse.com>

- Partitioner: improve "Import Mount Points" feature.
  Now, a fstab entry cannot be imported when the filesystem type
  is not supported. Moreover, the "mount by" type is assigned
  according to the fstab entry and the label of the previous
  filesystem is preserved (bsc#1103391).
- 4.1.67

-------------------------------------------------------------------
Wed Feb 20 16:39:13 UTC 2019 - Stefan Hundhammer <shundhammer@suse.com>

- Suggest /boot/efi as the mount point for EFI System Partitions
  (bsc#1088120)
- 4.1.66

-------------------------------------------------------------------
Wed Feb 20 11:55:30 UTC 2019 - jreidinger@suse.com

- filesystem label is kept when using existing partitioning
  (bsc#1087229)
- 4.1.65

-------------------------------------------------------------------
Wed Feb 20 09:35:48 UTC 2019 - José Iván López González <jlopez@suse.com>

- Partitioner: add new tab in Bcache section to show all caching
  set devices (part of fate#325346).
- 4.1.64

-------------------------------------------------------------------
Tue Feb 19 14:40:11 UTC 2019 - ancor@suse.com

- Partitioner: new option "Provide Crypt Passwords" (bsc#1113515).
- 4.1.63

-------------------------------------------------------------------
Tue Feb 19 14:15:16 UTC 2019 - jlopez@suse.com

- Partitioner: allow to edit bcache devices (part of fate#325346).
- 4.1.62

-------------------------------------------------------------------
Tue Feb 19 13:39:49 UTC 2019 - Stefan Hundhammer <shundhammer@suse.com>

- Added help texts for guided setup (bsc#1121801)
- 4.1.61

-------------------------------------------------------------------
Mon Feb 18 14:54:15 CET 2019 - aschnell@suse.com

- AutoYaST: handle device_order for MD RAIDs during installation
  (bsc#1083542)
- 4.1.60

-------------------------------------------------------------------
Thu Feb 14 17:03:05 UTC 2019 - Stefan Hundhammer <shundhammer@suse.com>

- Force mocking arch to x86_64 for unit tests that depend on bcache
  (part of jsc#SLE-4329)
- 4.1.59

-------------------------------------------------------------------
Thu Feb 14 12:49:25 UTC 2019 - Stefan Hundhammer <shundhammer@suse.com>

- Limit bcache support to x86_64 arch (jsc#SLE-4329)
- 4.1.58

-------------------------------------------------------------------
Thu Feb 14 12:19:58 UTC 2019 - Ancor Gonzalez Sosa <ancor@suse.com>

- Guided Setup: improved the disk selection user interface to
  properly support scenarios with many disks (bsc#1123688).
- 4.1.57

-------------------------------------------------------------------
Thu Feb 14 10:49:47 CET 2019 - aschnell@suse.com

- AutoYaST: save device_order for MD RAIDs (bsc#1083542)
- 4.1.56

-------------------------------------------------------------------
Fri Feb  8 11:43:53 UTC 2019 - ancor@suse.com

- AutoYaST: fix broken support for retaining existing MD RAIDs in
  some scenarios (bsc#1120979,  bsc#1121720).
- 4.1.55

-------------------------------------------------------------------
Thu Feb  7 15:53:28 UTC 2019 - jlopez@suse.com

- Partitioner: allow to create bcache devices without a caching
  set (part of fate#325346).
- 4.1.54

-------------------------------------------------------------------
Wed Feb  6 11:54:41 UTC 2019 - Ancor Gonzalez Sosa <ancor@suse.com>

- Partitioner: when running standalone (in an installed system)
  abort gracefully if probing fails (bsc#1123837).
- 4.1.53

-------------------------------------------------------------------
Mon Feb  4 15:55:56 UTC 2019 - jlopez@suse.com

- Remove setters for bcache attributes that cannot be permanent
  saved (writeback_percent and sequential_cutoff).
- Part of fate#325346.
- 4.1.52

-------------------------------------------------------------------
Mon Feb  4 15:54:13 UTC 2019 - Stefan Hundhammer <shundhammer@suse.com>

- Limit ESP to min size on aarch64 (bsc#1119318)
- 4.1.51

-------------------------------------------------------------------
Thu Jan 31 12:35:36 UTC 2019 - jlopez@suse.com

- Partitioner: properly show Flash-only Bcache devices.
- Part of fate#325346.
- 4.1.50

-------------------------------------------------------------------
Thu Jan 31 12:23:49 CET 2019 - aschnell@suse.com

- do not show hint for details button if button does not exist
  (bsc#1115807)
- 4.1.49

-------------------------------------------------------------------
Thu Jan 24 16:44:15 UTC 2019 - ancor@suse.com

- Partitioning proposal: improved the calculation about how much
  each Windows partition must be resized (bsc#1121286).
- 4.1.48

-------------------------------------------------------------------
Wed Jan 23 10:14:20 UTC 2019 - Ancor Gonzalez Sosa <ancor@suse.com>

- Make the storage proposal (i.e. the Guided Setup) easier to
  debug (bsc#1057436).
- 4.1.47

-------------------------------------------------------------------
Wed Jan 23 10:11:58 CET 2019 - aschnell@suse.com

- do not include nil in package list of used storage features
  for FC devices (bsc#1122781)
- 4.1.46

-------------------------------------------------------------------
Thu Jan 17 13:46:54 UTC 2019 - ancor@suse.com

- Specific error pop-up for exceptions raised while calculating the
  storage actions (mitigation of bsc#1120070).
- 4.1.45

-------------------------------------------------------------------
Thu Jan 10 14:59:32 UTC 2019 - jlopez@suse.com

- Allow to cancel Guided Setup (bsc#1121442).
- Link to storage client from installation summary (bsc#1099485).
- 4.1.44

-------------------------------------------------------------------
Tue Dec 18 12:43:21 CET 2018 - schubi@suse.de

- Do not touch eMMC boot partitions (mmcblk*boot*) (bsc#1119316)
- 4.1.43

-------------------------------------------------------------------
Tue Dec 18 12:02:57 CET 2018 - aschnell@suse.com

- do not use removed function IconPath anymore (bsc#1119699)
- 4.1.42

-------------------------------------------------------------------
Tue Dec 11 10:36:52 UTC 2018 - jlopez@suse.com

- Hardening execution of system commands (part of bsc#1118291).
- 4.1.41

-------------------------------------------------------------------
Wed Dec  5 17:01:14 UTC 2018 - Stasiek Michalski <hellcp@mailbox.org>

- Ship only primary icons with module to avoid conflicts (boo#1118521)
- 4.1.40

-------------------------------------------------------------------
Tue Dec  4 15:07:42 UTC 2018 - jlopez@suse.com

- Partitioner: does not allow to create BTRFS subvolumes with
  unsafe characters in its path (related to bsc#1059972).
- 4.1.39

-------------------------------------------------------------------
Fri Nov 30 14:35:44 UTC 2018 - ancor@suse.com

- Support for Raspberry Pi in Guided Proposal: it suggests to keep
  the firmware partition and mount it as /boot/vc (fate#323484).
- 4.1.38

-------------------------------------------------------------------
Tue Nov 27 05:34:41 UTC 2018 - Noah Davis <noahadvs@gmail.com>

- Provide icon with module (boo#1109310)
- 4.1.37

-------------------------------------------------------------------
Thu Nov 22 15:56:50 UTC 2018 - jlopez@suse.com

- Partitioner: add support for UDF filesystem (fate#326877).
- 4.1.36

-------------------------------------------------------------------
Fri Nov 16 16:08:38 UTC 2018 - Ancor Gonzalez Sosa <ancor@suse.com>

- The Guided Proposal tries to preserve partitions of type IRST
  (Intel Rapid Start Technology) when possible (bsc#1099187,
  fate#325885).
- Made the Guided Proposal algorithm more clear, so it's easier to
  debug (bsc#1057436).
- 4.1.35

-------------------------------------------------------------------
Fri Nov 16 14:59:05 UTC 2018 - jlopez@suse.com

- Initial proposal tries all possible attempts over each candidate
  device before switching to another device.
- Related to bsc#1102026 and bsc#1090383.
- 4.1.34

-------------------------------------------------------------------
Fri Nov 16 14:56:26 UTC 2018 - snwint@suse.com

- adjust boot requirements to handle RAID cases (fate#326573)
- 4.1.33

-------------------------------------------------------------------
Wed Nov 14 15:15:04 CET 2018 - schubi@suse.de

- SkipListValue.size_k returns the correct value (bsc#1115507).
- 4.1.32

-------------------------------------------------------------------
Thu Nov  8 16:44:24 UTC 2018 - ancor@suse.com

- Internal code reorganization at Proposal::SpaceMaker
  (preparations for fate#325885 and fate#323484).

-------------------------------------------------------------------
Wed Nov  7 12:28:40 UTC 2018 - jlopez@suse.com

- Crypttab entry allows to find a crypttab device by its UUID.
- Devicegraph#find_by_any_name is able to find a LUKS device by
  using its name at crypttab file.
- Related to bsc#1094963.
- 4.1.31

-------------------------------------------------------------------
Wed Nov  7 10:08:49 UTC 2018 - dgonzalez@suse.com

- Improve the proposal to be able to work with existing MD RAIDs
  (fate#326573).
- 4.1.30

-------------------------------------------------------------------
Wed Oct 31 13:34:48 UTC 2018 - Stefan Hundhammer <shundhammer@suse.com>

- Format the new multi-line compound actions correctly (bsc#1085134)
- 4.1.29

-------------------------------------------------------------------
Tue Oct 30 13:38:10 UTC 2018 - snwint@suse.com

- do not include 'Partition' in partition type names

-------------------------------------------------------------------
Fri Oct 26 11:37:48 UTC 2018 - snwint@suse.com

- allow creation of partitions starting before 1 MiB in expert
  partitioner

-------------------------------------------------------------------
Sat Oct 20 22:10:48 WEST 2018 - igonzalezsosa@suse.com

- Fixes and improvements to AutoYaST partitioning:
  - Improve support to reuse a disk as a PV (bsc#1107298).
  - Resize and then create new devices (bsc#1112545).
  - Warn the user when trying to reuse a non-existent filesystem.
  - Fix support of old format to specify several software RAIDs
    (bsc#1112546).
  - Proper support for Xen virtual partitions (bsc#1105350).
  - Export enable_snapshots element properly (related to
    bsc#1073544).
  - Allow to format a whole disk and use it as a filesystem.
  - Add support for partitioned software RAIDs (fate#326573).
  - Allow to use a whole disk as a software RAID member (related
    to fate#326573).
- 4.1.28

-------------------------------------------------------------------
Fri Oct 19 11:59:10 UTC 2018 - jreidinger@suse.com

- Add support for selecting cache mode during bcache creation
  (fate#325346)
- 4.1.27

-------------------------------------------------------------------
Thu Oct 18 14:04:59 UTC 2018 - ancor@suse.com

- Improved UI responsiveness by caching the value of some internal
  methods (bsc#1112402):
  * StorageClassWrapper.downcasted_new
  * StorageEnv#active?
  * DiskDevice#types_for_is
- Improved compatibility with RSpec 3.8 by caching the objects
  used to wrap libstorage-ng enum values.
- 4.1.26

-------------------------------------------------------------------
Tue Oct 16 12:58:10 UTC 2018 - jreidinger@suse.com

- Improve filtering of possible backing devices for bcache and
  limit deletion of bcache to only safe cases (fate#325346)
- 4.1.25

-------------------------------------------------------------------
Thu Oct 11 15:03:26 UTC 2018 - ancor@suse.com

- Improved the warning messages about missing BIOS Boot partition,
  both in the Partitioner and in AutoYaST (bsc#1087275).
- Improved other AutoYaST warning messages related to the
  partitions needed for booting.
- 4.1.24

-------------------------------------------------------------------
Fri Oct  5 09:43:38 UTC 2018 - jreidinger@suse.com

- Implement creating and deleting bcache devices (fate#325346)
- 4.1.23

-------------------------------------------------------------------
Tue Oct  2 13:44:40 UTC 2018 - schubi@suse.de

- Fixed flickering testcase. Maybe produced by the fix of
  bsc#1108831.
- 4.1.22

-------------------------------------------------------------------
Tue Oct  2 13:43:16 UTC 2018 - ancor@suse.com

- Partitioner: make it possible to directly format a disk (with
  no partitions).
- Partitioner: reorganized the user interface by grouping options
  to ensure all the new possibilities (like formatting a whole
  disk or creating partitions on an MD RAID) fit into text mode
  80x24 (part of fate#318196 and of fate#326573).
- 4.1.21

-------------------------------------------------------------------
Thu Sep 27 15:13:31 CEST 2018 - schubi@suse.de

- AutoYaST proposal: Do not crash if existing boot partition
  cannot be used without formatting it. (bsc#1108831)
- 4.1.20

-------------------------------------------------------------------
Fri Sep 20 13:19:58 UTC 2018 - jlopez@suse.com

- Partitioner: ask for unmounting when deleting a device.
- Partitioner: ask for unmounting when resizing a device.
- Part of fate#318196
- 4.1.19

-------------------------------------------------------------------
Tue Sep 20 13:00:29 UTC 2018 - jlopez@suse.com

- AutoYaST: Allow to use whole disk as PV by indicating a partition
  with number 0 (bsc#1107298).

-------------------------------------------------------------------
Wed Sep 19 21:23:54 UTC 2018 - lorenz@math.tu-berlin.de

- When trying to reuse a partition, AutoYaST will consider only
  those partitions from the right disk (bsc#1106774).

-------------------------------------------------------------------
Wed Sep 19 14:28:22 UTC 2018 - dgonzalez@suse.com

- Do not crash when a partition content info cannot be
  detected (bsc#1101979).
- 4.1.18

-------------------------------------------------------------------
Wed Sep 19 11:43:13 UTC 2018 - jreidinger@suse.com

- Add read-only support for Bcache (fate#325346)
- 4.1.17

-------------------------------------------------------------------
Wed Sep 19 11:25:25 UTC 2018 - ancor@suse.com

- Partitioner: allow to manage partitions in software MD RAIDs
  (fate#318196, bsc#1094933 and bsc#1092417).
- 4.1.16

-------------------------------------------------------------------
Fri Sep  7 15:24:41 UTC 2018 - ancor@suse.com

- Partitioner: do not offer partitions of other RAIDs as available
  devices to create MD RAID arrays (fate#318196).
- 4.1.15

-------------------------------------------------------------------
Wed Sep  5 14:41:15 UTC 2018 - ancor@suse.com

- Partitioner: allow to add full disks and multipath devices (with
  no partition table) to MD RAID arrays (fate#318196).
- Partitioner: improved checks and workflow for "Create New
  Partition Table"
- More informative message when a device is in use.
- 4.1.14

-------------------------------------------------------------------
Tue Sep  4 11:45:19 UTC 2018 - jreidinger@suse.com

- Add asterisk to mount points that is not active and also write it
  to description (FATE#318196)
- 4.1.13

-------------------------------------------------------------------
Thu Aug 30 07:41:35 UTC 2018 - jlopez@suse.com

- Improved wording when moving partitions (bsc#1099599).
- 4.1.12

-------------------------------------------------------------------
Wed Aug 29 14:30:59 UTC 2018 - jreidinger@suse.com

- Add support for Intel Rapid Start technology partitions
  (FATE#325885)
- 4.1.11

-------------------------------------------------------------------
Tue Aug 28 13:27:53 UTC 2018 - ancor@suse.com

- Fixed a wrong unit test.
- 4.1.10

-------------------------------------------------------------------
Fri Aug 24 12:43:32 UTC 2018 - mvidner@suse.com

- RAID attributes: include "Active: Yes/No" (bsc#1090010)

-------------------------------------------------------------------
Wed Aug 22 21:45:06 UTC 2018 - knut.anderssen@suse.com

- Partitioner: Hide the "what to do" selector for windows
  partitions if there are no windows partitions (bsc#1055646)
- 4.1.9

-------------------------------------------------------------------
Wed Aug 22 16:56:53 CEST 2018 - schubi@suse.de

- Switched license in spec file from SPDX2 to SPDX3 format.

-------------------------------------------------------------------
Wed Aug 22 13:01:37 CEST 2018 - schubi@suse.de

- Changed dir of COPYING file.

-------------------------------------------------------------------
Tue Aug 21 15:12:28 UTC 2018 - shundhammer@suse.com

- Fixed crash in the Kubic proposal when insufficient disk space
  (bsc#1099762)
- 4.1.8

-------------------------------------------------------------------
Fri Aug 17 08:47:53 UTC 2018 - ancor@suse.com

- AutoYaST: recognize Xen virtual partitions in the profile when
  importing and installing (bsc#1085134).
- 4.1.7

-------------------------------------------------------------------
Tue Aug 14 13:58:03 UTC 2018 - igonzalezsosa@suse.com

- AutoYaST: set the 'mount by' option when reusing partitions
  (bsc#1104774).
- 4.1.6

-------------------------------------------------------------------
Tue Aug 14 11:57:28 UTC 2018 - knut.anderssen@suse.com

- Partitioner: Permit going back when the partition dialog is
  skipped (bsc#1075443)
- 4.1.5

-------------------------------------------------------------------
Mon Aug 13 14:44:32 UTC 2018 - ancor@suse.com

- Partitioner: fixed some strings that contained mistakes about
  format and/or internationalization.

-------------------------------------------------------------------
Fri Aug 10 11:56:40 UTC 2018 - ancor@suse.com

- Fixed the warning about overwriting a manually edited partition
  layout. Now it works even after going back and forth in the
  installer steps (bsc#1055756).
- 4.1.4

-------------------------------------------------------------------
Thu Aug  9 15:43:17 UTC 2018 - ancor@suse.com

- Partitioner: display Xen virtual partitions and allow to format
  and mount them (bsc#1085134).

-------------------------------------------------------------------
Tue Jul 31 15:03:42 UTC 2018 - schubi@suse.de

- Warning if overwriting manually edited settings (bsc#1055756)
- 4.1.3

-------------------------------------------------------------------
Tue Jul 31 13:44:39 UTC 2018 - igonzalezsosa@suse.com

- AutoYaST: export volume group name (lvm_group) when a MD RAID
  device is used as a physical volume (bsc#1103113).
- 4.1.2

-------------------------------------------------------------------
Thu Jul 26 11:16:27 UTC 2018 - snwint@suse.com

- make bsc#1098594 regression test work on s390
- 4.1.1

-------------------------------------------------------------------
Wed Jul 25 21:41:48 CEST 2018 - aschnell@suse.com

- use "Partition Table" instead of "Disk Label" in expert
  partitioner (bsc#1070570)
- 4.1.0

-------------------------------------------------------------------
Mon Jul 23 13:55:03 UTC 2018 - snwint@suse.com

- document XEN guest setup for testing (bsc#1085134)
- 4.0.199

-------------------------------------------------------------------
Wed Jul 18 19:00:11 UTC 2018 - ancor@suse.com

- Partitioner: when creating a partition, use only regions of
  the selected type: primary, logical or extended (bsc#1097634).
- 4.0.198

-------------------------------------------------------------------
Wed Jul 18 11:38:39 UTC 2018 - ancor@suse.com

- AutoYaST: export BIOS RAID devices correctly (bsc#1098594).
- 4.0.197

-------------------------------------------------------------------
Mon Jul 16 16:26:28 UTC 2018 - ancor@suse.com

- AutoYaST: do not crash when reusing partitions on non-disk
  devices like DASD or BIOS RAID (bsc#1098594).
- 4.0.196

-------------------------------------------------------------------
Thu Jun 28 16:04:56 CEST 2018 - schubi@suse.de

- Added additional searchkeys to desktop file (fate#321043).
- 4.0.195

-------------------------------------------------------------------
Fri Jun 22 12:23:51 CEST 2018 - aschnell@suse.com

- mask systemd mount and swap units while expert partitioner is
  running (bsc#1073633)
- 4.0.194

-------------------------------------------------------------------
Tue Jun 19 15:25:36 UTC 2018 - jlopez@suse.com

- Partitioner: add checkbox to format system volumes when importing
  mount points (bsc#1078359 and bsc#1094924).
- 4.0.193

-------------------------------------------------------------------
Fri Jun 15 14:12:53 UTC 2018 - ancor@suse.com

- Partitioner: honor default subvolumes when importing the root
  mount point (related to bsc#1078359, bsc#1083851 and fate#318196)
- Partitioner: honor default snapshots configuration when importing
  the root mount point (bsc#966637)

-------------------------------------------------------------------
Thu Jun 14 12:25:37 UTC 2018 - lslezak@suse.cz

- Fixed crash in the error callback when the text contained
  non-ASCII characters in the translated message (bsc#1096758)
- 4.0.192

-------------------------------------------------------------------
Wed Jun 13 13:56:14 UTC 2018 - snwint@suse.com

- allow for numbers > 32 bit in region dialog (bsc#1065258)
- 4.0.191

-------------------------------------------------------------------
Tue Jun 12 16:18:40 UTC 2018 - igonzalezsosa@suse.com

- Fix 'Arbitrary Option Value' translation (bsc#1081605).
- 4.0.190

-------------------------------------------------------------------
Tue Jun 12 13:11:07 UTC 2018 - lslezak@suse.cz

- Use parallel_tests to speed up running the unit tests
  (bsc#1094875), active only in SLE15-SP1/Leap-15.1

-------------------------------------------------------------------
Tue Jun 12 08:40:48 UTC 2018 - ancor@suse.com

- Better auto-generated names for encryption devices:
  * Based on the udev id of the encrypted devices instead of its
    kernel name (bsc#760213).
  * Adapted when partition numbers change, if doable (bsc#1094157).
  * Prevent collision with other DeviceMapper names (bsc#1094157).
- Do not write LUKS password of the proposal into YaST logs.
- Do not crash when registering a zero-sized device into the logs.
- 4.0.189

-------------------------------------------------------------------
Mon Jun 11 13:26:54 UTC 2018 - igonzalezsosa@suse.com

- AutoYaST: fix handling of empty Btrfs subvolume prefixes
  (bsc#1096240).
- 4.0.188

-------------------------------------------------------------------
Thu Jun  7 16:13:18 UTC 2018 - jlopez@suse.com

- Added method to update encryption names according to a crypttab
  file (needed for bsc#1094963).
- 4.0.187

-------------------------------------------------------------------
Tue Jun  5 13:39:26 UTC 2018 - jlopez@suse.com

- Partitioner: fixed error when creating new BTRFS subvolumes in
  an installed system (bsc#1067510).
- 4.0.186

-------------------------------------------------------------------
Tue Jun  5 10:24:23 UTC 2018 - shundhammer@suse.com

- Partitioner: Handle limitations for volume labels (bsc#1084867)
- 4.0.185

-------------------------------------------------------------------
Mon Jun  4 15:13:54 UTC 2018 - jlopez@suse.com

- Partitioner: allow to move partitions (part of fate#318196).
- 4.0.184

-------------------------------------------------------------------
Thu May 17 13:49:57 UTC 2018 - ancor@suse.com

- Added to the installer a detailed description about the origin of
  the partitioning layout, as discussed in bsc#1089274.
- 4.0.183

-------------------------------------------------------------------
Thu May 17 13:32:37 UTC 2018 - jlopez@suse.com

- Allow to consider MD RAIDs as BIOS RAIDs by using the env
  variable LIBSTORAGE_MDPART (bsc#1092417).

-------------------------------------------------------------------
Thu May 17 08:53:17 UTC 2018 - jlopez@suse.com

- Fixed tests to avoid to require files provided by
  yast-installation package (needed for bsc#1091047).

-------------------------------------------------------------------
Wed May 16 14:10:01 UTC 2018 - jlopez@suse.com

- Fixed detection of candidate disks for installation
  (bsc#1091047).
- 4.0.182

-------------------------------------------------------------------
Wed May 16 13:12:11 UTC 2018 - snwint@suse.com

- don't reuse prep partitions larger than 8 MiB (bsc#1090019)
- 4.0.181

-------------------------------------------------------------------
Wed May 16 10:59:27 UTC 2018 - igonzalezsosa@suse.com

- Partitioner: fix several translation issues (bsc#1081837 and
  bsc#1081601).

-------------------------------------------------------------------
Mon May 14 16:43:05 UTC 2018 - ancor@suse.com

- Expose the active flag of the MountPoint class (needed for the
  definitive fix for bsc#1064437 in modern distributions).
- 4.0.180

-------------------------------------------------------------------
Fri May 11 14:05:49 UTC 2018 - igonzalezsosa@suse.com

- Partitioner: check whether required packages are installed
  before committing changes to disk (bsc#1089508).
- 4.0.179

-------------------------------------------------------------------
Fri May 11 10:31:10 UTC 2018 - jlopez@suse.com

- Partitioner: fix buttons to abort and to go back
  (part of fate#318196 and related to bsc#1075443).
- Partitioner: fixed detection of reprobed system to avoid
  unnecessary proposal re-calculation.

-------------------------------------------------------------------
Fri May 11 10:08:24 UTC 2018 - jlopez@suse.com

- Partitioner: allow to select only valid parity algorithms when
  creating a new MD RAID (bsc#1090182).

-------------------------------------------------------------------
Fri May 11 07:36:18 UTC 2018 - ancor@suse.com

- Partitioner: "Configure..." button allowing to execute the
  YaST clients for iSCI, FCoE, DASD, zFCP and XPRAM (bsc#1090753).

-------------------------------------------------------------------
Wed May  9 08:21:50 UTC 2018 - igonzalezsosa@suse.com

- AutoYaST: do not crash when size is set to 'auto' for a partition
  without a mount point (bsc#1092414).
- 4.0.178

-------------------------------------------------------------------
Tue May  8 15:34:19 UTC 2018 - shundhammer@suse.com

- Add note to YAML files for devices not supported in YAML
  (part of fate#318196)
- 4.0.177

-------------------------------------------------------------------
Mon May  7 16:39:49 UTC 2018 - shundhammer@suse.com

- Dump devicegraphs and actions in better strategic places
  (part of fate#318196)
- Make sure not to write LUKS passwords to YAML dump files
- 4.0.176

-------------------------------------------------------------------
Fri May 04 18:06:41 CEST 2018 - aschnell@suse.com

- provide function to disable MD auto assembly (bsc#1090690)
- provide function to inhibit udisks from doing mounts
- use these two functions when running expert partitioner
- 4.0.175

-------------------------------------------------------------------
Fri May  4 14:46:31 UTC 2018 - jlopez@suse.com

- Partitioner: added option to import mount points (part of
  fate#318196 and bsc#1083851).
- 4.0.174

-------------------------------------------------------------------
Fri May  4 10:46:31 UTC 2018 - igonzalezsosa@suse.com

- AutoYaST: handle <subvolumes_prefix/> and <subvolumes> empty
  values properly (bsc#1076337, bsc#1090095 and bsc#1091669).
- 4.0.173

-------------------------------------------------------------------
Thu May  3 15:46:27 UTC 2018 - ancor@suse.com

- Set fs_passno to 2 for ext2/3/4 filesystems assigned to non-root
  mount points (bsc#1078703).
- 4.0.172

-------------------------------------------------------------------
Thu May  3 15:12:09 UTC 2018 - shundhammer@suse.com

- Don't require rspec/mocks (not present in inst-sys)
  (part of fate#318196)
- 4.0.171

-------------------------------------------------------------------
Wed May  2 12:55:09 UTC 2018 - shundhammer@suse.com

- Dump devicegraph and actions to separate human readable files
  (part of fate#318196)
- 4.0.170

-------------------------------------------------------------------
Fri Apr 27 15:23:05 UTC 2018 - ancor@suse.com

- Partitioner: fixed checks when the root filesystem is NFS
  (bsc#1090752).
- 4.0.169

-------------------------------------------------------------------
Fri Apr 27 12:57:25 UTC 2018 - jreidinger@suse.com

- add method to check if system has any disk device (bsc#1090753)
- 4.0.168

-------------------------------------------------------------------
Fri Apr 27 11:15:20 UTC 2018 - ancor@suse.com

- Set fs_passno to 1 for ext2/3/4 root filesystems (bsc#1078703).
- 4.0.167

-------------------------------------------------------------------
Fri Apr 27 05:57:25 UTC 2018 - jreidinger@suse.com

- fix libstorage logging that do not expect printf expansion
  (bsc#1091062)
- 4.0.166

-------------------------------------------------------------------
Thu Apr 26 10:59:42 UTC 2018 - ancor@suse.com

- Ensure the installer adds reused devices to /etc/crypttab and/or
  /etc/mdadm.conf if needed for booting (bsc#1071350).
- 4.0.165

-------------------------------------------------------------------
Wed Apr 25 16:07:46 UTC 2018 - jlopez@suse.com

- Partitioner: fix bug after confirming changes in a running system
  (related to bsc#1086892).
- 4.0.164

-------------------------------------------------------------------
Tue Apr 24 09:15:14 UTC 2018 - jlopez@suse.com

- Partitioner: do not validate setup just after rescanning
  (related to bsc#1086892).
- 4.0.163

-------------------------------------------------------------------
Mon Apr 23 13:10:15 UTC 2018 - ancor@suse.com

- Partitioner: use the correct default value for 'Enable Snapshots'
  when the 'Operating System' role is chosen for a new device
  (bsc#1084491).
- 4.0.162

-------------------------------------------------------------------
Mon Apr 23 10:27:04 UTC 2018 - jlopez@suse.com

- Make the package to be architecture dependant to correctly check
  the current architecture (bsc#1081198).
- 4.0.161

-------------------------------------------------------------------
Fri Apr 20 20:27:15 UTC 2018 - igonzalezsosa@suse.com

- AutoYaST: properly handle empty proposals (bsc#1090390).
- 4.0.160

-------------------------------------------------------------------
Fri Apr 20 09:39:44 UTC 2018 - ancor@suse.com

- Implemented the use_available LVM strategy for the proposal
  (part of fate#318196).
- Make use_available the new default LVM strategy, so the system
  behavior is closer to the old yast-storage.
- Speed improvements in the use_needed LVM strategy.
- 4.0.159

-------------------------------------------------------------------
Fri Apr 20 08:49:29 UTC 2018 - jlopez@suse.com

- Partitioner: add missing warning and summary of changes when
  running in an installed system (part of fate#318196 and related
  to bsc#1086892).
- 4.0.158

-------------------------------------------------------------------
Thu Apr 19 13:52:34 UTC 2018 - igonzalezsosa@suse.com

- Fix some translations issues in the Expert Partitioner
  (bsc#1081571).

-------------------------------------------------------------------
Wed Apr 18 10:37:17 UTC 2018 - ancor@suse.com

- Updated libstorage-ng dependency to ensure slots on extended
  partitions are handled correctly and added regression unit test
  about it (bsc#1088483).
- Significant speed improvements in the proposal code.

-------------------------------------------------------------------
Tue Apr 17 12:01:08 UTC 2018 - shundhammer@suse.com

- Added missing help texts in the partitioner (bsc#1079591)
- 4.0.157

-------------------------------------------------------------------
Fri Apr 13 12:33:25 UTC 2018 - jlopez@suse.com

- Added support for settings 'expert_partitioner_warning' and
  'proposal_settings_editable' (bsc#1087486).
- Fix bug going back in Partitioner: only re-calculate proposal
  when the system was re-probed (bsc#1088960).
- 4.0.156

-------------------------------------------------------------------
Fri Apr 13 12:31:04 UTC 2018 - igonzalezsosa@suse.com

- AutoYaST: support partition_type when set to "primary"
 (bsc#1081506).
- 4.0.155

-------------------------------------------------------------------
Fri Apr 13 10:56:19 UTC 2018 - ancor@suse.com

- More informative message displayed when the proposal failed with
  some given settings, so it doesn't sound like a definitive error
  (related to bsc#1089274).
- 4.0.154

-------------------------------------------------------------------
Tue Apr 10 16:24:16 UTC 2018 - jlopez@suse.com

- Partitioner: fix creation of default BTRFS subvolume
  (bsc#1087918 and bsc#1087763).
- 4.0.153

-------------------------------------------------------------------
Tue Apr 10 16:21:04 UTC 2018 - ancor@suse.com

- Partitioner: make possible for the embedded yast2-nfs-client to
  access the vfstype field of fstab, so it can detect and correct
  legacy NFS entries (bsc#1088426).
- 4.0.152

-------------------------------------------------------------------
Tue Apr 10 10:59:32 UTC 2018 - jlopez@suse.com

- Update dependency with libstorage-ng (ensure lock system).
- Part of fate#318196.
- 4.0.151

-------------------------------------------------------------------
Mon Apr  9 19:44:44 UTC 2018 - ancor@suse.com

- Fixed the disable_order property of control.xml. Now it affects
  all the configurable aspects of the volume, as documented
  (related to bsc#1078495).
- 4.0.150

-------------------------------------------------------------------
Mon Apr  9 10:14:12 UTC 2018 - jlopez@suse.com

- Add system lock to avoid several processes using the storage
  stack when a process is already using it with read-write access.
- Part of fate#318196.
- 4.0.149

-------------------------------------------------------------------
Mon Apr  9 09:14:12 UTC 2018 - ancor@suse.com

- Force UTF-8 encoding for (most) strings coming from libstorage-ng
  (bsc#1088067).
- 4.0.148

-------------------------------------------------------------------
Thu Apr  5 15:30:57 UTC 2018 - shundhammer@suse.com

- Better error handling if no storage proposal is possible
  (bsc#1064677)
- 4.0.147

-------------------------------------------------------------------
Tue Apr  3 13:26:50 UTC 2018 - jlopez@suse.com

- Recover method #exists_in_probed? (bsc#1087818).
- 4.0.146

-------------------------------------------------------------------
Tue Apr  3 11:40:35 UTC 2018 - igonzalezsosa@suse.com

- Partitioner: do not crash when a striped logical volume is
  selected (bsc#1087702).

-------------------------------------------------------------------
Tue Apr  3 08:23:14 UTC 2018 - ancor@suse.com

- Fixed an error searching devices by name introduced by the recent
  sanitization related to bsc#1083672.
- 4.0.145

-------------------------------------------------------------------
Mon Apr  2 11:53:31 UTC 2018 - jlopez@suse.com

- Partitioner: add check for minimum size when using snapshots
  (bsc#1085131).
- 4.0.144

-------------------------------------------------------------------
Mon Apr  2 11:04:31 UTC 2018 - ancor@suse.com

- If a duplicate PV is found, show an specific error message with
  instructions (bsc#1082542).
- 4.0.143

-------------------------------------------------------------------
Mon Apr  2 09:53:31 UTC 2018 - jlopez@suse.com

- Use correct probe mode in unit tests (fate#318196).

-------------------------------------------------------------------
Mon Mar 26 14:54:45 UTC 2018 - ancor@suse.com

- Honor the LIBSTORAGE_MULTIPATH_AUTOSTART environment variable
  (part of fate#318196 and part of the fix for bsc#1082542).
- 4.0.142

-------------------------------------------------------------------
Mon Mar 26 12:43:53 UTC 2018 - jlopez@suse.com

- Sanitize devicegraph after probing when there are LVM volume
  groups with missing physical volumes (bsc#1083672).
- 4.0.141

-------------------------------------------------------------------
Mon Mar 26 09:41:25 UTC 2018 - shundhammer@suse.com

- Partitioner: Report detailed reasons why resizing is not possible
  (fate#318196)
- 4.0.140

-------------------------------------------------------------------
Mon Mar 26 09:02:11 UTC 2018 - ancor@suse.com

- Partitioner: fixed an error that was causing filesystems to be
  deleted in some combination of actions (part of fate#318196).

-------------------------------------------------------------------
Fri Mar 23 06:33:21 UTC 2018 - igonzalezsosa@suse.com

- AutoYaST: add support for LVM thin pools (bsc#1086596).
- AutoYaST: add support for stripes/stripesize elements.
- 4.0.139

-------------------------------------------------------------------
Mon Mar 19 07:47:13 UTC 2018 - jlopez@suse.com

- Fix issues with zero-size devices (bsc#1083887).
- Proposal: do not use zero-size devices.
- Partitioner: completely hide zero-size devices.
- 4.0.138

-------------------------------------------------------------------
Fri Mar 16 16:44:51 UTC 2018 - ancor@suse.com

- Added methods to deal with /etc/fstab specs (part of bsc#1071454)
- 4.0.137

-------------------------------------------------------------------
Fri Mar 16 10:06:25 UTC 2018 - igonzalezsosa@suse.com

- AutoYaST: fixed space distribution on LVM volume groups when
  using percentages (bsc#1079369).
- AutoYaST: do not ignore free spaces smaller than 30MiB
  (bsc#1085627).
- 4.0.136

-------------------------------------------------------------------
Thu Mar 15 16:29:56 UTC 2018 - jreidinger@suse.com

- Warn if user creates too big PReP partition which firmware can
  have problem to load (bsc#1081979)
- 4.0.135

-------------------------------------------------------------------
Thu Mar 15 15:37:51 UTC 2018 - shundhammer@suse.com

- Partitioner: Check if resize is possible based on filesystem type
  (fate#318196)
- 4.0.134

-------------------------------------------------------------------
Thu Mar 15 09:57:41 UTC 2018 - jlopez@suse.com

- Partitioner: do not allow to remove implicit partitions.
- Partitioner: allow to remove any disk device (not only disks).
- Part of fate#318196.
- 4.0.133

-------------------------------------------------------------------
Tue Mar 13 15:04:59 UTC 2018 - shundhammer@suse.com

- Post a warning if reusing an existing system mount point without
  formatting during installation in the partitioner (bsc#1080073)
- 4.0.132

-------------------------------------------------------------------
Mon Mar 12 11:35:55 UTC 2018 - igonzalezsosa@suse.com

- Add a new btrfs_read_only property to force the root filesystem
  to be read-only (bsc#1079000)
- Honor the subvolumes list for the root filesystem (bsc#1077866)
- 4.0.131

-------------------------------------------------------------------
Mon Mar 12 08:50:40 UTC 2018 - jlopez@suse.com

- Partitioner: always allow to edit the partition id (bsc#1077868).
- 4.0.130

-------------------------------------------------------------------
Fri Mar  9 09:36:27 UTC 2018 - ancor@suse.com

- Shadowed subvolumes that are ignored in the first proposal
  attempt are not longer omitted in subsequent ones (#bsc#1084213
  and bsc#1084261).
- 4.0.129

-------------------------------------------------------------------
Thu Mar  8 14:35:20 UTC 2018 - jlopez@suse.com

- Make proposal to work with implicit partition tables (s390).
- Part of fate#318196.
- 4.0.128

-------------------------------------------------------------------
Wed Mar  7 16:41:09 UTC 2018 - shundhammer@suse.com

- Make sure subvolumes use the same mount_by as their parent btrfs
  (bsc#1080408)
- 4.0.127

-------------------------------------------------------------------
Wed Mar  7 15:01:47 UTC 2018 - ancor@suse.com

- Better control on whether a separate /boot/zipl is needed in
  S/390 systems, both in the Guided Setup and the Partitioner.
- Do not longer report FBA DASDs to be unsupported devices for
  booting (they are indeed supported).
- Part of bsc#1070265.
- 4.0.126

-------------------------------------------------------------------
Wed Mar  7 11:39:52 UTC 2018 - snwint@suse.com

- fix translations in blk_device_resize.rb (bsc#1081598)
- 4.0.125

-------------------------------------------------------------------
Mon Mar  5 15:47:29 UTC 2018 - jlopez@suse.com

- Guided proposal uses preferred partition table type when
  possible (e.g., all partitions are deleted).
- Part of fate#318196.
- 4.0.124

-------------------------------------------------------------------
Mon Mar  5 15:18:00 UTC 2018 - jreidinger@suse.com

- Add specialized warning when /boot/efi is on software RAID
  (bsc#1081578)
- 4.0.123

-------------------------------------------------------------------
Mon Mar  5 12:42:49 UTC 2018 - igonzalezsosa@suse.com

- AutoYaST: do not stop installation when there is not enough
  space for automatically added boot devices (bsc#1082999).

-------------------------------------------------------------------
Fri Mar  2 13:52:37 UTC 2018 - igonzalezsosa@suse.com

- AutoYaST: support to export LVM volume group and MD RAIDs
  (bsc#1081331).

-------------------------------------------------------------------
Fri Mar  2 11:59:29 UTC 2018 - ancor@suse.com

- New PReP partitions proposed by the Guided Setup are now always
  primary (bsc#1082468).
- 4.0.122

-------------------------------------------------------------------
Fri Mar  2 10:28:49 UTC 2018 - snwint@suse.com

- ensure proper hierarchy when creating btrfs subvolumes (bsc#1078732)
- 4.0.121

-------------------------------------------------------------------
Thu Mar  1 15:20:35 UTC 2018 - shundhammer@suse.com

- Use default swap priority, not 42 (bsc#1066077)
- 4.0.120

-------------------------------------------------------------------
Thu Mar  1 14:48:34 UTC 2018 - jreidinger@suse.com

- Do not crash for separate /boot which does not exists yet
  (bsc#1078774
- 4.0.119

-------------------------------------------------------------------
Thu Mar  1 08:17:01 UTC 2018 - jlopez@suse.com

- Partitioner: allow to clone a disk (part of fate#318196).
- 4.0.118

-------------------------------------------------------------------
Wed Feb 28 15:39:15 UTC 2018 - ancor@suse.com

- More reliable parsing for the hwinfo output (bsc#1082536).
- Better documentation and tests for activate callbacks.
- 4.0.117

-------------------------------------------------------------------
Wed Feb 28 14:26:21 CET 2018 - aschnell@suse.com

- adapted to new activate callbacks in libstorage-ng (see
  bsc#1082542)
- 4.0.116

-------------------------------------------------------------------
Tue Feb 27 09:47:17 UTC 2018 - igonzalezsosa@suse.com

- Keep encryption when adding a device to a LVM volume group
  (bsc#1077750).
- 4.0.115

-------------------------------------------------------------------
Tue Feb 27 01:22:48 UTC 2018 - ancor@suse.com

- Improved handling of libstorage-ng errors (bsc#1070459,
  bsc#1079228, bsc#1079817, bsc#1063059, bsc#1080554, bsc#1076776,
  bsc#1070459 and some others).
- 4.0.114

-------------------------------------------------------------------
Mon Feb 26 16:11:12 UTC 2018 - shundhammer@suse.com

- Use format(), not Ruby variable expansion for translated messages
  (bsc#1081454)
- 4.0.113

-------------------------------------------------------------------
Mon Feb 26 14:54:59 UTC 2018 - ancor@suse.com

- Partitioner: ensure a valid password is provided when encrypting
  a device (bsc#1065079).
- Increase to 8 characters the minimum size to consider an
  encryption password to be valid (same limit than yast2-storage).
- 4.0.112

-------------------------------------------------------------------
Fri Feb 23 14:57:51 UTC 2018 - jreidinger@suse.com

- Do not allow to encrypt too small partition (bsc#1065071)
- Check size for separate /boot
- 4.0.111

-------------------------------------------------------------------
Fri Feb 23 14:50:46 UTC 2018 - jlopez@suse.com

- Partitioner: prevent to modify devices used in LVM or MD RAID
  (bsc#1079827).
- 4.0.110

-------------------------------------------------------------------
Fri Feb 23 14:11:10 UTC 2018 - ancor@suse.com

- Better handling of errors during hardware probing (bsc#1070459,
  bsc#1079228, bsc#1079817, bsc#1063059, bsc#1080554, bsc#1076776,
  bsc#1070459 and some others).
- 4.0.109

-------------------------------------------------------------------
Fri Feb 23 13:42:46 UTC 2018 - jlopez@suse.com

- Avoid to write files in tests (SCR.Write) (fate#323457).

-------------------------------------------------------------------
Thu Feb 22 19:28:22 CET 2018 - aschnell@suse.com

- adapted to callback improvements in libstorage-ng (bsc#1070459
  and many others)
- 4.0.108

-------------------------------------------------------------------
Thu Feb 22 17:12:46 UTC 2018 - shundhammer@suse.com

- Added missing textdomain calls (bsc#1081454)
- 4.0.107

-------------------------------------------------------------------
Thu Feb 22 16:59:52 UTC 2018 - igonzalezsosa@suse.com

- AutoYaST: fix support to create multiple volume groups
  (bsc#1081633).
- 4.0.106

-------------------------------------------------------------------
Thu Feb 22 12:51:48 UTC 2018 - shundhammer@suse.com

- Added missing ptable type conversion (fate#323457)
- 4.0.105

-------------------------------------------------------------------
Thu Feb 22 12:02:57 UTC 2018 - shundhammer@suse.com

- Changed default partition table from MSDOS to GPT (fate#323457)
- 4.0.104

-------------------------------------------------------------------
Thu Feb 22 11:41:45 UTC 2018 - snwint@suse.com

- ensure partition name changes during the proposal process are taken
  properly into account (bsc#1078691)
- 4.0.103

-------------------------------------------------------------------
Tue Feb 21 14:35:16 UTC 2018 - jlopez@suse.com

- Use sysconfig storage file to read the default value for mount_by
   (bsc#1081198).
- Partitioner: allow to configure default value for mount_by.
- 4.0.102

-------------------------------------------------------------------
Wed Feb 21 12:29:02 UTC 2018 - ancor@suse.com

- Do not take into account unformatted DASDs as a possible target
  for installation (bsc#1071798).
- Partitioner: do not show unformatted DASDs, since they cannot
  be partitioned or used in any other way.

-------------------------------------------------------------------
Wed Feb 21 08:46:02 UTC 2018 - igonzalezsosa@suse.com

- AutoYaST: guess which filesystem type should be used for a given
  partition/logical volume when it is not specified in the profile
  (bsc#1075203).

-------------------------------------------------------------------
Tue Feb 20 16:43:31 UTC 2018 - shundhammer@suse.com

- Special handling for mount options for / and /boot/*
  in the partitioner (bsc#1080731)
- 4.0.101

-------------------------------------------------------------------
Tue Feb 20 09:43:12 UTC 2018 - ancor@suse.com

- Partitioner: bring back traditional list of mount points for both
  installation and installed system (bsc#1076167 and bsc#1081200).
- Partitioner: bring back traditional behavior of the "Operating
  System" and "Data" roles during installation (bsc#1078975 and
  bsc#1073854).
- 4.0.100

-------------------------------------------------------------------
Mon Feb 19 18:08:01 UTC 2018 - shundhammer@suse.com

- Special handling for mount options for / and /boot/*
  (bsc#1080731, bsc#1061867, bsc#1077859)
- 4.0.99

-------------------------------------------------------------------
Mon Feb 19 14:19:30 UTC 2018 - jreidinger@suse.com

- Ensure that there is always selected item in table, if it is not
  empty (bsc#1076318)
- 4.0.98

-------------------------------------------------------------------
Thu Feb 15 16:16:19 UTC 2018 - ancor@suse.com

- Adjusted the suggested and minimum sizes of all the booting
  partitions, both in the storage proposal and in the Partitioner
  validations (bsc#1076851 and fate#318196).
- 4.0.97

-------------------------------------------------------------------
Thu Feb 15 13:01:41 UTC 2018 - igonzalezsosa@suse.com

- Fix hwinfo parsing to support more than one device_file property
  (bsc#1080999)
- 4.0.96

-------------------------------------------------------------------
Thu Feb 15 12:33:23 UTC 2018 - jreidinger@suse.com

- Split detection of problematic boot scenarios into errors and
  warnings. With warnings user can continue, but not with errors.
  (bsc#1074475)
- 4.0.95

-------------------------------------------------------------------
Wed Feb 14 09:39:42 UTC 2018 - jlopez@suse.com

- PowerPC: do not require /boot partition for non-PowerNV
  (bsc#1070139).
- Partitioner: do not enforce partition id for /boot/efi
  (bsc#1078707).
- 4.0.94

-------------------------------------------------------------------
Mon Feb 12 14:17:15 UTC 2018 - snwint@suse.com

- add format options dialog (bsc#1077868)
- 4.0.93

-------------------------------------------------------------------
Mon Feb 12 13:13:35 UTC 2018 - ancor@suse.com

- More reasonable location in the disk for the partitions proposed
  to make the system bootable (bsc#1073680 and bsc#1076851).

-------------------------------------------------------------------
Fri Feb  9 19:05:17 UTC 2018 - jlopez@suse.com

- Partitioner: fix issues using transactions (bsc#1079880 and
  bsc#1079573).
- 4.0.92

-------------------------------------------------------------------
Fri Feb  9 00:51:22 UTC 2018 - ancor@suse.com

- Enable multipathd in the target system at the end of installation
  if there are multipath devices (bsc#1076183).
- Updated required version of libstorage-ng-ruby (bsc#1079541).
- 4.0.91

-------------------------------------------------------------------
Thu Feb  8 16:48:20 UTC 2018 - jlopez@suse.com

- Add class MountPoint (needed for bsc#1076305 and bsc#1066763).
- 4.0.90

-------------------------------------------------------------------
Thu Feb  8 15:42:52 UTC 2018 - ancor@suse.com

- Partitioner: fixed creation of partition tables (bsc#1078721).
- 4.0.89

-------------------------------------------------------------------
Thu Feb  8 10:47:53 UTC 2018 - ancor@suse.com

- Partitioner: fixed 'Installation Summary' section (part of
  fate#318196).
- 4.0.88

-------------------------------------------------------------------
Thu Feb  8 10:15:18 UTC 2018 - igonzalezsosa@suse.com

- AutoYaST: support additional names in the drive/device element
  (bsc#1077277).
- 4.0.87

-------------------------------------------------------------------
Wed Feb  7 16:47:58 UTC 2018 - shundhammer@suse.com

- Disabled empty pages in partitioner for the time being
  (bsc#1078849)
- 4.0.86

-------------------------------------------------------------------
Wed Feb  7 10:57:26 UTC 2018 - igonzalezsosa@suse.com

- AutoYaST: support reuse of already existing partitions as LVM
  physical volumes or MD RAIDs (bsc#1077277).
- 4.0.85

-------------------------------------------------------------------
Wed Feb  7 00:18:34 UTC 2018 - ancor@suse.com

- Partitioner: fixed 'Device Graph' section (part of fate#318196).
- 4.0.84

-------------------------------------------------------------------
Mon Feb  5 15:26:35 UTC 2018 - ancor@suse.com

- Added a new 'disk' client, alias for 'partitioner' (bsc#1078900).
- 4.0.83

-------------------------------------------------------------------
Wed Jan 31 16:06:25 UTC 2018 - shundhammer@suse.com

- Handle arbitrary mount options for /etc/fstab properly
  (bsc#1066076)
- 4.0.82

-------------------------------------------------------------------
Wed Jan 31 14:53:57 UTC 2018 - jlopez@suse.com

- Partitioner: list all LVM thin volumes to delete when an LVM thin
  pool is going to be deleted.
- Partitioner: show warning when an LVM thin pool is overcommitted
  after resizing.
- Part of fate#318196.
- 4.0.81

-------------------------------------------------------------------
Wed Jan 31 11:53:57 UTC 2018 - igonzalezsosa@suse.com

- AutoYaST: try to shrink new partitions/logical volumes
  proportionally when there is not enough space (bsc#1078418).
- 4.0.80

-------------------------------------------------------------------
Wed Jan 31 09:25:07 UTC 2018 - ancor@suse.com

- Partitioner: initial support for NFS (part of fate#318196)
- Partitioner: removed useless tmpfs option
- 4.0.79

-------------------------------------------------------------------
Tue Jan 30 12:00:27 UTC 2018 - jlopez@suse.com

- Partitioner: allow to create LVM thin pools and volumes.
- Fix transactions of devicegraphs.
- Part of fate#318196.
- 4.0.78

-------------------------------------------------------------------
Tue Jan 30 11:24:28 UTC 2018 - jlopez@suse.com

- Partitioner: improve error message when trying to remove an used
  physical volume.

-------------------------------------------------------------------
Thu Jan 25 16:00:29 UTC 2018 - shundhammer@suse.com

- Add default mount options for /etc/fstab for ext2/3/4 and vfat
  (bsc#1066076)
- 4.0.77

-------------------------------------------------------------------
Wed Jan 24 12:28:19 UTC 2018 - igonzalezsosa@suse.com

- Properly detect snapshots subvolumes (bsc#1076321 and
  bsc#1076335).
- 4.0.76

-------------------------------------------------------------------
Tue Jan 23 13:44:43 UTC 2018 - jlopez@suse.com

- Partitioner: allow to resize LVM volume groups.
- Part of fate#318196.
- 4.0.75

-------------------------------------------------------------------
Tue Jan 23 13:01:39 UTC 2018 - ancor@suse.com

- Partitioner: consider all sizes entered by the user as base of 2
  despite the units not being consistent with the International
  System. Thus, 1KB (which in the IS actually means 1000 bytes)
  becomes equivalent to 1KiB (which is 1024 bytes).

-------------------------------------------------------------------
Tue Jan 23 10:09:51 UTC 2018 - snwint@suse.com

- fix proposal dialog error when there are no disks (bsc#1057430)

-------------------------------------------------------------------
Mon Jan 22 19:33:46 UTC 2018 - jlopez@suse.com

- Avoid partitioning checks error when using old settings format.
- Needed for bsc#1059160, bsc#1055747 and bsc#1063957.

-------------------------------------------------------------------
Mon Jan 22 15:55:46 UTC 2018 - ancor@suse.com

- Partitioner: button to resize LVM logical volumes now works as
  expected (part of fate#31896).
- 4.0.74

-------------------------------------------------------------------
Mon Jan 22 13:11:32 UTC 2018 - igonzalezsosa@suse.com

- Consider all free spaces when deciding which partitions
  distribution is better (bsc#1077051).

-------------------------------------------------------------------
Thu Jan 19 12:10:29 UTC 2018 - jlopez@suse.com

- Fix TODOs labels in partitioner (bsc#1058652).
- 4.0.73

-------------------------------------------------------------------
Fri Jan 19 11:31:14 UTC 2018 - jreidinger@suse.com

- Fix subtracting arrays of devices (fixes multipath wires
  detection for bsc#1076766)
- 4.0.72

-------------------------------------------------------------------
Fri Jan 19 09:50:54 UTC 2018 - ancor@suse.com

- Partitioner: when creating partitions they are now aligned to
  hardware requirements (indispensable for DASD) and when possible
  also for optimal performance (bsc#1069860 and bsc#1072011).
- Partitioner: adjusted alignment logic during resizing to match
  the new logic used during creation.
- Partitioner: skip validation of disabled widgets in the dialog
  to select the size of a new partition.
- Partitioner: fixed a crash and one inconsistency in the dialog
  to resize an existing partition.
- 4.0.71

-------------------------------------------------------------------
Fri Jan 19 09:41:52 UTC 2018 - ancor@suse.com

- Correctly open the expert partitioner when called from the
  Kubic/CaaSP summary screen (bsc#1076732)
- 4.0.70

-------------------------------------------------------------------
Mon Jan 15 14:22:32 UTC 2018 - jlopez@suse.com

- Added sanity checks for partitioning setup.
- Partitioner: setup issues are shown to the user before continue.
  Mandatory product volumes are required according to control file.
- Part of fate#31896 and fix for bsc#1059160, bsc#1055747 and
  bsc#1063957.
- 4.0.69

-------------------------------------------------------------------
Mon Jan 15 12:51:01 UTC 2018 - ancor@suse.com

- Some code reorganization regarding alignment and resizing.
- Added to several places in the API the possibilty of using other
  alignment types, in addition to the optimal one.
- Added a (temporary) workaround to a possible bug in libstorage-ng
  regarding alignment.

-------------------------------------------------------------------
Tue Jan  9 15:36:15 UTC 2018 - lslezak@suse.cz

- Added Mountable#persistent? (needed for bsc#1073696)
- 4.0.68

-------------------------------------------------------------------
Mon Jan  8 22:16:30 UTC 2018 - ancor@suse.com

- Added Devicegraph#find_by_any_name (needed for bsc#1073254)
- 4.0.67

-------------------------------------------------------------------
Mon Jan  8 12:46:38 UTC 2018 - ancor@suse.com

- Do not try to reuse UUID and label from unformatted swap
  partitions (bsc#1071515).
- 4.0.66

-------------------------------------------------------------------
Mon Jan  8 11:52:30 UTC 2018 - igonzalezsosa@suse.com

- Force the subvolume name to be relative (related to bsc#1073548)
- 4.0.65

-------------------------------------------------------------------
Mon Jan  8 11:37:06 UTC 2018 - ancor@suse.com

- Fixed error when calculating the proposal on top of a BIOS RAID
  (bsc#1067349)

-------------------------------------------------------------------
Fri Dec 22 15:40:13 UTC 2017 - igonzalezsosa@suse.com

- AutoYaST: export the enable_snapshots element (bsc#1073544)

-------------------------------------------------------------------
Fri Dec 22 15:17:35 UTC 2017 - snwint@suse.com

- rewrite SpaceMaker::resize_and_delete! to be more human-readable
- 4.0.64

-------------------------------------------------------------------
Fri Dec 22 14:40:04 UTC 2017 - snwint@suse.com

- fix unnecessary Windows partition deletion (bsc #1066386)
- 4.0.63

-------------------------------------------------------------------
Fri Dec 22 12:35:29 UTC 2017 - snwint@suse.com

- fix logic in GuidedProposal::calculate_proposal (bsc#1058027)
- 4.0.62

-------------------------------------------------------------------
Fri Dec 22 10:26:05 UTC 2017 - igonzalezsosa@suse.com

- Do not crash when showing an unhandled partition id
  (bsc#1068087)

-------------------------------------------------------------------
Wed Dec 20 15:33:49 UTC 2017 - ancor@suse.com

- Partitioner: support for deleting an LVM volume group.
- Correct handling of orphan physical volume devices.
- Fix for bsc#106956 and part of fate#31896.
- 4.0.61

-------------------------------------------------------------------
Wed Dec 20 12:04:42 CET 2017 - aschnell@suse.com

- added obsoletes (bsc#1073645)
- 4.0.60

-------------------------------------------------------------------
Tue Dec 19 17:12:27 UTC 2017 - ancor@suse.com

- Added BlkDevice.find_by_any_name (needed for bsc#1073254)
- 4.0.59

-------------------------------------------------------------------
Tue Dec 19 14:05:33 UTC 2017 - jreidinger@suse.com

- Add DeviceGraph#find_by_name call (needed for bsc#1072908)
- 4.0.58

-------------------------------------------------------------------
Mon Dec 18 12:59:02 UTC 2017 - igonzalezsosa@suse.com

- AutoYaST: Improve disklabel element handling (bsc#1073307).
- 4.0.57

-------------------------------------------------------------------
Thu Dec 14 12:01:48 UTC 2017 - ancor@suse.com

- Fixed a recently added unit test to not rely on libstorage-ng
  sorting. Related to bsc#1049901 and part of fate#31896.
- 4.0.56

-------------------------------------------------------------------
Mon Dec 11 15:40:36 UTC 2017 - jlopez@suse.com

- Partitioner: add buttons to Hard Disks section for creating new
  partitions and editing devices.
- Part of fate#318196.
- 4.0.55

-------------------------------------------------------------------
Mon Dec 11 15:32:28 UTC 2017 - ancor@suse.com

- Improved how the proposal handles disks that are in use but don't
  have a partition table (directly formatted disks, disks that are
  direct members of an LVM or RAID, etc.).
  Preliminary fix for bsc#1071949 and bsc#1067670.
- 4.0.54

-------------------------------------------------------------------
Mon Dec 11 12:56:35 UTC 2017 - jlopez@suse.com

- Improve detection of efi and swap partitions.
- bsc#1071775 and bsc#1065234
- 4.0.53

-------------------------------------------------------------------
Fri Dec  8 17:34:17 CET 2017 - locilka@suse.com

- Fixed dependencies (yast2 >= 4.0.24) (fate#318196)
- 4.0.52

-------------------------------------------------------------------
Tue Dec  5 14:32:26 UTC 2017 - igonzalezsosa@suse.com

- AutoYaST: assign the correct partition_id to /boot/efi
  (bsc#1071167)
- 4.0.51

-------------------------------------------------------------------
Tue Dec  5 06:46:00 UTC 2017 - ancor@suse.com

- Don't trust any longer the order of any collection coming from
  libstorage-ng (related to bsc#1049901 and part of fate#31896).
- 4.0.50

-------------------------------------------------------------------
Mon Dec  4 09:02:09 UTC 2017 - jlopez@suse.com

- Partitoner: added support for resizing partitions (bsc#1057586).
- Part of fate#318196.
- 4.0.49

-------------------------------------------------------------------
Mon Dec  4 08:55:17 UTC 2017 - igonzalezsosa@suse.com

- AutoYaST does not ignore the 'enable_snapshots' setting even
  if the list of partitions is missing (bsc#1070790).
- 4.0.48

-------------------------------------------------------------------
Fri Dec  1 16:58:14 UTC 2017 - ancor@suse.com

- Rely on the new improved mechanism of libstorage-ng to sort
  devices by name. Preparation for bsc#1049901 and part of
  fate#31896.
- 4.0.47

-------------------------------------------------------------------
Fri Dec  1 15:34:11 UTC 2017 - igonzalezsosa@suse.com

- Fix boot partition detection (bsc#1070621).
- 4.0.46

-------------------------------------------------------------------
Fri Dec  1 12:27:34 UTC 2017 - igonzalezsosa@suse.com

- AutoYaST honors 'use' and 'initialize' elements even if the
  list of partitions is missing (related to bsc#1065061).
- 4.0.45

-------------------------------------------------------------------
Thu Nov 30 16:14:49 UTC 2017 - ancor@suse.com

- Partitioner: added buttons to sort the devices being added to
  an MD RAID (part of fate#318196).
- 4.0.44

-------------------------------------------------------------------
Thu Nov 30 16:13:18 UTC 2017 - igonzalezsosa@suse.com

- Do not ignore start_multipath setting (bsc#1070343).
- 4.0.43

-------------------------------------------------------------------
Wed Nov 29 13:54:41 UTC 2017 - snwint@suse.com

- adjust list of partition ids in expert partitioner (bsc#1060993,
  fate#314888)
- 4.0.42

-------------------------------------------------------------------
Tue Nov 28 13:35:34 UTC 2017 - igonzalezsosa@suse.com

- AutoYaST: honor size=max for logical volumes (bsc#1070131).
- 4.0.41

-------------------------------------------------------------------
Mon Nov 27 17:49:38 UTC 2017 - jlopez@suse.com

- Allow to work with BIOS RAIDs as regular disks (bsc#1067349).
- Allow to create partition table over directly formatted devices.
- 4.0.40

-------------------------------------------------------------------
Mon Nov 27 17:08:52 UTC 2017 - snwint@suse.com

- make PartitionTables::partition_id_supported? available
- 4.0.39

-------------------------------------------------------------------
Fri Nov 24 13:25:34 UTC 2017 - ancor@suse.com

- Fixed a problem when confirming the very same partitioning schema
  several times (bug#1069671).
- 4.0.38

-------------------------------------------------------------------
Fri Nov 24 12:23:03 UTC 2017 - igonzalezsosa@suse.com

- AutoYaST: safer handling of partition ids (bsc#1067207).
- 4.0.37

-------------------------------------------------------------------
Thu Nov 23 15:27:23 UTC 2017 - igonzalezsosa@suse.com

- AutoYaST: add support to resize partitions and logical volumes
  (bsc#1069505).
- AutoYaST: fix detection of root partition when using LVM
  (bsc#1069647).
- 4.0.36

-------------------------------------------------------------------
Thu Nov 23 13:05:31 UTC 2017 - ancor@suse.com

- Ensure that disks considered for (auto)installation are always
  sorted in a stable and consistent way based on its device name.
  Preparation for bsc#1049901 and part of fate#31896.
- 4.0.35

-------------------------------------------------------------------
Wed Nov 22 19:19:27 UTC 2017 - jlopez@suse.com

- Partitioner: added support for resizing MD RAIDs.
- Part of fate#318196.
- 4.0.34

-------------------------------------------------------------------
Wed Nov 22 17:11:41 UTC 2017 - shundhammer@suse.com

- No RAID chunk size below 64 kiB for most types of RAID
  (bsc#1065381)
- 4.0.33

-------------------------------------------------------------------
Mon Nov 20 15:40:58 UTC 2017 - shundhammer@suse.com

- Added "Create New Partition Table" in partitioner
- Part of fate#318196.
- 4.0.32

-------------------------------------------------------------------
Thu Nov 16 10:31:04 UTC 2017 - jlopez@suse.com

- Improve logging: add wrapper param for guard method and dump xml
  representation of the devicegraph to the logs.
- Part of fate#318196.
- 4.0.31

-------------------------------------------------------------------
Wed Nov 15 15:55:51 UTC 2017 - ancor@suse.com

- When proposing a partitions layout for installation, prefer
  getting big installations and arranging the partitions by their
  weights over creating adjacent partitions. Part of fate#318196.
- 4.0.30

-------------------------------------------------------------------
Tue Nov 14 15:41:21 UTC 2017 - jlopez@suse.com

- Partitioner: added support for creating volume groups.
- Part of fate#318196.
- 4.0.29

-------------------------------------------------------------------
Wed Nov  8 16:03:31 UTC 2017 - snwint@suse.com

- safer handling of partition ids (bsc#1060993
- 4.0.28

-------------------------------------------------------------------
Wed Nov  8 14:45:22 UTC 2017 - igonzalezsosa@suse.com

- AutoYaST: filter out old '@' entries when importing the list of
  subvolumes (bsc#1061253)
- 4.0.27

-------------------------------------------------------------------
Wed Nov  8 10:07:09 UTC 2017 - ancor@suse.com

- Added support in the UI of the guided setup for the new format
  of <volumes> in the control file.
- Part of fate#318196.
- 4.0.26

-------------------------------------------------------------------
Wed Nov  8 05:54:04 UTC 2017 - igonzalezsosa@suse.com

- AutoYaST: fix space distribution when partition table does not
  exist (bsc#1065061)
- AutoYaST: set partition tables type according to the profile
- 4.0.25

-------------------------------------------------------------------
Tue Nov  7 13:48:43 UTC 2017 - jlopez@suse.com

- Fix name of planned logical volumes.
- Take into account real RAM size to plan volumes.
- Add scenario tests using new partitioning settings.
- Part of fate#318196.
- 4.0.24

-------------------------------------------------------------------
Tue Nov  7 13:18:35 UTC 2017 - igonzalezsosa@suse.com

- AutoYaST: adjust the list of allowed keys in skip lists
  (bsc#1065668)
- 4.0.23

-------------------------------------------------------------------
Tue Nov  7 09:38:19 UTC 2017 - igonzalezsosa@suse.com

- AutoYaST: add support for udev links in the <device/> element
  (bsc#1066320)
- 4.0.22

-------------------------------------------------------------------
Fri Nov  3 15:11:42 UTC 2017 - igonzalezsosa@suse.com

- AutoYaST: do not remove partitions that are supposed to be reused
  (bsc#1066398).
- 4.0.21

-------------------------------------------------------------------
Fri Nov  3 15:04:24 UTC 2017 - jlopez@suse.com

- Partitioner: support for deleting md raids.
- Part of fate#318196.
- 4.0.20

-------------------------------------------------------------------
Fri Nov 03 14:27:02 CET 2017 - aschnell@suse.com

- do not query end of region if region is empty (bsc#1066290)
- 4.0.19

-------------------------------------------------------------------
Thu Nov  2 17:58:28 UTC 2017 - igonzalezsosa@suse.com

- AutoYaST: query hardware information on skip lists (bsc#1065668).
- AutoYaST: support multi-valued keys on skip lists.
- AutoYaST: do not crash when no suitable disk for installation
  is found.
- 4.0.18

-------------------------------------------------------------------
Wed Nov  1 09:11:23 UTC 2017 - jlopez@suse.com

- Partitioner: support for deleting logical volumes.
- Part of fate#318196.
- 4.0.17

-------------------------------------------------------------------
Wed Nov  1 08:23:17 UTC 2017 - igonzalezsosa@suse.com

- AutoYaST: do not crash when an unknown key is used in a
  skip list (bsc#1065670).
- 4.0.16

-------------------------------------------------------------------
Tue Oct 31 12:14:18 UTC 2017 - igonzalezsosa@suse.com

- AutoYaST: fix reuse of partitions (bsc#1060637).
- AutoYaST: improve error handling when trying to reuse a partition
  fails.
- AutoYaST: when a problem is detected while creating a proposal,
  register in which section it was found.
- AutoYaST: register an issue when a proposal does not contain
  a root (/) partition.
- 4.0.15

-------------------------------------------------------------------
Mon Oct 30 13:32:02 UTC 2017 - ancor@suse.com

- Added an option in the installer to run the expert partitioner
  with the current storage layout as starting point.
- Possible fix for bsc#1055644 and part of fate#318196.
- 4.0.14

-------------------------------------------------------------------
Fri Oct 27 11:33:55 UTC 2017 - jsrain@suse.cz

- Limit maximal proposed size of EFI partition (bsc#1062775)
- 4.0.13

-------------------------------------------------------------------
Thu Oct 26 15:30:53 UTC 2017 - ancor@suse.com

- Partitioner: small adjustments in the verifications performed
  before running some wizards.

-------------------------------------------------------------------
Wed Oct 25 17:28:48 UTC 2017 - jlopez@suse.com

- Partitioner: allow to work with multipath devices.
- bsc#1058373 and bsc#1028853.
- Part of fate#318196.
- 4.0.12

-------------------------------------------------------------------
Wed Oct 25 13:12:37 UTC 2017 - igonzalezsosa@suse.com

- Add support to clone subvolumes when using AutoYaST (bsc#1064875)
- 4.0.11

-------------------------------------------------------------------
Wed Oct 25 12:32:58 CEST 2017 - snwint@suse.de

- adjust control.xml documentation
- 4.0.10

-------------------------------------------------------------------
Mon Oct 23 17:53:27 UTC 2017 - jlopez@suse.com

- Partitioner: show only option to create vg when there are no vgs.
- Part of fate#318196.
- 4.0.9

-------------------------------------------------------------------
Mon Oct 23 17:14:01 CEST 2017 - snwint@suse.de

- have volumes in control.xml proposed by default (fate#318196)
- 4.0.8

-------------------------------------------------------------------
Fri Oct 20 17:28:16 UTC 2017 - jlopez@suse.com

- Partitioner: support for creating logical volumes.
- Part of fate#318196.
- 4.0.7

-------------------------------------------------------------------
Thu Oct 19 14:27:49 UTC 2017 - igonzalezsosa@suse.com

- AutoYaST: add basic support for error handling
- AutoYaST: handle 'size: auto' correctly
- 4.0.6

-------------------------------------------------------------------
Thu Oct 19 13:05:35 UTC 2017 - jsrain@suse.cz

- During installation, mount efivarfs in /mnt/sys/firmware/efivars
  if present in inst-sys (bsc#1063063)
- 4.0.5

-------------------------------------------------------------------
Tue Oct 17 16:45:21 CEST 2017 - shundhammer@suse.de

- Terminate extra space distribution loop if nothing could be
  distributed anymore (bsc#1063392)
- 4.0.4

-------------------------------------------------------------------
Tue Oct 17 11:25:03 UTC 2017 - snwint@suse.com

- finalize control.xml description (fate#318196)
- 4.0.3

-------------------------------------------------------------------
Mon Oct 16 10:02:24 UTC 2017 - jlopez@suse.com

- Add strategies to try an initial valid proposal, even changing
  settings when necessary.
- Part of fate#318196.
- 4.0.2

-------------------------------------------------------------------
Tue Oct 10 11:11:59 UTC 2017 - jlopez@suse.com

- Adapt proposal to work with new format of proposal settings.
- Part of fate#318196.
- 4.0.1

-------------------------------------------------------------------
Mon Oct  9 12:29:13 UTC 2017 - igonzalezsosa@suse.com

- AutoYaST: proper handling of the 'use' element allowing to
  delete a set of partitions (bsc#1061042)
- AutoYaST: support for mkfs_options, fstopt and mount_by elements
  (bsc#1061289)
- 4.0.0

-------------------------------------------------------------------
Fri Oct  6 07:11:35 UTC 2017 - jlopez@suse.com

- Added support for reading new format of proposal settings.
- Part of fate#318196.
- 3.3.27

-------------------------------------------------------------------
Thu Oct  5 14:38:22 UTC 2017 - ancor@suse.com

- Partitioner: don't return to the summary screen after each
  operation.
- Partitioner: speedup the refresh time after each operation (by
  not querying the hostname again).
- Both part of fate#318196.
- 3.3.26

-------------------------------------------------------------------
Wed Oct  4 17:28:24 CEST 2017 - shundhammer@suse.de

- Added disk.desktop file for partitioner (bsc#1059528)
- 3.3.25

-------------------------------------------------------------------
Wed Oct  4 12:11:11 UTC 2017 - snwint@suse.com

- separate planning strategies from DevicesPlanner into
  DevicesPlannerStrategies module
- 3.3.24

-------------------------------------------------------------------
Tue Oct  3 07:06:32 UTC 2017 - ancor@suse.com

- Partitioner: buttons to edit the filesystem in RAID and LVM LV.
- Partitioner: correct positioning of some buttons.
- Partitioner: allow to mount several swap devices.
- All part of fate#318196.
- 3.3.23

-------------------------------------------------------------------
Fri Sep 29 15:06:42 UTC 2017 - ancor@suse.com

- Partitioner: option to create an MD RAID (part of fate#318196).
- 3.3.22

-------------------------------------------------------------------
Fri Sep 29 10:54:54 UTC 2017 - jlopez@suse.com

- Fix validation when trying to create a partition with custom
  size (bsc#1060864).
- 3.3.21

-------------------------------------------------------------------
Tue Sep 26 16:47:44 CEST 2017 - shundhammer@suse.de

- Implemented simple proposal for CASP (bsc#1058736)
- 3.3.20

-------------------------------------------------------------------
Mon Sep 25 10:44:42 CEST 2017 - snwint@suse.de

- updated installer hacks document: ssh key import works

-------------------------------------------------------------------
Fri Sep 22 15:20:51 UTC 2017 - jlopez@suse.com

- Avoid to reuse small efi partitions (bsc#1056640).
- 3.3.19

-------------------------------------------------------------------
Thu Sep 21 14:54:28 UTC 2017 - ancor@suse.com

- More backwards-compatible behavior when formatting partitions in
  the expert partitioner.
- Checkbox to enable snapshots for "/" in the expert partitioner.
- Both part of fate#318196
- 3.3.18

-------------------------------------------------------------------
Tue Sep 19 07:26:06 UTC 2017 - ancor@suse.com

- Improved creation and modification of partitions in the Expert
  Partitioner (bsc#1057869, bsc#1057874).
- Added button to define the Btrfs subvolumes directly during
  creation or modification.
- 3.3.17

-------------------------------------------------------------------
Wed Sep 13 14:44:52 UTC 2017 - jreidinger@suse.com

- add all full udev links and helper to list them all
  (useful for fixing bsc#1057604)
- 3.3.16

-------------------------------------------------------------------
Wed Sep 13 14:03:00 UTC 2017 - snwint@suse.com

- don't limit uefi to x86_64 (bsc#1056629)
- 3.3.15

-------------------------------------------------------------------
Tue Sep 12 15:54:47 UTC 2017 - jlopez@suse.com

- Fix proposal to not try to create more than 3 partitions in a
  DASD partition table (bsc#1058052).
- 3.3.14

-------------------------------------------------------------------
Thu Sep  7 14:28:28 UTC 2017 - schubi@suse.de

- AutoYaST: Temporary workaround to avoid crash when size 'auto'
  (which is still not supported) is used (bnc#1056182).
- 3.3.13

-------------------------------------------------------------------
Thu Sep  7 13:45:07 UTC 2017 - jlopez@suse.com

- Fix partitioner bug creating partition with custom size
  (bsc#1057049)
- 3.3.12

-------------------------------------------------------------------
Thu Sep  7 08:34:59 UTC 2017 - ancor@suse.com

- AutoYaST: support for Btrfs snapshots (part of fate#318196).
- 3.3.11

-------------------------------------------------------------------
Wed Sep  6 15:33:27 UTC 2017 - jlopez@suse.com

- Fix bug when formatting with expert partitioner (bsc#1057405).
- 3.3.10

-------------------------------------------------------------------
Wed Sep  6 14:59:46 UTC 2017 - igonzalezsosa@suse.com

- Ignore case when parsing sizes (bsc#1056715 and bsc#1055913).
- 3.3.9

-------------------------------------------------------------------
Tue Sep  5 17:24:37 CEST 2017 - schubi@suse.de

- AutoYaST: Handle sizes without unit correctly. (bnc#1056168)
- 3.3.8

-------------------------------------------------------------------
Tue Sep  5 06:00:08 UTC 2017 - ancor@suse.com

- Create Btrfs in the guided setup if requested to do so (part of
  fate#318196).
- 3.3.7

-------------------------------------------------------------------
Wed Aug 30 15:44:35 UTC 2017 - jlopez@suse.com

- Added overall summary for the expert partitioner.
- Part of fate#318196
- 3.3.6

-------------------------------------------------------------------
Mon Aug 23 19:33:27 UTC 2017 - jlopez@suse.com

- Added methods to save user data into libstorage-ng objects.
- Added subvolume shadowing control to the expert partitioner.
- Added mount point validation to the expert partitioner.
- Removed Planned::BtrfsSubvolume class.
- Part of fate#318196
- 3.3.5

-------------------------------------------------------------------
Mon Aug 21 22:47:04 UTC 2017 - knut.anderssen@suse.com

- Added support for legacy filesystems (fate#323394).
- 3.3.4

-------------------------------------------------------------------
Mon Aug 21 13:40:03 CEST 2017 - snwint@suse.de

- adjust package description in spec file

-------------------------------------------------------------------
Mon Aug 21 10:20:59 UTC 2017 - ancor@suse.com

- When displaying partition ids to the user, use names that are
  more similar to old yast-storage (part of fate#318196).
- 3.3.3

-------------------------------------------------------------------
Fri Aug 18 08:56:36 UTC 2017 - knut.anderssen@suse.com

- ReiserFS is not allowed anymore, it was already removed in SLE 12
  for new installations and was only supported for upgrades.
  (fate#323394)
- 3.3.2

-------------------------------------------------------------------
Wed Aug 16 10:24:07 UTC 2017 - ancor@suse.com

- Added deactivation of virtual devices (multipath, LVM, etc.)
  to the public API.
- Initial management of Btrfs subvolumes in the expert partitioner.
- Both as part of fate#318196
- 3.3.1

-------------------------------------------------------------------
Mon Jul 24 16:17:03 UTC 2017 - jlopez@suse.com

- Removed temporary StorageManager API.
- 0.1.32

-------------------------------------------------------------------
Thu Jul 20 14:54:17 UTC 2017 - ancor@suse.com

- Added pop-up to ask the user about multipath activation.

-------------------------------------------------------------------
Thu Jul 20 10:45:36 UTC 2017 - ancor@suse.com

- Added Btrfs subvolumes support to the AutoYaST customized
  partitioning.

-------------------------------------------------------------------
Tue Jul 18 11:43:26 UTC 2017 - ancor@suse.com

- Adjusted the guided proposal to work properly on scenarios with
  DM RAIDs.

-------------------------------------------------------------------
Mon Jul 17 09:07:39 UTC 2017 - ancor@suse.com

- Adjusted the guided proposal to work properly on scenarios with
  Multipath I/O.

-------------------------------------------------------------------
Wed Jul 12 15:37:16 UTC 2017 - ancor@suse.com

- Replaced the original prototype of the expert partitioner with
  the one coming from yast2-partitioner.
- Added #supported_fstab_options and #default_partition_id methods
  to Y2Storage::Filesystems::Type.
- Removed Y2Storage::DevicesLists and not longer needed modules
  from Y2Storage::Refinements
- 0.1.31

-------------------------------------------------------------------
Tue Jul 11 11:18:06 UTC 2017 - jreidinger@suse.com

- Added PartitionId#to_human_string and PartitionId::formattable?
- 0.1.30

-------------------------------------------------------------------
Thu Jul  6 08:11:59 UTC 2017 - gsouza@suse.com

- Added verifications for disk in network.
- 0.1.29

-------------------------------------------------------------------
Tue Jul  4 14:29:40 UTC 2017 - jlopez@suse.com

- Added new class Y2Storage::Proposal::Base.
- Proper assignment of default values for new proposals.
- 0.1.28

-------------------------------------------------------------------
Tue Jul  4 08:32:12 UTC 2017 - ancor@suse.com

- Added AutoinstProfile::PartitioningSection which allows to export
  the current system (or any other devicegraph) to an AutoYaST
  profile (only plain partitions supported so far).
- 0.1.27

-------------------------------------------------------------------
Mon Jul  3 15:50:43 UTC 2017 - jlopez@suse.com

- Adapt proposal to different situations (disable home, snapshots,
  etc)
- 0.1.26

-------------------------------------------------------------------
Mon Jul  3 13:36:17 UTC 2017 - jreidinger@suse.com

- add LvmVg#basename
- add PartitionTables::Base#delete_all_partitions
- add logger to all devices
- add LvmVg#name
- 0.1.25

-------------------------------------------------------------------
Tue Jun 27 15:05:52 UTC 2017 - igonzalezsosa@suse.com

- Add LVM support for AutoYaST partitioning (bsc#1044697).
- 0.1.24

-------------------------------------------------------------------
Tue Jun 27 09:04:58 UTC 2017 - ancor@suse.com

- More robust Y2Storage::StorageManager#probe

-------------------------------------------------------------------
Mon Jun 26 11:56:23 UTC 2017 - jreidinger@suse.com

- Added Y2Storage::MdParity#to_human_string and
  Y2Storage::MdLevel#to_human_string
- 0.1.23

-------------------------------------------------------------------
Mon Jun 26 08:56:07 UTC 2017 - aschnell@suse.com

- Added Y2Storage::Md wrapper
- 0.1.22

-------------------------------------------------------------------
Mon Jun 19 12:30:46 UTC 2017 - mvidner@suse.com

- Added Y2Storage::DiskSize#human_floor, Y2Storage::Region#size
- 0.1.21

-------------------------------------------------------------------
Mon Jun 19 08:33:19 UTC 2017 - igonzalezsosa@suse.com

- AutoinstProposal is loaded with the rest of the proposal
  classes when 'y2storage' is required.
- 0.1.20

-------------------------------------------------------------------
Mon Jun 19 06:58:54 UTC 2017 - jilopez@localhost

- Adjustments to DASD to ensure the proposal works as expected
  in such devices.
- Added Devicegraph#disk_devices to get all DASDs and disks.
- DASD support added to YAML reader and writer.

-------------------------------------------------------------------
Fri Jun 16 12:47:40 UTC 2017 - igonzalezsosa@suse.com

- Add basic support for AutoYaST customized partitioning
  (only plain partitions are supported)
- 0.1.19

-------------------------------------------------------------------
Thu Jun 15 07:17:28 UTC 2017 - jreidinger@suse.com

- Add new method StorageManager.fake_from_xml for easy loading
  of xml device graphs

-------------------------------------------------------------------
Wed Jun 14 20:21:27 CEST 2017 - aschnell@suse.com

- added probe function to StorageManager
- 0.1.18

-------------------------------------------------------------------
Thu Jun  8 09:36:29 UTC 2017 - ancor@suse.com

- Added new method BlkDevice#to_be_formatted? (needed by
  yast2-partitioner).
- 0.1.17

-------------------------------------------------------------------
Tue Jun  6 17:57:16 CEST 2017 - shundhammer@suse.de

- Don't insist on installing filesystem support packages that
  are not available in any repo (bsc#1039830)
- 0.1.16

-------------------------------------------------------------------
Thu Jun  1 10:27:25 UTC 2017 - ancor@suse.com

- Fixed a bug in LvmLv#stripe_size=

-------------------------------------------------------------------
Mon May 22 10:58:24 UTC 2017 - ancor@suse.com

- Refactored the proposal code in preparation for the AutoYaST
  implementation. Removed PlannedVolume and PlannedVolumesList
  classes in favor of new more specific classes in the Planned
  namespace.
- Fixed the proposal to never propose subvolumes that would be
  shadowed by another proposed device.

-------------------------------------------------------------------
Wed May 17 11:53:56 UTC 2017 - jreidinger@suse.com

- Add to Y2Storage::PartitionTables::Type#to_human_string
- 0.1.15

-------------------------------------------------------------------
Thu May  4 13:21:28 CEST 2017 - schubi@suse.de

- Added SCR agent .etc.mtab again until we have a proper
  alternative for it (still needed in yast2-users).
- 0.1.14

-------------------------------------------------------------------
Thu May  4 09:07:44 UTC 2017 - ancor@suse.com

- Changelog entry to document stuff that was left behind.
  See below.
- Installation proposal now generates Btrfs subvolumes when needed
  (according to control.xml and a fallback list).
- Improved and fully functional Guided Setup.
- Added new fields to ProposalSettings and renamed others (xxx_size
  instead of xxx_disk_size). Similar changes in PlannedVolume.
- New smaller and more convenient API for DiskAnalyzer.
- Many documentation (Yardoc) improvements and fixes.
- Added dummy activate callbacks (for activating a previous LUKS).
- The installer now saves a xml representation of the probed and
  staging devicegraphs before proceeding with the installation.
- New API for accessing the libstorage objects from Ruby:
  * New classes in the Y2Storage namespace offering a wrapper around
    the corresponding libstorage classes and enums: Actiongraph,
    AlignPolicy, BlkDevice, BtrfsSubvolume, Dasd, DasdFormat,
    DasdType, DataTransport, Device, Devicegraph, Disk, Encryption,
    LvmLv, LvmPv, LvmVg, Mountable, Partition, PartitionId,
    PartitionType, Partitionable, Region and ResizeInfo.
  * Mixins StorageClassWrapper and StorageEnumWrapper to define more
    wrappers as needed.
  * Removed EnumMappings.
  * Removed most refinements in Y2Storage, functionality moved to
    the new classes.
  * Marked DevicesList as deprecated.
  * Marked some refinements as deprecated.

-------------------------------------------------------------------
Tue Apr 25 08:50:10 UTC 2017 - jreidinger@suse.com

- add Gpt#pmbr_boot(?/=) methods for protective MBR
- 0.1.13

-------------------------------------------------------------------
Thu Mar 23 08:18:36 UTC 2017 - jilopez@localhost

- Adapted prepdisk client to work in update mode.

-------------------------------------------------------------------
Tue Mar 21 17:11:37 CET 2017 - schubi@suse.de

- Added to_s in ProposalSettings

-------------------------------------------------------------------
Thu Mar  9 12:47:11 UTC 2017 - ancor@suse.com

- Partially adjust the proposal settings according to control.xml.

-------------------------------------------------------------------
Fri Mar  3 12:30:12 UTC 2017 - ancor@suse.com

- Improved the EnumMappings module.
- 0.1.12

-------------------------------------------------------------------
Thu Feb 16 11:37:57 UTC 2017 - ancor@suse.com

- Improvements in the devicegraph query interface: added an
  EncryptionLists class and adapted all the other classes to take
  several encryption-related scenarios into account.
- 0.1.11

-------------------------------------------------------------------
Wed Feb  8 13:19:24 UTC 2017 - ancor@suse.com

- Added a prototype of the "Guided Setup" wizard to configure the
  proposal settings.

-------------------------------------------------------------------
Wed Jan 25 14:35:38 UTC 2017 - ancor@suse.com

- Proper management of completely empty disks (no partition table,
  no file-system and no LVM PV) in the proposal.
- Improved FreeDiskSpace and Disk#free_spaces to correctly handle
  disks without partition table.
- 0.1.10

-------------------------------------------------------------------
Thu Jan 19 10:54:22 CET 2017 - shundhammer@suse.de

- Install storage-related software packages as needed: Migrated
  UsedStorageFeatures to storage-ng and added PackageHandler
- 0.1.9

-------------------------------------------------------------------
Tue Jan 17 12:07:18 UTC 2017 - ancor@suse.com

- Improved StorageManager that complies to the Singleton pattern
  and includes a revision counter for the staging devicegraph.
- 0.1.8

-------------------------------------------------------------------
Mon Jan 16 12:27:03 UTC 2017 - ancor@suse.com

- Added 'fstab_options' key to the YAML representation of the
  devicegraphs used for testing.
- 0.1.7

-------------------------------------------------------------------
Thu Jan  5 15:27:02 UTC 2017 - ancor@suse.com

- Y2Storage::DiskAnalyzer - distinguish disks with no MBR gap
  (0 bytes gap) from cases where the MBR gap is not applicable.
  This fixes the proposal for some LVM scenarios with legacy boot.

-------------------------------------------------------------------
Fri Dec 23 12:44:24 UTC 2016 - ancor@suse.com

- Removed unused ProposalDemo client (kind of obsoleted by
  Dialogs::InstDiskProposal)

-------------------------------------------------------------------
Wed Dec 21 12:01:32 UTC 2016 - ancor@suse.com

- Improvements in the devicegraph query interface
  (DisksLists#with_name_or_partition)
- 0.1.6

-------------------------------------------------------------------
Tue Dec 20 06:39:28 UTC 2016 - ancor@suse.com

- Fixed partitioning proposal to not fail when trying to create
  very small partitions (like bios_boot), to work better with uneven
  spaces (not divisible by the minimal grain) and to reduce the
  gaps between partitions.

-------------------------------------------------------------------
Wed Dec 14 16:01:00 UTC 2016 - ancor@suse.com

- Write more precise information in the logs (DiskSize#to_s)

-------------------------------------------------------------------
Tue Dec 13 11:11:20 UTC 2016 - ancor@suse.com

- Proposal does not try to set the boot flag if not supported
  (for example, GPT partition tables)

-------------------------------------------------------------------
Fri Dec  9 10:30:33 UTC 2016 - aschnell@suse.com

- Adapted to several changes in libstorage-ng

-------------------------------------------------------------------
Fri Nov 25 16:39:13 UTC 2016 - ancor@suse.com

- Improvements in the LVM-based proposal

-------------------------------------------------------------------
Tue Nov 22 15:32:41 UTC 2016 - ancor@suse.com

- Improvements in Refinements::DevicegraphLists

-------------------------------------------------------------------
Tue Nov 22 12:28:39 UTC 2016 - ancor@suse.com

- Convenience method to check for GPT
- Several methods added to most of the DevicesLists classes
- 0.1.5

-------------------------------------------------------------------
Thu Oct 27 12:49:59 UTC 2016 - ancor@suse.com

- Better management of LVM partitions in Proposal::SpaceMaker

-------------------------------------------------------------------
Thu Oct 27 13:46:39 CEST 2016 - aschnell@suse.com

- mount special filesystems in target during installation

-------------------------------------------------------------------
Wed Oct 26 12:26:58 UTC 2016 - ancor@suse.com

- LVM classes added to Refinements::DevicegraphLists

-------------------------------------------------------------------
Wed Oct 12 13:38:38 UTC 2016 - cwh@suse.com

- Use own textdomain (storage-ng instead of storage) (bsc#1004050)
- 0.1.4

-------------------------------------------------------------------
Fri Sep 30 14:05:08 UTC 2016 - ancor@suse.com

- Added new inst_prepdisk client - first version in which the
  installer commits the changes to the target disk(s).
- 0.1.3

-------------------------------------------------------------------
Tue Sep 27 06:00:45 UTC 2016 - ancor@suse.com

- More reusable DiskAnalyzer.
- Use libstorage mechanisms to check for windows partitions.
- Added new minimalistic inst_disk_proposal client.
- 0.1.2

-------------------------------------------------------------------
Mon Aug  1 13:11:13 UTC 2016 - ancor@suse.com

- Namespaces adapted to avoid conflicts with old yast2-storage
  and to follow the new YaST convention.
- 0.1.1

-------------------------------------------------------------------
Thu Feb 25 16:35:57 CET 2016 - aschnell@suse.com

- initial package with yast2-storage-ng, successor of yast2-storage
<|MERGE_RESOLUTION|>--- conflicted
+++ resolved
@@ -1,5 +1,11 @@
 -------------------------------------------------------------------
-<<<<<<< HEAD
+Wed Nov  3 11:46:26 UTC 2021 - Imobach Gonzalez Sosa <igonzalezsosa@suse.com>
+
+- Set the volume group extent size according to the AutoYaST
+  profile (bsc#1192124).
+- 4.2.119
+
+-------------------------------------------------------------------
 Tue Jun 15 10:21:16 UTC 2021 - Imobach Gonzalez Sosa <igonzalezsosa@suse.com>
 
 - Fix the Comment entry in the desktop file so the tooltip
@@ -24,13 +30,6 @@
 - Improved mechanism to detect whether _netdev is needed for a
   given disk: use its driver as extra criterion (bsc#1176140).
 - 4.2.115
-=======
-Wed Nov  3 11:46:26 UTC 2021 - Imobach Gonzalez Sosa <igonzalezsosa@suse.com>
-
-- Set the volume group extent size according to the AutoYaST
-  profile (bsc#1192124).
-- 4.1.98
->>>>>>> e0922581
 
 -------------------------------------------------------------------
 Tue Oct 20 15:36:03 UTC 2020 - Stefan Hundhammer <shundhammer@suse.com>
