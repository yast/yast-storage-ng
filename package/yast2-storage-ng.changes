--- conflicted
+++ resolved
@@ -1,14 +1,15 @@
 -------------------------------------------------------------------
-<<<<<<< HEAD
 Thu Sep  7 13:28:28 CEST 2017 - schubi@suse.de
 
-- AutoYaST: Handle size "auto" correctly (bnc#1056182)
-=======
+- AutoYaST: Temporary workaround to avoid crash when size 'auto'
+  (which is still not supported) is used (bnc#1056182).
+- 3.3.13
+
+-------------------------------------------------------------------
 Thu Sep  7 13:45:07 UTC 2017 - jlopez@suse.com
 
 - Fix partitioner bug creating partition with custom size
   (bsc#1057049)
->>>>>>> 58e4486c
 - 3.3.12
 
 -------------------------------------------------------------------
