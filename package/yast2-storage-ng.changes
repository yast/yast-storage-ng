-------------------------------------------------------------------
<<<<<<< HEAD
Wed Nov 14 15:15:04 CET 2018 - schubi@suse.de

- SkipListValue.size_k returns the correct value (bsc#1115508).
=======
Fri Oct 19 11:34:42 UTC 2018 - igonzalezsosa@suse.com

- Fixes and improvements to AutoYaST partitioning:
  - Improve support to reuse a disk as a PV (bsc#1107298).
  - Resize and then create new devices (bsc#1112545).
  - Warn the user when trying to reuse a non-existent filesystem.
  - Fix support of old format to specify several software RAIDs
    (bsc#1112546).
  - Proper support for Xen virtual partitions (bsc#1105350).
  - Export enable_snapshots element properly (related to
    bsc#1073544).
  - Allow to format a whole disk and use it as a filesystem.
  - Add support for partitioned software RAIDs (fate#326573).
  - Allow to use a whole disk as a software RAID member (related
    to fate#326573).
>>>>>>> 9c1fbff2
- 4.0.214

-------------------------------------------------------------------
Thu Sep 27 15:13:31 CEST 2018 - schubi@suse.de

- AutoYaST proposal: Do not crash if existing boot partition
  cannot be used without formatting it. (bsc#1108831)
- 4.0.213

-------------------------------------------------------------------
Fri Sep 19 13:19:58 UTC 2018 - jlopez@suse.com

- Partitioner: ask for unmounting when deleting a device.
- Partitioner: ask for unmounting when resizing a device.
- Part of fate#318196
- 4.0.212

-------------------------------------------------------------------
Tue Sep 18 13:00:29 UTC 2018 - jlopez@suse.com

- AutoYaST: Allow to use whole disk as PV by indicating a partition
  with number 0 (bsc#1107298).
- 4.0.211

-------------------------------------------------------------------
Thu Sep  6 11:45:19 UTC 2018 - jreidinger@suse.com

- Add asterisk to mount points that is not active and also write it
  to description (FATE#318196)
- 4.0.210

-------------------------------------------------------------------
Wed Sep  5 21:23:54 UTC 2018 - lorenz@math.tu-berlin.de

- When trying to reuse a partition, AutoYaST will consider only
  those partitions from the right disk (bsc#1106774).
- 4.0.209

-------------------------------------------------------------------
Tue Aug 28 13:27:53 UTC 2018 - ancor@suse.com

- Fixed a wrong unit test.

-------------------------------------------------------------------
Fri Aug 24 12:43:32 UTC 2018 - mvidner@suse.com

- RAID attributes: include "Active: Yes/No" (bsc#1090010)
- 4.0.208

-------------------------------------------------------------------
Mon Aug 20 15:26:02 UTC 2018 - shundhammer@suse.com

- Fixed crash in the Kubic proposal when insufficient disk space
  (bsc#1099762)
- 4.0.207

-------------------------------------------------------------------
Fri Aug 17 08:47:53 UTC 2018 - ancor@suse.com

- AutoYaST: recognize Xen virtual partitions in the profile when
  importing and installing (bsc#1085134).
- 4.0.206

-------------------------------------------------------------------
Tue Aug 14 11:43:19 UTC 2018 - igonzalezsosa@suse.com

- AutoYaST: set the 'mount by' option when reusing partitions
  (bsc#1104774).
- 4.0.205

-------------------------------------------------------------------
Fri Aug 10 11:56:40 UTC 2018 - ancor@suse.com

- Fixed the warning about overwriting a manually edited partition
  layout. Now it works even after going back and forth in the
  installer steps (bsc#1055756).
- 4.0.204

-------------------------------------------------------------------
Thu Aug  9 15:43:17 UTC 2018 - ancor@suse.com

- Partitioner: display Xen virtual partitions and allow to format
  and mount them (bsc#1085134).
- 4.0.203

-------------------------------------------------------------------
Tue Jul 31 15:03:42 UTC 2018 - schubi@suse.de

- Warning if overwriting manually edited settings (bsc#1055756)
- 4.0.202

-------------------------------------------------------------------
Tue Jul 31 13:44:39 UTC 2018 - igonzalezsosa@suse.com

- AutoYaST: export volume group name (lvm_group) when a MD RAID
  device is used as a physical volume (bsc#1103113).
- 4.0.201

-------------------------------------------------------------------
Thu Jul 26 11:16:27 UTC 2018 - snwint@suse.com

- make bsc#1098594 regression test work on s390
- 4.0.200

-------------------------------------------------------------------
Mon Jul 23 13:55:03 UTC 2018 - snwint@suse.com

- document XEN guest setup for testing (bsc#1085134)
- 4.0.199

-------------------------------------------------------------------
Wed Jul 18 19:00:11 UTC 2018 - ancor@suse.com

- Partitioner: when creating a partition, use only regions of
  the selected type: primary, logical or extended (bsc#1097634).
- 4.0.198

-------------------------------------------------------------------
Wed Jul 18 11:38:39 UTC 2018 - ancor@suse.com

- AutoYaST: export BIOS RAID devices correctly (bsc#1098594).
- 4.0.197

-------------------------------------------------------------------
Mon Jul 16 16:26:28 UTC 2018 - ancor@suse.com

- AutoYaST: do not crash when reusing partitions on non-disk
  devices like DASD or BIOS RAID (bsc#1098594).
- 4.0.196

-------------------------------------------------------------------
Thu Jun 28 16:04:56 CEST 2018 - schubi@suse.de

- Added additional searchkeys to desktop file (fate#321043).
- 4.0.195

-------------------------------------------------------------------
Fri Jun 22 12:23:51 CEST 2018 - aschnell@suse.com

- mask systemd mount and swap units while expert partitioner is
  running (bsc#1073633)
- 4.0.194

-------------------------------------------------------------------
Tue Jun 19 15:25:36 UTC 2018 - jlopez@suse.com

- Partitioner: add checkbox to format system volumes when importing
  mount points (bsc#1078359 and bsc#1094924).
- 4.0.193

-------------------------------------------------------------------
Fri Jun 15 14:12:53 UTC 2018 - ancor@suse.com

- Partitioner: honor default subvolumes when importing the root
  mount point (related to bsc#1078359, bsc#1083851 and fate#318196)
- Partitioner: honor default snapshots configuration when importing
  the root mount point (bsc#966637)

-------------------------------------------------------------------
Thu Jun 14 12:25:37 UTC 2018 - lslezak@suse.cz

- Fixed crash in the error callback when the text contained
  non-ASCII characters in the translated message (bsc#1096758)
- 4.0.192

-------------------------------------------------------------------
Wed Jun 13 13:56:14 UTC 2018 - snwint@suse.com

- allow for numbers > 32 bit in region dialog (bsc#1065258)
- 4.0.191

-------------------------------------------------------------------
Tue Jun 12 16:18:40 UTC 2018 - igonzalezsosa@suse.com

- Fix 'Arbitrary Option Value' translation (bsc#1081605).
- 4.0.190

-------------------------------------------------------------------
Tue Jun 12 13:11:07 UTC 2018 - lslezak@suse.cz

- Use parallel_tests to speed up running the unit tests
  (bsc#1094875), active only in SLE15-SP1/Leap-15.1

-------------------------------------------------------------------
Tue Jun 12 08:40:48 UTC 2018 - ancor@suse.com

- Better auto-generated names for encryption devices:
  * Based on the udev id of the encrypted devices instead of its
    kernel name (bsc#760213).
  * Adapted when partition numbers change, if doable (bsc#1094157).
  * Prevent collision with other DeviceMapper names (bsc#1094157).
- Do not write LUKS password of the proposal into YaST logs.
- Do not crash when registering a zero-sized device into the logs.
- 4.0.189

-------------------------------------------------------------------
Mon Jun 11 13:26:54 UTC 2018 - igonzalezsosa@suse.com

- AutoYaST: fix handling of empty Btrfs subvolume prefixes
  (bsc#1096240).
- 4.0.188

-------------------------------------------------------------------
Thu Jun  7 16:13:18 UTC 2018 - jlopez@suse.com

- Added method to update encryption names according to a crypttab
  file (needed for bsc#1094963).
- 4.0.187

-------------------------------------------------------------------
Tue Jun  5 13:39:26 UTC 2018 - jlopez@suse.com

- Partitioner: fixed error when creating new BTRFS subvolumes in
  an installed system (bsc#1067510).
- 4.0.186

-------------------------------------------------------------------
Tue Jun  5 10:24:23 UTC 2018 - shundhammer@suse.com

- Partitioner: Handle limitations for volume labels (bsc#1084867)
- 4.0.185

-------------------------------------------------------------------
Mon Jun  4 15:13:54 UTC 2018 - jlopez@suse.com

- Partitioner: allow to move partitions (part of fate#318196).
- 4.0.184

-------------------------------------------------------------------
Thu May 17 13:49:57 UTC 2018 - ancor@suse.com

- Added to the installer a detailed description about the origin of
  the partitioning layout, as discussed in bsc#1089274.
- 4.0.183

-------------------------------------------------------------------
Thu May 17 13:32:37 UTC 2018 - jlopez@suse.com

- Allow to consider MD RAIDs as BIOS RAIDs by using the env
  variable LIBSTORAGE_MDPART (bsc#1092417).

-------------------------------------------------------------------
Thu May 17 08:53:17 UTC 2018 - jlopez@suse.com

- Fixed tests to avoid to require files provided by
  yast-installation package (needed for bsc#1091047).

-------------------------------------------------------------------
Wed May 16 14:10:01 UTC 2018 - jlopez@suse.com

- Fixed detection of candidate disks for installation
  (bsc#1091047).
- 4.0.182

-------------------------------------------------------------------
Wed May 16 13:12:11 UTC 2018 - snwint@suse.com

- don't reuse prep partitions larger than 8 MiB (bsc#1090019)
- 4.0.181

-------------------------------------------------------------------
Wed May 16 10:59:27 UTC 2018 - igonzalezsosa@suse.com

- Partitioner: fix several translation issues (bsc#1081837 and
  bsc#1081601).

-------------------------------------------------------------------
Mon May 14 16:43:05 UTC 2018 - ancor@suse.com

- Expose the active flag of the MountPoint class (needed for the
  definitive fix for bsc#1064437 in modern distributions).
- 4.0.180

-------------------------------------------------------------------
Fri May 11 14:05:49 UTC 2018 - igonzalezsosa@suse.com

- Partitioner: check whether required packages are installed
  before committing changes to disk (bsc#1089508).
- 4.0.179

-------------------------------------------------------------------
Fri May 11 10:31:10 UTC 2018 - jlopez@suse.com

- Partitioner: fix buttons to abort and to go back
  (part of fate#318196 and related to bsc#1075443).
- Partitioner: fixed detection of reprobed system to avoid
  unnecessary proposal re-calculation.

-------------------------------------------------------------------
Fri May 11 10:08:24 UTC 2018 - jlopez@suse.com

- Partitioner: allow to select only valid parity algorithms when
  creating a new MD RAID (bsc#1090182).

-------------------------------------------------------------------
Fri May 11 07:36:18 UTC 2018 - ancor@suse.com

- Partitioner: "Configure..." button allowing to execute the
  YaST clients for iSCI, FCoE, DASD, zFCP and XPRAM (bsc#1090753).

-------------------------------------------------------------------
Wed May  9 08:21:50 UTC 2018 - igonzalezsosa@suse.com

- AutoYaST: do not crash when size is set to 'auto' for a partition
  without a mount point (bsc#1092414).
- 4.0.178

-------------------------------------------------------------------
Tue May  8 15:34:19 UTC 2018 - shundhammer@suse.com

- Add note to YAML files for devices not supported in YAML
  (part of fate#318196)
- 4.0.177

-------------------------------------------------------------------
Mon May  7 16:39:49 UTC 2018 - shundhammer@suse.com

- Dump devicegraphs and actions in better strategic places
  (part of fate#318196)
- Make sure not to write LUKS passwords to YAML dump files
- 4.0.176

-------------------------------------------------------------------
Fri May 04 18:06:41 CEST 2018 - aschnell@suse.com

- provide function to disable MD auto assembly (bsc#1090690)
- provide function to inhibit udisks from doing mounts
- use these two functions when running expert partitioner
- 4.0.175

-------------------------------------------------------------------
Fri May  4 14:46:31 UTC 2018 - jlopez@suse.com

- Partitioner: added option to import mount points (part of
  fate#318196 and bsc#1083851).
- 4.0.174

-------------------------------------------------------------------
Fri May  4 10:46:31 UTC 2018 - igonzalezsosa@suse.com

- AutoYaST: handle <subvolumes_prefix/> and <subvolumes> empty
  values properly (bsc#1076337, bsc#1090095 and bsc#1091669).
- 4.0.173

-------------------------------------------------------------------
Thu May  3 15:46:27 UTC 2018 - ancor@suse.com

- Set fs_passno to 2 for ext2/3/4 filesystems assigned to non-root
  mount points (bsc#1078703).
- 4.0.172

-------------------------------------------------------------------
Thu May  3 15:12:09 UTC 2018 - shundhammer@suse.com

- Don't require rspec/mocks (not present in inst-sys)
  (part of fate#318196)
- 4.0.171

-------------------------------------------------------------------
Wed May  2 12:55:09 UTC 2018 - shundhammer@suse.com

- Dump devicegraph and actions to separate human readable files
  (part of fate#318196)
- 4.0.170

-------------------------------------------------------------------
Fri Apr 27 15:23:05 UTC 2018 - ancor@suse.com

- Partitioner: fixed checks when the root filesystem is NFS
  (bsc#1090752).
- 4.0.169

-------------------------------------------------------------------
Fri Apr 27 12:57:25 UTC 2018 - jreidinger@suse.com

- add method to check if system has any disk device (bsc#1090753)
- 4.0.168

-------------------------------------------------------------------
Fri Apr 27 11:15:20 UTC 2018 - ancor@suse.com

- Set fs_passno to 1 for ext2/3/4 root filesystems (bsc#1078703).
- 4.0.167

-------------------------------------------------------------------
Fri Apr 27 05:57:25 UTC 2018 - jreidinger@suse.com

- fix libstorage logging that do not expect printf expansion
  (bsc#1091062)
- 4.0.166

-------------------------------------------------------------------
Thu Apr 26 10:59:42 UTC 2018 - ancor@suse.com

- Ensure the installer adds reused devices to /etc/crypttab and/or
  /etc/mdadm.conf if needed for booting (bsc#1071350).
- 4.0.165

-------------------------------------------------------------------
Wed Apr 25 16:07:46 UTC 2018 - jlopez@suse.com

- Partitioner: fix bug after confirming changes in a running system
  (related to bsc#1086892).
- 4.0.164

-------------------------------------------------------------------
Tue Apr 24 09:15:14 UTC 2018 - jlopez@suse.com

- Partitioner: do not validate setup just after rescanning
  (related to bsc#1086892).
- 4.0.163

-------------------------------------------------------------------
Mon Apr 23 13:10:15 UTC 2018 - ancor@suse.com

- Partitioner: use the correct default value for 'Enable Snapshots'
  when the 'Operating System' role is chosen for a new device
  (bsc#1084491).
- 4.0.162

-------------------------------------------------------------------
Mon Apr 23 10:27:04 UTC 2018 - jlopez@suse.com

- Make the package to be architecture dependant to correctly check
  the current architecture (bsc#1081198).
- 4.0.161

-------------------------------------------------------------------
Fri Apr 20 20:27:15 UTC 2018 - igonzalezsosa@suse.com

- AutoYaST: properly handle empty proposals (bsc#1090390).
- 4.0.160

-------------------------------------------------------------------
Fri Apr 20 09:39:44 UTC 2018 - ancor@suse.com

- Implemented the use_available LVM strategy for the proposal
  (part of fate#318196).
- Make use_available the new default LVM strategy, so the system
  behavior is closer to the old yast-storage.
- Speed improvements in the use_needed LVM strategy.
- 4.0.159

-------------------------------------------------------------------
Fri Apr 20 08:49:29 UTC 2018 - jlopez@suse.com

- Partitioner: add missing warning and summary of changes when
  running in an installed system (part of fate#318196 and related
  to bsc#1086892).
- 4.0.158

-------------------------------------------------------------------
Thu Apr 19 13:52:34 UTC 2018 - igonzalezsosa@suse.com

- Fix some translations issues in the Expert Partitioner
  (bsc#1081571).

-------------------------------------------------------------------
Wed Apr 18 10:37:17 UTC 2018 - ancor@suse.com

- Updated libstorage-ng dependency to ensure slots on extended
  partitions are handled correctly and added regression unit test
  about it (bsc#1088483).
- Significant speed improvements in the proposal code.

-------------------------------------------------------------------
Tue Apr 17 12:01:08 UTC 2018 - shundhammer@suse.com

- Added missing help texts in the partitioner (bsc#1079591) 
- 4.0.157

-------------------------------------------------------------------
Fri Apr 13 12:33:25 UTC 2018 - jlopez@suse.com

- Added support for settings 'expert_partitioner_warning' and
  'proposal_settings_editable' (bsc#1087486).
- Fix bug going back in Partitioner: only re-calculate proposal
  when the system was re-probed (bsc#1088960).
- 4.0.156

-------------------------------------------------------------------
Fri Apr 13 12:31:04 UTC 2018 - igonzalezsosa@suse.com

- AutoYaST: support partition_type when set to "primary"
 (bsc#1081506).
- 4.0.155

-------------------------------------------------------------------
Fri Apr 13 10:56:19 UTC 2018 - ancor@suse.com

- More informative message displayed when the proposal failed with
  some given settings, so it doesn't sound like a definitive error
  (related to bsc#1089274).
- 4.0.154

-------------------------------------------------------------------
Tue Apr 10 16:24:16 UTC 2018 - jlopez@suse.com

- Partitioner: fix creation of default BTRFS subvolume
  (bsc#1087918 and bsc#1087763).
- 4.0.153

-------------------------------------------------------------------
Tue Apr 10 16:21:04 UTC 2018 - ancor@suse.com

- Partitioner: make possible for the embedded yast2-nfs-client to
  access the vfstype field of fstab, so it can detect and correct
  legacy NFS entries (bsc#1088426).
- 4.0.152

-------------------------------------------------------------------
Tue Apr 10 10:59:32 UTC 2018 - jlopez@suse.com

- Update dependency with libstorage-ng (ensure lock system).
- Part of fate#318196.
- 4.0.151

-------------------------------------------------------------------
Mon Apr  9 19:44:44 UTC 2018 - ancor@suse.com

- Fixed the disable_order property of control.xml. Now it affects
  all the configurable aspects of the volume, as documented
  (related to bsc#1078495).
- 4.0.150

-------------------------------------------------------------------
Mon Apr  9 10:14:12 UTC 2018 - jlopez@suse.com

- Add system lock to avoid several processes using the storage
  stack when a process is already using it with read-write access.
- Part of fate#318196.
- 4.0.149

-------------------------------------------------------------------
Mon Apr  9 09:14:12 UTC 2018 - ancor@suse.com

- Force UTF-8 encoding for (most) strings coming from libstorage-ng
  (bsc#1088067).
- 4.0.148

-------------------------------------------------------------------
Thu Apr  5 15:30:57 UTC 2018 - shundhammer@suse.com

- Better error handling if no storage proposal is possible
  (bsc#1064677)
- 4.0.147

-------------------------------------------------------------------
Tue Apr  3 13:26:50 UTC 2018 - jlopez@suse.com

- Recover method #exists_in_probed? (bsc#1087818).
- 4.0.146

-------------------------------------------------------------------
Tue Apr  3 11:40:35 UTC 2018 - igonzalezsosa@suse.com

- Partitioner: do not crash when a striped logical volume is
  selected (bsc#1087702).

-------------------------------------------------------------------
Tue Apr  3 08:23:14 UTC 2018 - ancor@suse.com

- Fixed an error searching devices by name introduced by the recent
  sanitization related to bsc#1083672.
- 4.0.145

-------------------------------------------------------------------
Mon Apr  2 11:53:31 UTC 2018 - jlopez@suse.com

- Partitioner: add check for minimum size when using snapshots
  (bsc#1085131).
- 4.0.144

-------------------------------------------------------------------
Mon Apr  2 11:04:31 UTC 2018 - ancor@suse.com

- If a duplicate PV is found, show an specific error message with
  instructions (bsc#1082542).
- 4.0.143

-------------------------------------------------------------------
Mon Apr  2 09:53:31 UTC 2018 - jlopez@suse.com

- Use correct probe mode in unit tests (fate#318196).

-------------------------------------------------------------------
Mon Mar 26 14:54:45 UTC 2018 - ancor@suse.com

- Honor the LIBSTORAGE_MULTIPATH_AUTOSTART environment variable
  (part of fate#318196 and part of the fix for bsc#1082542).
- 4.0.142

-------------------------------------------------------------------
Mon Mar 26 12:43:53 UTC 2018 - jlopez@suse.com

- Sanitize devicegraph after probing when there are LVM volume
  groups with missing physical volumes (bsc#1083672).
- 4.0.141

-------------------------------------------------------------------
Mon Mar 26 09:41:25 UTC 2018 - shundhammer@suse.com

- Partitioner: Report detailed reasons why resizing is not possible
  (fate#318196)
- 4.0.140

-------------------------------------------------------------------
Mon Mar 26 09:02:11 UTC 2018 - ancor@suse.com

- Partitioner: fixed an error that was causing filesystems to be
  deleted in some combination of actions (part of fate#318196).

-------------------------------------------------------------------
Fri Mar 23 06:33:21 UTC 2018 - igonzalezsosa@suse.com

- AutoYaST: add support for LVM thin pools (bsc#1086596).
- AutoYaST: add support for stripes/stripesize elements.
- 4.0.139

-------------------------------------------------------------------
Mon Mar 19 07:47:13 UTC 2018 - jlopez@suse.com

- Fix issues with zero-size devices (bsc#1083887).
- Proposal: do not use zero-size devices.
- Partitioner: completely hide zero-size devices.
- 4.0.138

-------------------------------------------------------------------
Fri Mar 16 16:44:51 UTC 2018 - ancor@suse.com

- Added methods to deal with /etc/fstab specs (part of bsc#1071454)
- 4.0.137

-------------------------------------------------------------------
Fri Mar 16 10:06:25 UTC 2018 - igonzalezsosa@suse.com

- AutoYaST: fixed space distribution on LVM volume groups when
  using percentages (bsc#1079369).
- AutoYaST: do not ignore free spaces smaller than 30MiB
  (bsc#1085627).
- 4.0.136

-------------------------------------------------------------------
Thu Mar 15 16:29:56 UTC 2018 - jreidinger@suse.com

- Warn if user creates too big PReP partition which firmware can
  have problem to load (bsc#1081979)
- 4.0.135

-------------------------------------------------------------------
Thu Mar 15 15:37:51 UTC 2018 - shundhammer@suse.com

- Partitioner: Check if resize is possible based on filesystem type
  (fate#318196)
- 4.0.134

-------------------------------------------------------------------
Thu Mar 15 09:57:41 UTC 2018 - jlopez@suse.com

- Partitioner: do not allow to remove implicit partitions.
- Partitioner: allow to remove any disk device (not only disks).
- Part of fate#318196.
- 4.0.133

-------------------------------------------------------------------
Tue Mar 13 15:04:59 UTC 2018 - shundhammer@suse.com

- Post a warning if reusing an existing system mount point without
  formatting during installation in the partitioner (bsc#1080073)
- 4.0.132

-------------------------------------------------------------------
Mon Mar 12 11:35:55 UTC 2018 - igonzalezsosa@suse.com

- Add a new btrfs_read_only property to force the root filesystem
  to be read-only (bsc#1079000)
- Honor the subvolumes list for the root filesystem (bsc#1077866)
- 4.0.131

-------------------------------------------------------------------
Mon Mar 12 08:50:40 UTC 2018 - jlopez@suse.com

- Partitioner: always allow to edit the partition id (bsc#1077868).
- 4.0.130

-------------------------------------------------------------------
Fri Mar  9 09:36:27 UTC 2018 - ancor@suse.com

- Shadowed subvolumes that are ignored in the first proposal
  attempt are not longer omitted in subsequent ones (#bsc#1084213
  and bsc#1084261).
- 4.0.129

-------------------------------------------------------------------
Thu Mar  8 14:35:20 UTC 2018 - jlopez@suse.com

- Make proposal to work with implicit partition tables (s390).
- Part of fate#318196.
- 4.0.128

-------------------------------------------------------------------
Wed Mar  7 16:41:09 UTC 2018 - shundhammer@suse.com

- Make sure subvolumes use the same mount_by as their parent btrfs
  (bsc#1080408)
- 4.0.127

-------------------------------------------------------------------
Wed Mar  7 15:01:47 UTC 2018 - ancor@suse.com

- Better control on whether a separate /boot/zipl is needed in
  S/390 systems, both in the Guided Setup and the Partitioner.
- Do not longer report FBA DASDs to be unsupported devices for
  booting (they are indeed supported).
- Part of bsc#1070265.
- 4.0.126

-------------------------------------------------------------------
Wed Mar  7 11:39:52 UTC 2018 - snwint@suse.com

- fix translations in blk_device_resize.rb (bsc#1081598)
- 4.0.125

-------------------------------------------------------------------
Mon Mar  5 15:47:29 UTC 2018 - jlopez@suse.com

- Guided proposal uses preferred partition table type when
  possible (e.g., all partitions are deleted).
- Part of fate#318196.
- 4.0.124

-------------------------------------------------------------------
Mon Mar  5 15:18:00 UTC 2018 - jreidinger@suse.com

- Add specialized warning when /boot/efi is on software RAID
  (bsc#1081578)
- 4.0.123

-------------------------------------------------------------------
Mon Mar  5 12:42:49 UTC 2018 - igonzalezsosa@suse.com

- AutoYaST: do not stop installation when there is not enough
  space for automatically added boot devices (bsc#1082999).

-------------------------------------------------------------------
Fri Mar  2 13:52:37 UTC 2018 - igonzalezsosa@suse.com

- AutoYaST: support to export LVM volume group and MD RAIDs
  (bsc#1081331).

-------------------------------------------------------------------
Fri Mar  2 11:59:29 UTC 2018 - ancor@suse.com

- New PReP partitions proposed by the Guided Setup are now always
  primary (bsc#1082468).
- 4.0.122

-------------------------------------------------------------------
Fri Mar  2 10:28:49 UTC 2018 - snwint@suse.com

- ensure proper hierarchy when creating btrfs subvolumes (bsc#1078732)
- 4.0.121

-------------------------------------------------------------------
Thu Mar  1 15:20:35 UTC 2018 - shundhammer@suse.com

- Use default swap priority, not 42 (bsc#1066077)
- 4.0.120

-------------------------------------------------------------------
Thu Mar  1 14:48:34 UTC 2018 - jreidinger@suse.com

- Do not crash for separate /boot which does not exists yet
  (bsc#1078774
- 4.0.119

-------------------------------------------------------------------
Thu Mar  1 08:17:01 UTC 2018 - jlopez@suse.com

- Partitioner: allow to clone a disk (part of fate#318196).
- 4.0.118

-------------------------------------------------------------------
Wed Feb 28 15:39:15 UTC 2018 - ancor@suse.com

- More reliable parsing for the hwinfo output (bsc#1082536).
- Better documentation and tests for activate callbacks.
- 4.0.117

-------------------------------------------------------------------
Wed Feb 28 14:26:21 CET 2018 - aschnell@suse.com

- adapted to new activate callbacks in libstorage-ng (see
  bsc#1082542)
- 4.0.116

-------------------------------------------------------------------
Tue Feb 27 09:47:17 UTC 2018 - igonzalezsosa@suse.com

- Keep encryption when adding a device to a LVM volume group
  (bsc#1077750).
- 4.0.115

-------------------------------------------------------------------
Tue Feb 27 01:22:48 UTC 2018 - ancor@suse.com

- Improved handling of libstorage-ng errors (bsc#1070459,
  bsc#1079228, bsc#1079817, bsc#1063059, bsc#1080554, bsc#1076776,
  bsc#1070459 and some others).
- 4.0.114

-------------------------------------------------------------------
Mon Feb 26 16:11:12 UTC 2018 - shundhammer@suse.com

- Use format(), not Ruby variable expansion for translated messages
  (bsc#1081454)
- 4.0.113

-------------------------------------------------------------------
Mon Feb 26 14:54:59 UTC 2018 - ancor@suse.com

- Partitioner: ensure a valid password is provided when encrypting
  a device (bsc#1065079).
- Increase to 8 characters the minimum size to consider an
  encryption password to be valid (same limit than yast2-storage).
- 4.0.112

-------------------------------------------------------------------
Fri Feb 23 14:57:51 UTC 2018 - jreidinger@suse.com

- Do not allow to encrypt too small partition (bsc#1065071)
- Check size for separate /boot
- 4.0.111

-------------------------------------------------------------------
Fri Feb 23 14:50:46 UTC 2018 - jlopez@suse.com

- Partitioner: prevent to modify devices used in LVM or MD RAID
  (bsc#1079827).
- 4.0.110

-------------------------------------------------------------------
Fri Feb 23 14:11:10 UTC 2018 - ancor@suse.com

- Better handling of errors during hardware probing (bsc#1070459,
  bsc#1079228, bsc#1079817, bsc#1063059, bsc#1080554, bsc#1076776,
  bsc#1070459 and some others).
- 4.0.109

-------------------------------------------------------------------
Fri Feb 23 13:42:46 UTC 2018 - jlopez@suse.com

- Avoid to write files in tests (SCR.Write) (fate#323457).

-------------------------------------------------------------------
Thu Feb 22 19:28:22 CET 2018 - aschnell@suse.com

- adapted to callback improvements in libstorage-ng (bsc#1070459
  and many others)
- 4.0.108

-------------------------------------------------------------------
Thu Feb 22 17:12:46 UTC 2018 - shundhammer@suse.com

- Added missing textdomain calls (bsc#1081454)
- 4.0.107

-------------------------------------------------------------------
Thu Feb 22 16:59:52 UTC 2018 - igonzalezsosa@suse.com

- AutoYaST: fix support to create multiple volume groups
  (bsc#1081633).
- 4.0.106

-------------------------------------------------------------------
Thu Feb 22 12:51:48 UTC 2018 - shundhammer@suse.com

- Added missing ptable type conversion (fate#323457)
- 4.0.105

-------------------------------------------------------------------
Thu Feb 22 12:02:57 UTC 2018 - shundhammer@suse.com

- Changed default partition table from MSDOS to GPT (fate#323457)
- 4.0.104

-------------------------------------------------------------------
Thu Feb 22 11:41:45 UTC 2018 - snwint@suse.com

- ensure partition name changes during the proposal process are taken
  properly into account (bsc#1078691)
- 4.0.103

-------------------------------------------------------------------
Tue Feb 21 14:35:16 UTC 2018 - jlopez@suse.com

- Use sysconfig storage file to read the default value for mount_by
   (bsc#1081198).
- Partitioner: allow to configure default value for mount_by.
- 4.0.102

-------------------------------------------------------------------
Wed Feb 21 12:29:02 UTC 2018 - ancor@suse.com

- Do not take into account unformatted DASDs as a possible target
  for installation (bsc#1071798).
- Partitioner: do not show unformatted DASDs, since they cannot
  be partitioned or used in any other way.

-------------------------------------------------------------------
Wed Feb 21 08:46:02 UTC 2018 - igonzalezsosa@suse.com

- AutoYaST: guess which filesystem type should be used for a given
  partition/logical volume when it is not specified in the profile
  (bsc#1075203).

-------------------------------------------------------------------
Tue Feb 20 16:43:31 UTC 2018 - shundhammer@suse.com

- Special handling for mount options for / and /boot/*
  in the partitioner (bsc#1080731)
- 4.0.101

-------------------------------------------------------------------
Tue Feb 20 09:43:12 UTC 2018 - ancor@suse.com

- Partitioner: bring back traditional list of mount points for both
  installation and installed system (bsc#1076167 and bsc#1081200).
- Partitioner: bring back traditional behavior of the "Operating
  System" and "Data" roles during installation (bsc#1078975 and
  bsc#1073854).
- 4.0.100

-------------------------------------------------------------------
Mon Feb 19 18:08:01 UTC 2018 - shundhammer@suse.com

- Special handling for mount options for / and /boot/*
  (bsc#1080731, bsc#1061867, bsc#1077859)
- 4.0.99

-------------------------------------------------------------------
Mon Feb 19 14:19:30 UTC 2018 - jreidinger@suse.com

- Ensure that there is always selected item in table, if it is not
  empty (bsc#1076318)
- 4.0.98

-------------------------------------------------------------------
Thu Feb 15 16:16:19 UTC 2018 - ancor@suse.com

- Adjusted the suggested and minimum sizes of all the booting
  partitions, both in the storage proposal and in the Partitioner
  validations (bsc#1076851 and fate#318196).
- 4.0.97

-------------------------------------------------------------------
Thu Feb 15 13:01:41 UTC 2018 - igonzalezsosa@suse.com

- Fix hwinfo parsing to support more than one device_file property
  (bsc#1080999)
- 4.0.96

-------------------------------------------------------------------
Thu Feb 15 12:33:23 UTC 2018 - jreidinger@suse.com

- Split detection of problematic boot scenarios into errors and
  warnings. With warnings user can continue, but not with errors.
  (bsc#1074475)
- 4.0.95

-------------------------------------------------------------------
Wed Feb 14 09:39:42 UTC 2018 - jlopez@suse.com

- PowerPC: do not require /boot partition for non-PowerNV
  (bsc#1070139).
- Partitioner: do not enforce partition id for /boot/efi
  (bsc#1078707).
- 4.0.94

-------------------------------------------------------------------
Mon Feb 12 14:17:15 UTC 2018 - snwint@suse.com

- add format options dialog (bsc#1077868)
- 4.0.93

-------------------------------------------------------------------
Mon Feb 12 13:13:35 UTC 2018 - ancor@suse.com

- More reasonable location in the disk for the partitions proposed
  to make the system bootable (bsc#1073680 and bsc#1076851).

-------------------------------------------------------------------
Fri Feb  9 19:05:17 UTC 2018 - jlopez@suse.com

- Partitioner: fix issues using transactions (bsc#1079880 and
  bsc#1079573).
- 4.0.92

-------------------------------------------------------------------
Fri Feb  9 00:51:22 UTC 2018 - ancor@suse.com

- Enable multipathd in the target system at the end of installation
  if there are multipath devices (bsc#1076183).
- Updated required version of libstorage-ng-ruby (bsc#1079541).
- 4.0.91

-------------------------------------------------------------------
Thu Feb  8 16:48:20 UTC 2018 - jlopez@suse.com

- Add class MountPoint (needed for bsc#1076305 and bsc#1066763).
- 4.0.90

-------------------------------------------------------------------
Thu Feb  8 15:42:52 UTC 2018 - ancor@suse.com

- Partitioner: fixed creation of partition tables (bsc#1078721).
- 4.0.89

-------------------------------------------------------------------
Thu Feb  8 10:47:53 UTC 2018 - ancor@suse.com

- Partitioner: fixed 'Installation Summary' section (part of
  fate#318196).
- 4.0.88

-------------------------------------------------------------------
Thu Feb  8 10:15:18 UTC 2018 - igonzalezsosa@suse.com

- AutoYaST: support additional names in the drive/device element
  (bsc#1077277).
- 4.0.87

-------------------------------------------------------------------
Wed Feb  7 16:47:58 UTC 2018 - shundhammer@suse.com

- Disabled empty pages in partitioner for the time being
  (bsc#1078849)
- 4.0.86

-------------------------------------------------------------------
Wed Feb  7 10:57:26 UTC 2018 - igonzalezsosa@suse.com

- AutoYaST: support reuse of already existing partitions as LVM
  physical volumes or MD RAIDs (bsc#1077277).
- 4.0.85

-------------------------------------------------------------------
Wed Feb  7 00:18:34 UTC 2018 - ancor@suse.com

- Partitioner: fixed 'Device Graph' section (part of fate#318196).
- 4.0.84

-------------------------------------------------------------------
Mon Feb  5 15:26:35 UTC 2018 - ancor@suse.com

- Added a new 'disk' client, alias for 'partitioner' (bsc#1078900).
- 4.0.83

-------------------------------------------------------------------
Wed Jan 31 16:06:25 UTC 2018 - shundhammer@suse.com

- Handle arbitrary mount options for /etc/fstab properly
  (bsc#1066076)
- 4.0.82

-------------------------------------------------------------------
Wed Jan 31 14:53:57 UTC 2018 - jlopez@suse.com

- Partitioner: list all LVM thin volumes to delete when an LVM thin
  pool is going to be deleted.
- Partitioner: show warning when an LVM thin pool is overcommitted
  after resizing.
- Part of fate#318196.
- 4.0.81

-------------------------------------------------------------------
Wed Jan 31 11:53:57 UTC 2018 - igonzalezsosa@suse.com

- AutoYaST: try to shrink new partitions/logical volumes
  proportionally when there is not enough space (bsc#1078418).
- 4.0.80

-------------------------------------------------------------------
Wed Jan 31 09:25:07 UTC 2018 - ancor@suse.com

- Partitioner: initial support for NFS (part of fate#318196)
- Partitioner: removed useless tmpfs option
- 4.0.79

-------------------------------------------------------------------
Tue Jan 30 12:00:27 UTC 2018 - jlopez@suse.com

- Partitioner: allow to create LVM thin pools and volumes.
- Fix transactions of devicegraphs.
- Part of fate#318196.
- 4.0.78

-------------------------------------------------------------------
Tue Jan 30 11:24:28 UTC 2018 - jlopez@suse.com

- Partitioner: improve error message when trying to remove an used
  physical volume.

-------------------------------------------------------------------
Thu Jan 25 16:00:29 UTC 2018 - shundhammer@suse.com

- Add default mount options for /etc/fstab for ext2/3/4 and vfat
  (bsc#1066076)
- 4.0.77

-------------------------------------------------------------------
Wed Jan 24 12:28:19 UTC 2018 - igonzalezsosa@suse.com

- Properly detect snapshots subvolumes (bsc#1076321 and
  bsc#1076335).
- 4.0.76

-------------------------------------------------------------------
Tue Jan 23 13:44:43 UTC 2018 - jlopez@suse.com

- Partitioner: allow to resize LVM volume groups.
- Part of fate#318196.
- 4.0.75

-------------------------------------------------------------------
Tue Jan 23 13:01:39 UTC 2018 - ancor@suse.com

- Partitioner: consider all sizes entered by the user as base of 2
  despite the units not being consistent with the International
  System. Thus, 1KB (which in the IS actually means 1000 bytes)
  becomes equivalent to 1KiB (which is 1024 bytes).

-------------------------------------------------------------------
Tue Jan 23 10:09:51 UTC 2018 - snwint@suse.com

- fix proposal dialog error when there are no disks (bsc#1057430)

-------------------------------------------------------------------
Mon Jan 22 19:33:46 UTC 2018 - jlopez@suse.com

- Avoid partitioning checks error when using old settings format.
- Needed for bsc#1059160, bsc#1055747 and bsc#1063957.

-------------------------------------------------------------------
Mon Jan 22 15:55:46 UTC 2018 - ancor@suse.com

- Partitioner: button to resize LVM logical volumes now works as
  expected (part of fate#31896).
- 4.0.74

-------------------------------------------------------------------
Mon Jan 22 13:11:32 UTC 2018 - igonzalezsosa@suse.com

- Consider all free spaces when deciding which partitions
  distribution is better (bsc#1077051).

-------------------------------------------------------------------
Thu Jan 19 12:10:29 UTC 2018 - jlopez@suse.com

- Fix TODOs labels in partitioner (bsc#1058652).
- 4.0.73

-------------------------------------------------------------------
Fri Jan 19 11:31:14 UTC 2018 - jreidinger@suse.com

- Fix subtracting arrays of devices (fixes multipath wires
  detection for bsc#1076766)
- 4.0.72

-------------------------------------------------------------------
Fri Jan 19 09:50:54 UTC 2018 - ancor@suse.com

- Partitioner: when creating partitions they are now aligned to
  hardware requirements (indispensable for DASD) and when possible
  also for optimal performance (bsc#1069860 and bsc#1072011).
- Partitioner: adjusted alignment logic during resizing to match
  the new logic used during creation.
- Partitioner: skip validation of disabled widgets in the dialog
  to select the size of a new partition.
- Partitioner: fixed a crash and one inconsistency in the dialog
  to resize an existing partition.
- 4.0.71

-------------------------------------------------------------------
Fri Jan 19 09:41:52 UTC 2018 - ancor@suse.com

- Correctly open the expert partitioner when called from the
  Kubic/CaaSP summary screen (bsc#1076732)
- 4.0.70

-------------------------------------------------------------------
Mon Jan 15 14:22:32 UTC 2018 - jlopez@suse.com

- Added sanity checks for partitioning setup.
- Partitioner: setup issues are shown to the user before continue.
  Mandatory product volumes are required according to control file.
- Part of fate#31896 and fix for bsc#1059160, bsc#1055747 and
  bsc#1063957.
- 4.0.69

-------------------------------------------------------------------
Mon Jan 15 12:51:01 UTC 2018 - ancor@suse.com

- Some code reorganization regarding alignment and resizing.
- Added to several places in the API the possibilty of using other
  alignment types, in addition to the optimal one.
- Added a (temporary) workaround to a possible bug in libstorage-ng
  regarding alignment.

-------------------------------------------------------------------
Tue Jan  9 15:36:15 UTC 2018 - lslezak@suse.cz

- Added Mountable#persistent? (needed for bsc#1073696)
- 4.0.68

-------------------------------------------------------------------
Mon Jan  8 22:16:30 UTC 2018 - ancor@suse.com

- Added Devicegraph#find_by_any_name (needed for bsc#1073254)
- 4.0.67

-------------------------------------------------------------------
Mon Jan  8 12:46:38 UTC 2018 - ancor@suse.com

- Do not try to reuse UUID and label from unformatted swap
  partitions (bsc#1071515).
- 4.0.66

-------------------------------------------------------------------
Mon Jan  8 11:52:30 UTC 2018 - igonzalezsosa@suse.com

- Force the subvolume name to be relative (related to bsc#1073548)
- 4.0.65

-------------------------------------------------------------------
Mon Jan  8 11:37:06 UTC 2018 - ancor@suse.com

- Fixed error when calculating the proposal on top of a BIOS RAID
  (bsc#1067349)

-------------------------------------------------------------------
Fri Dec 22 15:40:13 UTC 2017 - igonzalezsosa@suse.com

- AutoYaST: export the enable_snapshots element (bsc#1073544)

-------------------------------------------------------------------
Fri Dec 22 15:17:35 UTC 2017 - snwint@suse.com

- rewrite SpaceMaker::resize_and_delete! to be more human-readable
- 4.0.64

-------------------------------------------------------------------
Fri Dec 22 14:40:04 UTC 2017 - snwint@suse.com

- fix unnecessary Windows partition deletion (bsc #1066386)
- 4.0.63

-------------------------------------------------------------------
Fri Dec 22 12:35:29 UTC 2017 - snwint@suse.com

- fix logic in GuidedProposal::calculate_proposal (bsc#1058027)
- 4.0.62

-------------------------------------------------------------------
Fri Dec 22 10:26:05 UTC 2017 - igonzalezsosa@suse.com

- Do not crash when showing an unhandled partition id
  (bsc#1068087)

-------------------------------------------------------------------
Wed Dec 20 15:33:49 UTC 2017 - ancor@suse.com

- Partitioner: support for deleting an LVM volume group.
- Correct handling of orphan physical volume devices.
- Fix for bsc#106956 and part of fate#31896.
- 4.0.61

-------------------------------------------------------------------
Wed Dec 20 12:04:42 CET 2017 - aschnell@suse.com

- added obsoletes (bsc#1073645)
- 4.0.60

-------------------------------------------------------------------
Tue Dec 19 17:12:27 UTC 2017 - ancor@suse.com

- Added BlkDevice.find_by_any_name (needed for bsc#1073254)
- 4.0.59

-------------------------------------------------------------------
Tue Dec 19 14:05:33 UTC 2017 - jreidinger@suse.com

- Add DeviceGraph#find_by_name call (needed for bsc#1072908)
- 4.0.58

-------------------------------------------------------------------
Mon Dec 18 12:59:02 UTC 2017 - igonzalezsosa@suse.com

- AutoYaST: Improve disklabel element handling (bsc#1073307).
- 4.0.57

-------------------------------------------------------------------
Thu Dec 14 12:01:48 UTC 2017 - ancor@suse.com

- Fixed a recently added unit test to not rely on libstorage-ng
  sorting. Related to bsc#1049901 and part of fate#31896.
- 4.0.56

-------------------------------------------------------------------
Mon Dec 11 15:40:36 UTC 2017 - jlopez@suse.com

- Partitioner: add buttons to Hard Disks section for creating new
  partitions and editing devices.
- Part of fate#318196.
- 4.0.55

-------------------------------------------------------------------
Mon Dec 11 15:32:28 UTC 2017 - ancor@suse.com

- Improved how the proposal handles disks that are in use but don't
  have a partition table (directly formatted disks, disks that are
  direct members of an LVM or RAID, etc.).
  Preliminary fix for bsc#1071949 and bsc#1067670.
- 4.0.54

-------------------------------------------------------------------
Mon Dec 11 12:56:35 UTC 2017 - jlopez@suse.com

- Improve detection of efi and swap partitions.
- bsc#1071775 and bsc#1065234
- 4.0.53

-------------------------------------------------------------------
Fri Dec  8 17:34:17 CET 2017 - locilka@suse.com

- Fixed dependencies (yast2 >= 4.0.24) (fate#318196)
- 4.0.52

-------------------------------------------------------------------
Tue Dec  5 14:32:26 UTC 2017 - igonzalezsosa@suse.com

- AutoYaST: assign the correct partition_id to /boot/efi
  (bsc#1071167)
- 4.0.51

-------------------------------------------------------------------
Tue Dec  5 06:46:00 UTC 2017 - ancor@suse.com

- Don't trust any longer the order of any collection coming from
  libstorage-ng (related to bsc#1049901 and part of fate#31896).
- 4.0.50

-------------------------------------------------------------------
Mon Dec  4 09:02:09 UTC 2017 - jlopez@suse.com

- Partitoner: added support for resizing partitions (bsc#1057586).
- Part of fate#318196.
- 4.0.49

-------------------------------------------------------------------
Mon Dec  4 08:55:17 UTC 2017 - igonzalezsosa@suse.com

- AutoYaST does not ignore the 'enable_snapshots' setting even
  if the list of partitions is missing (bsc#1070790).
- 4.0.48

-------------------------------------------------------------------
Fri Dec  1 16:58:14 UTC 2017 - ancor@suse.com

- Rely on the new improved mechanism of libstorage-ng to sort
  devices by name. Preparation for bsc#1049901 and part of
  fate#31896.
- 4.0.47

-------------------------------------------------------------------
Fri Dec  1 15:34:11 UTC 2017 - igonzalezsosa@suse.com

- Fix boot partition detection (bsc#1070621).
- 4.0.46

-------------------------------------------------------------------
Fri Dec  1 12:27:34 UTC 2017 - igonzalezsosa@suse.com

- AutoYaST honors 'use' and 'initialize' elements even if the
  list of partitions is missing (related to bsc#1065061).
- 4.0.45

-------------------------------------------------------------------
Thu Nov 30 16:14:49 UTC 2017 - ancor@suse.com

- Partitioner: added buttons to sort the devices being added to
  an MD RAID (part of fate#318196).
- 4.0.44

-------------------------------------------------------------------
Thu Nov 30 16:13:18 UTC 2017 - igonzalezsosa@suse.com

- Do not ignore start_multipath setting (bsc#1070343).
- 4.0.43

-------------------------------------------------------------------
Wed Nov 29 13:54:41 UTC 2017 - snwint@suse.com

- adjust list of partition ids in expert partitioner (bsc#1060993,
  fate#314888)
- 4.0.42

-------------------------------------------------------------------
Tue Nov 28 13:35:34 UTC 2017 - igonzalezsosa@suse.com

- AutoYaST: honor size=max for logical volumes (bsc#1070131).
- 4.0.41

-------------------------------------------------------------------
Mon Nov 27 17:49:38 UTC 2017 - jlopez@suse.com

- Allow to work with BIOS RAIDs as regular disks (bsc#1067349).
- Allow to create partition table over directly formatted devices.
- 4.0.40

-------------------------------------------------------------------
Mon Nov 27 17:08:52 UTC 2017 - snwint@suse.com

- make PartitionTables::partition_id_supported? available
- 4.0.39

-------------------------------------------------------------------
Fri Nov 24 13:25:34 UTC 2017 - ancor@suse.com

- Fixed a problem when confirming the very same partitioning schema
  several times (bug#1069671).
- 4.0.38

-------------------------------------------------------------------
Fri Nov 24 12:23:03 UTC 2017 - igonzalezsosa@suse.com

- AutoYaST: safer handling of partition ids (bsc#1067207).
- 4.0.37

-------------------------------------------------------------------
Thu Nov 23 15:27:23 UTC 2017 - igonzalezsosa@suse.com

- AutoYaST: add support to resize partitions and logical volumes
  (bsc#1069505).
- AutoYaST: fix detection of root partition when using LVM
  (bsc#1069647).
- 4.0.36

-------------------------------------------------------------------
Thu Nov 23 13:05:31 UTC 2017 - ancor@suse.com

- Ensure that disks considered for (auto)installation are always
  sorted in a stable and consistent way based on its device name.
  Preparation for bsc#1049901 and part of fate#31896.
- 4.0.35

-------------------------------------------------------------------
Wed Nov 22 19:19:27 UTC 2017 - jlopez@suse.com

- Partitioner: added support for resizing MD RAIDs.
- Part of fate#318196.
- 4.0.34

-------------------------------------------------------------------
Wed Nov 22 17:11:41 UTC 2017 - shundhammer@suse.com

- No RAID chunk size below 64 kiB for most types of RAID
  (bsc#1065381)
- 4.0.33

-------------------------------------------------------------------
Mon Nov 20 15:40:58 UTC 2017 - shundhammer@suse.com

- Added "Create New Partition Table" in partitioner
- Part of fate#318196.
- 4.0.32

-------------------------------------------------------------------
Thu Nov 16 10:31:04 UTC 2017 - jlopez@suse.com

- Improve logging: add wrapper param for guard method and dump xml
  representation of the devicegraph to the logs.
- Part of fate#318196.
- 4.0.31

-------------------------------------------------------------------
Wed Nov 15 15:55:51 UTC 2017 - ancor@suse.com

- When proposing a partitions layout for installation, prefer
  getting big installations and arranging the partitions by their
  weights over creating adjacent partitions. Part of fate#318196.
- 4.0.30

-------------------------------------------------------------------
Tue Nov 14 15:41:21 UTC 2017 - jlopez@suse.com

- Partitioner: added support for creating volume groups.
- Part of fate#318196.
- 4.0.29

-------------------------------------------------------------------
Wed Nov  8 16:03:31 UTC 2017 - snwint@suse.com

- safer handling of partition ids (bsc#1060993
- 4.0.28

-------------------------------------------------------------------
Wed Nov  8 14:45:22 UTC 2017 - igonzalezsosa@suse.com

- AutoYaST: filter out old '@' entries when importing the list of
  subvolumes (bsc#1061253)
- 4.0.27

-------------------------------------------------------------------
Wed Nov  8 10:07:09 UTC 2017 - ancor@suse.com

- Added support in the UI of the guided setup for the new format
  of <volumes> in the control file.
- Part of fate#318196.
- 4.0.26

-------------------------------------------------------------------
Wed Nov  8 05:54:04 UTC 2017 - igonzalezsosa@suse.com

- AutoYaST: fix space distribution when partition table does not
  exist (bsc#1065061)
- AutoYaST: set partition tables type according to the profile
- 4.0.25

-------------------------------------------------------------------
Tue Nov  7 13:48:43 UTC 2017 - jlopez@suse.com

- Fix name of planned logical volumes.
- Take into account real RAM size to plan volumes.
- Add scenario tests using new partitioning settings.
- Part of fate#318196.
- 4.0.24

-------------------------------------------------------------------
Tue Nov  7 13:18:35 UTC 2017 - igonzalezsosa@suse.com

- AutoYaST: adjust the list of allowed keys in skip lists
  (bsc#1065668)
- 4.0.23

-------------------------------------------------------------------
Tue Nov  7 09:38:19 UTC 2017 - igonzalezsosa@suse.com

- AutoYaST: add support for udev links in the <device/> element
  (bsc#1066320)
- 4.0.22

-------------------------------------------------------------------
Fri Nov  3 15:11:42 UTC 2017 - igonzalezsosa@suse.com

- AutoYaST: do not remove partitions that are supposed to be reused
  (bsc#1066398).
- 4.0.21

-------------------------------------------------------------------
Fri Nov  3 15:04:24 UTC 2017 - jlopez@suse.com

- Partitioner: support for deleting md raids.
- Part of fate#318196.
- 4.0.20

-------------------------------------------------------------------
Fri Nov 03 14:27:02 CET 2017 - aschnell@suse.com

- do not query end of region if region is empty (bsc#1066290)
- 4.0.19

-------------------------------------------------------------------
Thu Nov  2 17:58:28 UTC 2017 - igonzalezsosa@suse.com

- AutoYaST: query hardware information on skip lists (bsc#1065668).
- AutoYaST: support multi-valued keys on skip lists.
- AutoYaST: do not crash when no suitable disk for installation
  is found.
- 4.0.18

-------------------------------------------------------------------
Wed Nov  1 09:11:23 UTC 2017 - jlopez@suse.com

- Partitioner: support for deleting logical volumes.
- Part of fate#318196.
- 4.0.17

-------------------------------------------------------------------
Wed Nov  1 08:23:17 UTC 2017 - igonzalezsosa@suse.com

- AutoYaST: do not crash when an unknown key is used in a
  skip list (bsc#1065670).
- 4.0.16

-------------------------------------------------------------------
Tue Oct 31 12:14:18 UTC 2017 - igonzalezsosa@suse.com

- AutoYaST: fix reuse of partitions (bsc#1060637).
- AutoYaST: improve error handling when trying to reuse a partition
  fails.
- AutoYaST: when a problem is detected while creating a proposal,
  register in which section it was found.
- AutoYaST: register an issue when a proposal does not contain
  a root (/) partition.
- 4.0.15

-------------------------------------------------------------------
Mon Oct 30 13:32:02 UTC 2017 - ancor@suse.com

- Added an option in the installer to run the expert partitioner
  with the current storage layout as starting point.
- Possible fix for bsc#1055644 and part of fate#318196.
- 4.0.14

-------------------------------------------------------------------
Fri Oct 27 11:33:55 UTC 2017 - jsrain@suse.cz

- Limit maximal proposed size of EFI partition (bsc#1062775)
- 4.0.13

-------------------------------------------------------------------
Thu Oct 26 15:30:53 UTC 2017 - ancor@suse.com

- Partitioner: small adjustments in the verifications performed
  before running some wizards.

-------------------------------------------------------------------
Wed Oct 25 17:28:48 UTC 2017 - jlopez@suse.com

- Partitioner: allow to work with multipath devices.
- bsc#1058373 and bsc#1028853.
- Part of fate#318196.
- 4.0.12

-------------------------------------------------------------------
Wed Oct 25 13:12:37 UTC 2017 - igonzalezsosa@suse.com

- Add support to clone subvolumes when using AutoYaST (bsc#1064875)
- 4.0.11

-------------------------------------------------------------------
Wed Oct 25 12:32:58 CEST 2017 - snwint@suse.de

- adjust control.xml documentation
- 4.0.10

-------------------------------------------------------------------
Mon Oct 23 17:53:27 UTC 2017 - jlopez@suse.com

- Partitioner: show only option to create vg when there are no vgs.
- Part of fate#318196.
- 4.0.9

-------------------------------------------------------------------
Mon Oct 23 17:14:01 CEST 2017 - snwint@suse.de

- have volumes in control.xml proposed by default (fate#318196)
- 4.0.8

-------------------------------------------------------------------
Fri Oct 20 17:28:16 UTC 2017 - jlopez@suse.com

- Partitioner: support for creating logical volumes.
- Part of fate#318196.
- 4.0.7

-------------------------------------------------------------------
Thu Oct 19 14:27:49 UTC 2017 - igonzalezsosa@suse.com

- AutoYaST: add basic support for error handling
- AutoYaST: handle 'size: auto' correctly
- 4.0.6

-------------------------------------------------------------------
Thu Oct 19 13:05:35 UTC 2017 - jsrain@suse.cz

- During installation, mount efivarfs in /mnt/sys/firmware/efivars
  if present in inst-sys (bsc#1063063)
- 4.0.5

-------------------------------------------------------------------
Tue Oct 17 16:45:21 CEST 2017 - shundhammer@suse.de

- Terminate extra space distribution loop if nothing could be
  distributed anymore (bsc#1063392)
- 4.0.4

-------------------------------------------------------------------
Tue Oct 17 11:25:03 UTC 2017 - snwint@suse.com

- finalize control.xml description (fate#318196)
- 4.0.3

-------------------------------------------------------------------
Mon Oct 16 10:02:24 UTC 2017 - jlopez@suse.com

- Add strategies to try an initial valid proposal, even changing
  settings when necessary.
- Part of fate#318196.
- 4.0.2

-------------------------------------------------------------------
Tue Oct 10 11:11:59 UTC 2017 - jlopez@suse.com

- Adapt proposal to work with new format of proposal settings.
- Part of fate#318196.
- 4.0.1

-------------------------------------------------------------------
Mon Oct  9 12:29:13 UTC 2017 - igonzalezsosa@suse.com

- AutoYaST: proper handling of the 'use' element allowing to
  delete a set of partitions (bsc#1061042)
- AutoYaST: support for mkfs_options, fstopt and mount_by elements
  (bsc#1061289)
- 4.0.0

-------------------------------------------------------------------
Fri Oct  6 07:11:35 UTC 2017 - jlopez@suse.com

- Added support for reading new format of proposal settings.
- Part of fate#318196.
- 3.3.27

-------------------------------------------------------------------
Thu Oct  5 14:38:22 UTC 2017 - ancor@suse.com

- Partitioner: don't return to the summary screen after each
  operation.
- Partitioner: speedup the refresh time after each operation (by
  not querying the hostname again).
- Both part of fate#318196.
- 3.3.26

-------------------------------------------------------------------
Wed Oct  4 17:28:24 CEST 2017 - shundhammer@suse.de

- Added disk.desktop file for partitioner (bsc#1059528)
- 3.3.25

-------------------------------------------------------------------
Wed Oct  4 12:11:11 UTC 2017 - snwint@suse.com

- separate planning strategies from DevicesPlanner into
  DevicesPlannerStrategies module
- 3.3.24

-------------------------------------------------------------------
Tue Oct  3 07:06:32 UTC 2017 - ancor@suse.com

- Partitioner: buttons to edit the filesystem in RAID and LVM LV.
- Partitioner: correct positioning of some buttons.
- Partitioner: allow to mount several swap devices.
- All part of fate#318196.
- 3.3.23

-------------------------------------------------------------------
Fri Sep 29 15:06:42 UTC 2017 - ancor@suse.com

- Partitioner: option to create an MD RAID (part of fate#318196).
- 3.3.22

-------------------------------------------------------------------
Fri Sep 29 10:54:54 UTC 2017 - jlopez@suse.com

- Fix validation when trying to create a partition with custom
  size (bsc#1060864).
- 3.3.21

-------------------------------------------------------------------
Tue Sep 26 16:47:44 CEST 2017 - shundhammer@suse.de

- Implemented simple proposal for CASP (bsc#1058736)
- 3.3.20

-------------------------------------------------------------------
Mon Sep 25 10:44:42 CEST 2017 - snwint@suse.de

- updated installer hacks document: ssh key import works

-------------------------------------------------------------------
Fri Sep 22 15:20:51 UTC 2017 - jlopez@suse.com

- Avoid to reuse small efi partitions (bsc#1056640).
- 3.3.19

-------------------------------------------------------------------
Thu Sep 21 14:54:28 UTC 2017 - ancor@suse.com

- More backwards-compatible behavior when formatting partitions in
  the expert partitioner.
- Checkbox to enable snapshots for "/" in the expert partitioner.
- Both part of fate#318196
- 3.3.18

-------------------------------------------------------------------
Tue Sep 19 07:26:06 UTC 2017 - ancor@suse.com

- Improved creation and modification of partitions in the Expert
  Partitioner (bsc#1057869, bsc#1057874).
- Added button to define the Btrfs subvolumes directly during
  creation or modification.
- 3.3.17

-------------------------------------------------------------------
Wed Sep 13 14:44:52 UTC 2017 - jreidinger@suse.com

- add all full udev links and helper to list them all
  (useful for fixing bsc#1057604)
- 3.3.16

-------------------------------------------------------------------
Wed Sep 13 14:03:00 UTC 2017 - snwint@suse.com

- don't limit uefi to x86_64 (bsc#1056629)
- 3.3.15

-------------------------------------------------------------------
Tue Sep 12 15:54:47 UTC 2017 - jlopez@suse.com

- Fix proposal to not try to create more than 3 partitions in a
  DASD partition table (bsc#1058052).
- 3.3.14

-------------------------------------------------------------------
Thu Sep  7 14:28:28 UTC 2017 - schubi@suse.de

- AutoYaST: Temporary workaround to avoid crash when size 'auto'
  (which is still not supported) is used (bnc#1056182).
- 3.3.13

-------------------------------------------------------------------
Thu Sep  7 13:45:07 UTC 2017 - jlopez@suse.com

- Fix partitioner bug creating partition with custom size
  (bsc#1057049)
- 3.3.12

-------------------------------------------------------------------
Thu Sep  7 08:34:59 UTC 2017 - ancor@suse.com

- AutoYaST: support for Btrfs snapshots (part of fate#318196).
- 3.3.11

-------------------------------------------------------------------
Wed Sep  6 15:33:27 UTC 2017 - jlopez@suse.com

- Fix bug when formatting with expert partitioner (bsc#1057405).
- 3.3.10

-------------------------------------------------------------------
Wed Sep  6 14:59:46 UTC 2017 - igonzalezsosa@suse.com

- Ignore case when parsing sizes (bsc#1056715 and bsc#1055913).
- 3.3.9

-------------------------------------------------------------------
Tue Sep  5 17:24:37 CEST 2017 - schubi@suse.de

- AutoYaST: Handle sizes without unit correctly. (bnc#1056168)
- 3.3.8

-------------------------------------------------------------------
Tue Sep  5 06:00:08 UTC 2017 - ancor@suse.com

- Create Btrfs in the guided setup if requested to do so (part of
  fate#318196).
- 3.3.7

-------------------------------------------------------------------
Wed Aug 30 15:44:35 UTC 2017 - jlopez@suse.com

- Added overall summary for the expert partitioner.
- Part of fate#318196
- 3.3.6

-------------------------------------------------------------------
Mon Aug 23 19:33:27 UTC 2017 - jlopez@suse.com

- Added methods to save user data into libstorage-ng objects.
- Added subvolume shadowing control to the expert partitioner.
- Added mount point validation to the expert partitioner.
- Removed Planned::BtrfsSubvolume class.
- Part of fate#318196
- 3.3.5

-------------------------------------------------------------------
Mon Aug 21 22:47:04 UTC 2017 - knut.anderssen@suse.com

- Added support for legacy filesystems (fate#323394).
- 3.3.4

-------------------------------------------------------------------
Mon Aug 21 13:40:03 CEST 2017 - snwint@suse.de

- adjust package description in spec file

-------------------------------------------------------------------
Mon Aug 21 10:20:59 UTC 2017 - ancor@suse.com

- When displaying partition ids to the user, use names that are
  more similar to old yast-storage (part of fate#318196).
- 3.3.3

-------------------------------------------------------------------
Fri Aug 18 08:56:36 UTC 2017 - knut.anderssen@suse.com

- ReiserFS is not allowed anymore, it was already removed in SLE 12
  for new installations and was only supported for upgrades.
  (fate#323394)
- 3.3.2

-------------------------------------------------------------------
Wed Aug 16 10:24:07 UTC 2017 - ancor@suse.com

- Added deactivation of virtual devices (multipath, LVM, etc.)
  to the public API.
- Initial management of Btrfs subvolumes in the expert partitioner.
- Both as part of fate#318196
- 3.3.1

-------------------------------------------------------------------
Mon Jul 24 16:17:03 UTC 2017 - jlopez@suse.com

- Removed temporary StorageManager API.
- 0.1.32

-------------------------------------------------------------------
Thu Jul 20 14:54:17 UTC 2017 - ancor@suse.com

- Added pop-up to ask the user about multipath activation.

-------------------------------------------------------------------
Thu Jul 20 10:45:36 UTC 2017 - ancor@suse.com

- Added Btrfs subvolumes support to the AutoYaST customized
  partitioning.

-------------------------------------------------------------------
Tue Jul 18 11:43:26 UTC 2017 - ancor@suse.com

- Adjusted the guided proposal to work properly on scenarios with
  DM RAIDs.

-------------------------------------------------------------------
Mon Jul 17 09:07:39 UTC 2017 - ancor@suse.com

- Adjusted the guided proposal to work properly on scenarios with
  Multipath I/O.

-------------------------------------------------------------------
Wed Jul 12 15:37:16 UTC 2017 - ancor@suse.com

- Replaced the original prototype of the expert partitioner with
  the one coming from yast2-partitioner.
- Added #supported_fstab_options and #default_partition_id methods
  to Y2Storage::Filesystems::Type.
- Removed Y2Storage::DevicesLists and not longer needed modules
  from Y2Storage::Refinements
- 0.1.31

-------------------------------------------------------------------
Tue Jul 11 11:18:06 UTC 2017 - jreidinger@suse.com

- Added PartitionId#to_human_string and PartitionId::formattable?
- 0.1.30

-------------------------------------------------------------------
Thu Jul  6 08:11:59 UTC 2017 - gsouza@suse.com

- Added verifications for disk in network.
- 0.1.29

-------------------------------------------------------------------
Tue Jul  4 14:29:40 UTC 2017 - jlopez@suse.com

- Added new class Y2Storage::Proposal::Base.
- Proper assignment of default values for new proposals.
- 0.1.28

-------------------------------------------------------------------
Tue Jul  4 08:32:12 UTC 2017 - ancor@suse.com

- Added AutoinstProfile::PartitioningSection which allows to export
  the current system (or any other devicegraph) to an AutoYaST
  profile (only plain partitions supported so far).
- 0.1.27

-------------------------------------------------------------------
Mon Jul  3 15:50:43 UTC 2017 - jlopez@suse.com

- Adapt proposal to different situations (disable home, snapshots,
  etc)
- 0.1.26

-------------------------------------------------------------------
Mon Jul  3 13:36:17 UTC 2017 - jreidinger@suse.com

- add LvmVg#basename
- add PartitionTables::Base#delete_all_partitions
- add logger to all devices
- add LvmVg#name
- 0.1.25

-------------------------------------------------------------------
Tue Jun 27 15:05:52 UTC 2017 - igonzalezsosa@suse.com

- Add LVM support for AutoYaST partitioning (bsc#1044697).
- 0.1.24

-------------------------------------------------------------------
Tue Jun 27 09:04:58 UTC 2017 - ancor@suse.com

- More robust Y2Storage::StorageManager#probe

-------------------------------------------------------------------
Mon Jun 26 11:56:23 UTC 2017 - jreidinger@suse.com

- Added Y2Storage::MdParity#to_human_string and
  Y2Storage::MdLevel#to_human_string
- 0.1.23

-------------------------------------------------------------------
Mon Jun 26 08:56:07 UTC 2017 - aschnell@suse.com

- Added Y2Storage::Md wrapper
- 0.1.22

-------------------------------------------------------------------
Mon Jun 19 12:30:46 UTC 2017 - mvidner@suse.com

- Added Y2Storage::DiskSize#human_floor, Y2Storage::Region#size
- 0.1.21

-------------------------------------------------------------------
Mon Jun 19 08:33:19 UTC 2017 - igonzalezsosa@suse.com

- AutoinstProposal is loaded with the rest of the proposal
  classes when 'y2storage' is required.
- 0.1.20

-------------------------------------------------------------------
Mon Jun 19 06:58:54 UTC 2017 - jilopez@localhost

- Adjustments to DASD to ensure the proposal works as expected
  in such devices.
- Added Devicegraph#disk_devices to get all DASDs and disks.
- DASD support added to YAML reader and writer.

-------------------------------------------------------------------
Fri Jun 16 12:47:40 UTC 2017 - igonzalezsosa@suse.com

- Add basic support for AutoYaST customized partitioning
  (only plain partitions are supported)
- 0.1.19

-------------------------------------------------------------------
Thu Jun 15 07:17:28 UTC 2017 - jreidinger@suse.com

- Add new method StorageManager.fake_from_xml for easy loading
  of xml device graphs

-------------------------------------------------------------------
Wed Jun 14 20:21:27 CEST 2017 - aschnell@suse.com

- added probe function to StorageManager
- 0.1.18

-------------------------------------------------------------------
Thu Jun  8 09:36:29 UTC 2017 - ancor@suse.com

- Added new method BlkDevice#to_be_formatted? (needed by
  yast2-partitioner).
- 0.1.17

-------------------------------------------------------------------
Tue Jun  6 17:57:16 CEST 2017 - shundhammer@suse.de

- Don't insist on installing filesystem support packages that
  are not available in any repo (bsc#1039830)
- 0.1.16

-------------------------------------------------------------------
Thu Jun  1 10:27:25 UTC 2017 - ancor@suse.com

- Fixed a bug in LvmLv#stripe_size=

-------------------------------------------------------------------
Mon May 22 10:58:24 UTC 2017 - ancor@suse.com

- Refactored the proposal code in preparation for the AutoYaST
  implementation. Removed PlannedVolume and PlannedVolumesList
  classes in favor of new more specific classes in the Planned
  namespace.
- Fixed the proposal to never propose subvolumes that would be
  shadowed by another proposed device.

-------------------------------------------------------------------
Wed May 17 11:53:56 UTC 2017 - jreidinger@suse.com

- Add to Y2Storage::PartitionTables::Type#to_human_string
- 0.1.15

-------------------------------------------------------------------
Thu May  4 13:21:28 CEST 2017 - schubi@suse.de

- Added SCR agent .etc.mtab again until we have a proper
  alternative for it (still needed in yast2-users).
- 0.1.14

-------------------------------------------------------------------
Thu May  4 09:07:44 UTC 2017 - ancor@suse.com

- Changelog entry to document stuff that was left behind.
  See below.
- Installation proposal now generates Btrfs subvolumes when needed
  (according to control.xml and a fallback list).
- Improved and fully functional Guided Setup.
- Added new fields to ProposalSettings and renamed others (xxx_size
  instead of xxx_disk_size). Similar changes in PlannedVolume.
- New smaller and more convenient API for DiskAnalyzer.
- Many documentation (Yardoc) improvements and fixes.
- Added dummy activate callbacks (for activating a previous LUKS).
- The installer now saves a xml representation of the probed and
  staging devicegraphs before proceeding with the installation.
- New API for accessing the libstorage objects from Ruby:
  * New classes in the Y2Storage namespace offering a wrapper around
    the corresponding libstorage classes and enums: Actiongraph,
    AlignPolicy, BlkDevice, BtrfsSubvolume, Dasd, DasdFormat,
    DasdType, DataTransport, Device, Devicegraph, Disk, Encryption,
    LvmLv, LvmPv, LvmVg, Mountable, Partition, PartitionId,
    PartitionType, Partitionable, Region and ResizeInfo.
  * Mixins StorageClassWrapper and StorageEnumWrapper to define more
    wrappers as needed.
  * Removed EnumMappings.
  * Removed most refinements in Y2Storage, functionality moved to
    the new classes.
  * Marked DevicesList as deprecated.
  * Marked some refinements as deprecated.

-------------------------------------------------------------------
Tue Apr 25 08:50:10 UTC 2017 - jreidinger@suse.com

- add Gpt#pmbr_boot(?/=) methods for protective MBR
- 0.1.13

-------------------------------------------------------------------
Thu Mar 23 08:18:36 UTC 2017 - jilopez@localhost

- Adapted prepdisk client to work in update mode.

-------------------------------------------------------------------
Tue Mar 21 17:11:37 CET 2017 - schubi@suse.de

- Added to_s in ProposalSettings

-------------------------------------------------------------------
Thu Mar  9 12:47:11 UTC 2017 - ancor@suse.com

- Partially adjust the proposal settings according to control.xml.

-------------------------------------------------------------------
Fri Mar  3 12:30:12 UTC 2017 - ancor@suse.com

- Improved the EnumMappings module.
- 0.1.12

-------------------------------------------------------------------
Thu Feb 16 11:37:57 UTC 2017 - ancor@suse.com

- Improvements in the devicegraph query interface: added an
  EncryptionLists class and adapted all the other classes to take
  several encryption-related scenarios into account.
- 0.1.11

-------------------------------------------------------------------
Wed Feb  8 13:19:24 UTC 2017 - ancor@suse.com

- Added a prototype of the "Guided Setup" wizard to configure the
  proposal settings.

-------------------------------------------------------------------
Wed Jan 25 14:35:38 UTC 2017 - ancor@suse.com

- Proper management of completely empty disks (no partition table,
  no file-system and no LVM PV) in the proposal.
- Improved FreeDiskSpace and Disk#free_spaces to correctly handle
  disks without partition table.
- 0.1.10

-------------------------------------------------------------------
Thu Jan 19 10:54:22 CET 2017 - shundhammer@suse.de

- Install storage-related software packages as needed: Migrated
  UsedStorageFeatures to storage-ng and added PackageHandler
- 0.1.9

-------------------------------------------------------------------
Tue Jan 17 12:07:18 UTC 2017 - ancor@suse.com

- Improved StorageManager that complies to the Singleton pattern
  and includes a revision counter for the staging devicegraph.
- 0.1.8

-------------------------------------------------------------------
Mon Jan 16 12:27:03 UTC 2017 - ancor@suse.com

- Added 'fstab_options' key to the YAML representation of the
  devicegraphs used for testing.
- 0.1.7

-------------------------------------------------------------------
Thu Jan  5 15:27:02 UTC 2017 - ancor@suse.com

- Y2Storage::DiskAnalyzer - distinguish disks with no MBR gap
  (0 bytes gap) from cases where the MBR gap is not applicable.
  This fixes the proposal for some LVM scenarios with legacy boot.

-------------------------------------------------------------------
Fri Dec 23 12:44:24 UTC 2016 - ancor@suse.com

- Removed unused ProposalDemo client (kind of obsoleted by
  Dialogs::InstDiskProposal)

-------------------------------------------------------------------
Wed Dec 21 12:01:32 UTC 2016 - ancor@suse.com

- Improvements in the devicegraph query interface
  (DisksLists#with_name_or_partition)
- 0.1.6

-------------------------------------------------------------------
Tue Dec 20 06:39:28 UTC 2016 - ancor@suse.com

- Fixed partitioning proposal to not fail when trying to create
  very small partitions (like bios_boot), to work better with uneven
  spaces (not divisible by the minimal grain) and to reduce the
  gaps between partitions.

-------------------------------------------------------------------
Wed Dec 14 16:01:00 UTC 2016 - ancor@suse.com

- Write more precise information in the logs (DiskSize#to_s)

-------------------------------------------------------------------
Tue Dec 13 11:11:20 UTC 2016 - ancor@suse.com

- Proposal does not try to set the boot flag if not supported
  (for example, GPT partition tables)

-------------------------------------------------------------------
Fri Dec  9 10:30:33 UTC 2016 - aschnell@suse.com

- Adapted to several changes in libstorage-ng

-------------------------------------------------------------------
Fri Nov 25 16:39:13 UTC 2016 - ancor@suse.com

- Improvements in the LVM-based proposal

-------------------------------------------------------------------
Tue Nov 22 15:32:41 UTC 2016 - ancor@suse.com

- Improvements in Refinements::DevicegraphLists

-------------------------------------------------------------------
Tue Nov 22 12:28:39 UTC 2016 - ancor@suse.com

- Convenience method to check for GPT
- Several methods added to most of the DevicesLists classes
- 0.1.5

-------------------------------------------------------------------
Thu Oct 27 12:49:59 UTC 2016 - ancor@suse.com

- Better management of LVM partitions in Proposal::SpaceMaker

-------------------------------------------------------------------
Thu Oct 27 13:46:39 CEST 2016 - aschnell@suse.com

- mount special filesystems in target during installation

-------------------------------------------------------------------
Wed Oct 26 12:26:58 UTC 2016 - ancor@suse.com

- LVM classes added to Refinements::DevicegraphLists

-------------------------------------------------------------------
Wed Oct 12 13:38:38 UTC 2016 - cwh@suse.com

- Use own textdomain (storage-ng instead of storage) (bsc#1004050)
- 0.1.4

-------------------------------------------------------------------
Fri Sep 30 14:05:08 UTC 2016 - ancor@suse.com

- Added new inst_prepdisk client - first version in which the
  installer commits the changes to the target disk(s).
- 0.1.3

-------------------------------------------------------------------
Tue Sep 27 06:00:45 UTC 2016 - ancor@suse.com

- More reusable DiskAnalyzer.
- Use libstorage mechanisms to check for windows partitions.
- Added new minimalistic inst_disk_proposal client.
- 0.1.2

-------------------------------------------------------------------
Mon Aug  1 13:11:13 UTC 2016 - ancor@suse.com

- Namespaces adapted to avoid conflicts with old yast2-storage
  and to follow the new YaST convention.
- 0.1.1

-------------------------------------------------------------------
Thu Feb 25 16:35:57 CET 2016 - aschnell@suse.com

- initial package with yast2-storage-ng, successor of yast2-storage
<|MERGE_RESOLUTION|>--- conflicted
+++ resolved
@@ -1,9 +1,10 @@
 -------------------------------------------------------------------
-<<<<<<< HEAD
 Wed Nov 14 15:15:04 CET 2018 - schubi@suse.de
 
 - SkipListValue.size_k returns the correct value (bsc#1115508).
-=======
+- 4.0.215
+
+-------------------------------------------------------------------
 Fri Oct 19 11:34:42 UTC 2018 - igonzalezsosa@suse.com
 
 - Fixes and improvements to AutoYaST partitioning:
@@ -19,7 +20,6 @@
   - Add support for partitioned software RAIDs (fate#326573).
   - Allow to use a whole disk as a software RAID member (related
     to fate#326573).
->>>>>>> 9c1fbff2
 - 4.0.214
 
 -------------------------------------------------------------------
