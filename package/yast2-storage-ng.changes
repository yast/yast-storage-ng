--- conflicted
+++ resolved
@@ -1,5 +1,11 @@
 -------------------------------------------------------------------
-<<<<<<< HEAD
+Tue Nov 15 11:40:40 UTC 2022 - José Iván López González <jlopez@suse.com>
+
+- Validate security policies in both guided proposal and
+  partitioner (part of jsc#SLE-24764).
+- 4.5.13
+
+-------------------------------------------------------------------
 Thu Nov 10 11:31:21 UTC 2022 - Ancor Gonzalez Sosa <ancor@suse.com>
 
 - New functionality for D-Installer: MinGuidedProposal and ability
@@ -35,16 +41,6 @@
 
 -------------------------------------------------------------------
 Tue May 31 13:04:11 UTC 2022 - Stefan Hundhammer <shundhammer@suse.com>
-=======
-Tue Aug 30 10:06:43 UTC 2022 - José Iván López González <jlopez@suse.com>
-
-- Validate security policies in both guided proposal and
-  partitioner (part of jsc#SLE-24764).
-- 4.4.41
-
--------------------------------------------------------------------
-Mon May 30 12:35:08 UTC 2022 - Stefan Hundhammer <shundhammer@suse.com>
->>>>>>> 983d36fd
 
 - Partitioner: Allow min chunk size of 4 KiB (page size) for RAID0 /
   RAID10 (bsc#1200018)
