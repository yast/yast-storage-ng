--- conflicted
+++ resolved
@@ -1,9 +1,11 @@
 -------------------------------------------------------------------
-<<<<<<< HEAD
-Wed Mar 12 14:00:32 UTC 2025 - Stefan Schubert <schubi@suse.de>
-
-- Supporting LUKS2 encryption by TPM2 device (jsc#PED-10703).
-=======
+Tue Apr 15 12:59:48 UTC 2025 - Stefan Schubert <schubi@suse.de>
+
+- Supporting systemd-fde encryption and TPM2/FIDO2
+  (jsc#PED-10703).
+- 5.0.30
+
+-------------------------------------------------------------------
 Thu Apr 10 11:30:44 UTC 2025 - Ancor Gonzalez Sosa <ancor@suse.com>
 
 - Create /etc/lvm/devices if needed (jsc#PED-7355, jsc#PED-12241).
@@ -15,7 +17,6 @@
 - New environment variables YAST_STORAGE_TEST_MODE and
   YAST_DEVICEGRAPH_FILE to ease development of YaST and Agama
   (gh#yast/yast-storage-ng#1407).
->>>>>>> 8889433c
 - 5.0.28
 
 -------------------------------------------------------------------
