-------------------------------------------------------------------
<<<<<<< HEAD
Wed Apr 06 13:24:58 UTC 2022 - Ladislav Slezák <lslezak@suse.cz>

- Bump version to 4.5.0 (#bsc1198109)
=======
Thu Apr  7 16:29:00 UTC 2022 - Knut Anderssen <kanderssen@suse.com>

- Fix fstab entry filesystem matching allowing the use of quotes
  surrounding the device UUID or label (bsc#1197692)
- 4.4.37
>>>>>>> ada3b297

-------------------------------------------------------------------
Thu Feb 10 10:18:23 UTC 2022 - Ancor Gonzalez Sosa <ancor@suse.com>

- Partitioner: 'Add NFS' instead of 'Add Nfs' in the menu (related
  to fate#318196).
- 4.4.36

-------------------------------------------------------------------
Thu Feb  3 16:12:52 UTC 2022 - José Iván López González <jlopez@suse.com>

- Partitioner: the details popup for an NFS displays 'defaults'
  instead of an empty string if no mount options are specified for
  that NFS (related to fate#318196).

-------------------------------------------------------------------
Wed Feb  2 20:53:34 UTC 2022 - Ancor Gonzalez Sosa <ancor@suse.com>

- Partitioner: improve integration with yast2-nfs-client to offer
  a consistent user experience (related to fate#318196 and
  bsc#1156446).
- 4.4.35

-------------------------------------------------------------------
Tue Jan 25 12:30:14 UTC 2022 - Imobach Gonzalez Sosa <igonzalezsosa@suse.com>

- Use Package module instead of PackageSystem (bsc#1194886).
- 4.4.34

-------------------------------------------------------------------
Fri Jan 21 15:33:45 UTC 2022 - José Iván López González <jlopez@suse.com>

- Fix tests according to new Md size reported by libstorage-ng
  (related to bsc#1168914).
- 4.4.33

-------------------------------------------------------------------
Tue Jan 18 15:59:33 UTC 2022 - Ladislav Slezák <lslezak@suse.cz>

- Enable RSpec verifying doubles (bsc#1194784)

-------------------------------------------------------------------
Wed Jan 12 11:12:13 UTC 2022 - José Iván López González <jlopez@suse.com>

- Allow to skip the activation of the rest of LUKS devices
  (bsc#1162545).
- Partitioner: always allow to provide password for closed LUKS
  devices.
- 4.4.32

-------------------------------------------------------------------
Wed Jan  5 21:38:56 UTC 2022 - Josef Reidinger <jreidinger@suse.com>

- Fix calling keywords for IssuesReporter in ruby3 (bsc#1194342)
- 4.4.31

-------------------------------------------------------------------
Mon Jan  3 09:22:05 UTC 2022 - Ladislav Slezák <lslezak@suse.cz>

- Display LUKS2 configuration checkbox in the installer console
  (related to jsc#SLE-21308)
- 4.4.30

-------------------------------------------------------------------
Fri Dec 31 10:36:11 UTC 2021 - Josef Reidinger <jreidinger@suse.com>

- Adapt for ruby 3.1 (bsc#1193192)
- 4.4.29

-------------------------------------------------------------------
Wed Dec 22 14:06:54 UTC 2021 - Ancor Gonzalez Sosa <ancor@suse.com>

- Dropped test clients proposal_testing and partitioner_testing in
  favor of a more powerful one called storage_testing (related to
  fate#318196).

-------------------------------------------------------------------
Mon Dec 20 16:25:17 UTC 2021 - Ancor Gonzalez Sosa <ancor@suse.com>

- Partitioner: added a warning if a required mount option, eg.
  _netdev, is missing in a mount point (jsc#SLE-20535).
- 4.4.28

-------------------------------------------------------------------
Wed Dec 15 18:48:46 UTC 2021 - David Diaz <dgonzalez@suse.com>

- Improve probing issues handling by raising exceptions.
- Fix aborting from standalone modules when the user decides
  to not continue (bsc#1193749).
- 4.4.27

-------------------------------------------------------------------
Wed Dec 15 16:28:02 UTC 2021 - Steffen Winterfeldt <snwint@suse.com>

- Partitioner: nest thin logical volumes below their thin pools (related to
  jsc#SLE-15283)
- 4.4.26

-------------------------------------------------------------------
Tue Dec 14 15:12:05 UTC 2021 - Ancor Gonzalez Sosa <ancor@suse.com>

- AutoYaST: fixes for reusing encrypted devices, RAIDs and bcache
  devices (bsc#1193450).
- 4.4.25

-------------------------------------------------------------------
Fri Dec 10 15:29:16 UTC 2021 - Steffen Winterfeldt <snwint@suse.com>

- document UEFI handling (bsc#937067)
- 4.4.24

-------------------------------------------------------------------
Fri Dec 10 10:18:05 UTC 2021 - José Iván López González <jlopez@suse.com>

- Proposal: add support for mount options (related to fate#318196).
- 4.4.23

-------------------------------------------------------------------
Thu Dec  9 13:25:29 UTC 2021 - Steffen Winterfeldt <snwint@suse.com>

- use libstorage-ng to determine whether efibootmgr is available
  (bsc#937067)
- 4.4.22

-------------------------------------------------------------------
Wed Dec  8 10:01:35 UTC 2021 - Josef Reidinger <jreidinger@suse.com>

- Prepare code for ruby3 - adapt openstruct usage (bsc#1193192)
- 4.4.21

-------------------------------------------------------------------
Fri Dec  3 12:21:14 UTC 2021 - José Iván López González <jlopez@suse.com>

- Fix regression for unit tests: mock the generation of Bcache
  issues to avoid setting the architecture for every test (related
  to jsc#SLE-18430).
- 4.4.20

-------------------------------------------------------------------
Thu Dec  2 16:36:41 UTC 2021 - Ancor Gonzalez Sosa <ancor@suse.com>

- Refined the criteria used to check whether a certain mount point
  needs the _netdev mount option (jsc#SLE-20535).
- Now _netdev is only added if needed at the end of the Guided
  Proposal, is not longer suggested as part of the default mount
  options for new mount points.
- 4.4.19

-------------------------------------------------------------------
Thu Dec  2 15:16:17 UTC 2021 - José Iván López González <jlopez@suse.com>

- Improve probing errors handling: when there are several errors,
  only one popup is shown, and Details button shows all the errors
  (jsc#SLE-18430).
- Partitioner: add menu option View/System Issues.
- 4.4.18

-------------------------------------------------------------------
Thu Dec  2 14:44:24 UTC 2021 - Ladislav Slezák <lslezak@suse.cz>

- Unify the Yes/No popup button IDs (bsc#1193326)
- 4.4.17

-------------------------------------------------------------------
Wed Dec  1 14:00:02 UTC 2021 - Josef Reidinger <jreidinger@suse.com>

- Prepare code for ruby3 (bsc#1193192)
- 4.4.16

-------------------------------------------------------------------
Tue Nov 30 13:12:33 UTC 2021 - Ancor Gonzalez Sosa <ancor@suse.com>

- Changed the HWInfoReader API: now it always returns objects of
  a new Y2Storage::HWInfoDisk class (backwards compatible with
  OpenStruct).

-------------------------------------------------------------------
Thu Nov 23 16:00:00 UTC 2021 - Stefan Knorr <sknorr@suse.com>

- Fixed typo in message about encryption (part of jsc#SLE-21308)
- 4.4.15

-------------------------------------------------------------------
Thu Nov 18 16:22:04 UTC 2021 - Ancor Gonzalez Sosa <ancor@suse.com>

- Fixed calculation of partitions needed for booting when AutoYaST
  specifies an alternative crypt_method, like pervasive_luks2
  (related to jsc#SLE-7376 and jsc#SLE-21308).
- 4.4.14

-------------------------------------------------------------------
Thu Nov 18 10:22:49 UTC 2021 - David Diaz <dgonzalez@suse.com>

- Fix duplicate PV error detection with disabled multipath
  (related to bsc#1170216).

-------------------------------------------------------------------
Wed Nov 17 13:31:47 UTC 2021 - Ancor Gonzalez Sosa <ancor@suse.com>

- Partitioner: initial support for regular LUKS2 encryption, if env
  variable YAST_LUKS2_AVAILABLE is set (part of jsc#SLE-21308).

-------------------------------------------------------------------
Thu Nov  4 12:54:16 UTC 2021 - Ancor Gonzalez Sosa <ancor@suse.com>

- Dropped support for legacy format of the proposal settings
  (related to fate#318196).
- 4.4.13

-------------------------------------------------------------------
Wed Nov  3 11:46:26 UTC 2021 - Imobach Gonzalez Sosa <igonzalezsosa@suse.com>

- Set the volume group extent size according to the AutoYaST
  profile (bsc#1192124).
- 4.4.12

-------------------------------------------------------------------
Tue Nov  2 15:46:24 UTC 2021 - Ancor Gonzalez Sosa <ancor@suse.com>

- Change the API to avoid the performance penalty introduced by
  the original check for SD Cards (related to bsc#1187438).

-------------------------------------------------------------------
Thu Oct 21 11:50:04 UTC 2021 - Ancor Gonzalez Sosa <ancor@suse.com>

- Install by default to any available Dell BOSS drive and identify
  such drives more clearly in the Guided Setup (jsc#SLE-17578).
- Try to avoid by default to install into SD Cards if a fixed disk
  is available (bsc#1187438).
- 4.4.11

-------------------------------------------------------------------
Tue Oct 19 11:22:52 UTC 2021 - Ancor Gonzalez Sosa <ancor@suse.com>

- Do not force the same mount_by method in fstab and in crypttab
  (needed for jsc#SLE-20416 and bsc#1181196)
- 4.4.10

-------------------------------------------------------------------
Thu Oct 14 14:19:03 UTC 2021 - David Diaz <dgonzalez@suse.com>

- Fix (un)masking systemd units by using the systemctl --plain
  flag for getting an output without status glyphs (bsc#1191347).
- 4.4.9

-------------------------------------------------------------------
Thu Sep 30 11:21:19 UTC 2021 - José Iván López González <jlopez@suse.com>

- Recommend to install libyui-qt-graph package (bsc#1191109) in
  order to offer the View/Device Graphs menu option.
- 4.4.8

-------------------------------------------------------------------
Thu Aug  5 12:19:04 UTC 2021 - José Iván López González <jlopez@suse.com>

- Improve detection of devices that contain an installation
  repository (bsc#1185694).
- 4.4.7

-------------------------------------------------------------------
Tue Jun 15 10:21:16 UTC 2021 - Imobach Gonzalez Sosa <igonzalezsosa@suse.com>

- Fix the Comment entry in the desktop file so the tooltip
  in the control center is properly translated (bsc#1187270).
- 4.4.6

-------------------------------------------------------------------
Mon Jun  7 09:26:58 UTC 2021 - Steffen Winterfeldt <snwint@suse.com>

- ensure mount options are not doubled (bsc#1186298)
- 4.4.5

-------------------------------------------------------------------
Fri Jun  4 12:12:49 UTC 2021 - Steffen Winterfeldt <snwint@suse.com>

- try harder matching device names (bsc#1186268)
- 4.4.4

-------------------------------------------------------------------
Thu May 20 08:42:54 UTC 2021 - Knut Anderssen <kanderssen@suse.com>

- Make the 'Change Used Devices' menu item translatable
  (bsc#1185060).
- 4.4.3

-------------------------------------------------------------------
Sun May 16 08:11:46 UTC 2021 - Dirk Müller <dmueller@suse.com>

- only list specific files installed in common directories (metainfo,
  icons, fillupdir)

- 4.4.2 (bsc#1186066, bsc#1184786)

-------------------------------------------------------------------
Thu May  6 08:00:23 UTC 2021 - Martin Vidner <mvidner@suse.com>

- Display pathnames correctly in a Right-to-Left context
  (bsc#1128091).
- 4.4.1

-------------------------------------------------------------------
Tue Apr 20 13:51:55 UTC 2021 - Ladislav Slezák <lslezak@suse.cz>

- 4.4.0 (bsc#1185510)

-------------------------------------------------------------------
Tue Mar 30 10:31:55 UTC 2021 - José Iván López González <jlopez@suse.com>

- Avoid to call private methods over self because it raises an
  exception with ruby < 2.7 (related to bsc#1180723).
- 4.3.50

-------------------------------------------------------------------
Wed Mar 17 16:21:09 UTC 2021 - José Iván López González <jlopez@suse.com>

- Round-down the number of physical extends according to the
  stripes of the logical volume (bsc#1180723).
- Add extra validations when creating a striped volume and when
  editing the physical volumes.
- 4.3.49

-------------------------------------------------------------------
Thu Mar 11 00:01:59 UTC 2021 - David Diaz <dgonzalez@suse.com>

- Stop using the question mark icon in the recursive deletion
  confirm dialog (bsc#1183088).
- 4.3.48

-------------------------------------------------------------------
Tue Mar  9 16:40:38 UTC 2021 - José Iván López González <jlopez@suse.com>

- Partitioner: allow to define the file system label (bsc#1183220).
- 4.3.47

-------------------------------------------------------------------
Wed Feb 25 16:26:55 UTC 2021 - Ancor Gonzalez Sosa <ancor@suse.com>

- Improved mechanism to detect whether _netdev is needed for a
  given disk: use its driver as extra criterion (bsc#1176140).
- 4.3.46

-------------------------------------------------------------------
Thu Feb 25 09:20:13 UTC 2021 - Ancor Gonzalez Sosa <ancor@suse.com>

- Partitioner: extended the text of the help to cover the new menu
  and the general navigation (related to bsc#1181590).
- 4.3.45

-------------------------------------------------------------------
Fri Feb 19 13:21:35 UTC 2021 - José Iván López González <jlopez@suse.com>

- Partitioner: ask for recursively unmounting affected devices when
  deleting a device (bsc#1171310).
- 4.3.44

-------------------------------------------------------------------
Thu Feb 11 14:16:57 UTC 2021 - Ancor Gonzalez Sosa <ancor@suse.com>

- Partitioner: in general, collapse branches of the tables only if
  they contain Btrfs snapshots (related to bsc#1181464).
- 4.3.43

-------------------------------------------------------------------
Thu Feb  4 14:17:09 UTC 2021 - Ancor Gonzalez Sosa <ancor@suse.com>

- Partitioner: stop offering LVM pools as possible base devices
  for bcache devices and for multi-device btrfs (bsc#1170044).
- 4.3.42

-------------------------------------------------------------------
Thu Jan 28 17:07:25 UTC 2021 - Ancor Gonzalez Sosa <ancor@suse.com>

- AutoYaST UI: improved visualization of some partition sections
  in the left tree (related to jsc#SLE-11308).
- 4.3.41

-------------------------------------------------------------------
Mon Jan 25 11:52:18 UTC 2021 - José Iván López González <jlopez@suse.com>

- Partitioner: fix typo calling to popup (bsc#1181348).
- 4.3.40

-------------------------------------------------------------------
Fri Jan 22 15:37:00 UTC 2021 - José Iván López González <jlopez@suse.com>

- Partitioner: show used devices for MD BIOS RAID (bsc#1181300).
- 4.3.39

-------------------------------------------------------------------
Thu Jan 21 12:20:34 UTC 2021 - José Iván López González <jlopez@suse.com>

- Partitioner: properly set subvolume limit when creating a new
  subvolume (bsc#1181205).
- 4.3.38

-------------------------------------------------------------------
Thu Jan 14 13:40:54 UTC 2021 - Ancor Gonzalez Sosa <ancor@suse.com>

- Partitioner: removed warning for too small EFI system partition.
- Proposal: reuse pre-existing EFI partition even if it's small
- Related to bsc#1177358, bsc#1170625 and bsc#1119318.
- 4.3.37

-------------------------------------------------------------------
Tue Jan 12 12:59:07 UTC 2021 - Ancor Gonzalez Sosa <ancor@suse.com>

- Added API methods to get the preferred name to reference a block
  device or its filesystem (jsc#SLE-17081, also related to
  bsc#1177926 and bsc#1169874).
- 4.3.36

-------------------------------------------------------------------
Tue Dec 22 13:09:47 UTC 2020 - Ancor Gonzalez Sosa <ancor@suse.com>

- Partitioner: do not allow to modify the path of Btrfs subvolumes
  (bsc#1180182)
- 4.3.35

-------------------------------------------------------------------
Mon Dec 21 12:29:43 UTC 2020 - David Diaz <dgonzalez@suse.com>

- Storage: pre-generates an UUID for every swap device the
  installer plans to create (related to jsc#SLE-17081, bsc#1169874,
  and bsc#1177926).
- 4.3.34

-------------------------------------------------------------------
Fri Dec 18 12:35:39 UTC 2020 - Imobach Gonzalez Sosa <igonzalezsosa@suse.com>

- AutoYaST: setting the 'quotas' element to 'false' disables
  subvolumes quotas, no matter whether the 'referenced_limit'
  was specified or not (related to jsc#SLE-7742).
- 4.3.33

-------------------------------------------------------------------
Thu Dec 17 11:31:34 UTC 2020 - Ancor Gonzalez Sosa <ancor@suse.com>

- Fixed deletion of dependant devicegraph nodes (bsc#1179590)
- 4.3.32

-------------------------------------------------------------------
Tue Dec 15 15:56:44 UTC 2020 - José Iván López González <jlopez@suse.com>

- AutoYaST: added management of tmpfs file systems (jsc#SLE-11308).
- 4.3.31

-------------------------------------------------------------------
Tue Dec 15 13:34:29 UTC 2020 - Ancor Gonzalez Sosa <ancor@suse.com>

- Do not enforce installation of packages that are not strictly
  needed (bsc#1065588).
- Partitioner: improved calculation of which packages need to be
  installed in the running system (bsc#1168077).

-------------------------------------------------------------------
Thu Dec 10 16:45:41 UTC 2020 - Imobach Gonzalez Sosa <igonzalezsosa@suse.com>

- AutoYaST: add support for Btrfs quotas (jsc#SLE-7742).
- 4.3.29

-------------------------------------------------------------------
Thu Dec 10 08:45:09 UTC 2020 - José Iván López González <jlopez@suse.com>

- Partitioner: do not show summary when there are no actions to
  perform (bsc#1179829).
- 4.3.28

-------------------------------------------------------------------
Fri Dec  4 08:57:17 UTC 2020 - José Iván López González <jlopez@suse.com>

- Fix unit tests (related to jsc#SLE-11308).
- 4.3.27

-------------------------------------------------------------------
Thu Dec  3 09:28:34 UTC 2020 - Ancor Gonzalez Sosa <ancor@suse.com>

- Partitioner: added management of tmpfs file systems (related to
  jsc#SLE-11308).
- 4.3.26

-------------------------------------------------------------------
Wed Dec  2 11:49:57 UTC 2020 - José Iván López González <jlopez@suse.com>

- Use Yast::Kernel.propose_hibernation? (related to jsc#SLE-12280).
- 4.3.25

-------------------------------------------------------------------
Thu Nov 26 15:29:54 UTC 2020 - Ancor Gonzalez Sosa <ancor@suse.com>

- Y2Storage wrapper for the new Tmpfs class from libstorage-ng
  (related to jsc#SLE-11308)

-------------------------------------------------------------------
Wed Nov 25 12:13:14 UTC 2020 - José Iván López González <jlopez@suse.com>

- Partitioner: improve support for Btrfs subvolumes, related to
  bsc#996598, bsc#1175139, bsc#1161408, bsc#1004783, bsc#1067505.
- Partitioner: add support for Btrfs quotas (jsc#SLE-7742).
- 4.3.24

-------------------------------------------------------------------
Tue Nov 24 14:07:12 UTC 2020 - Ancor Gonzalez Sosa <ancor@suse.com>

- Partitioner: fixed a crash when 'Do not format' is selected for a
  device that used to be part of a Btrfs (bsc#1179100).
- 4.3.23

-------------------------------------------------------------------
Fri Nov 20 12:53:43 UTC 2020 - Josef Reidinger <jreidinger@suse.com>

- print properly help to avoid accidental opening of module by bash
  completion (bsc#1172340)
- 4.3.22

-------------------------------------------------------------------
Wed Nov 18 16:30:03 UTC 2020 - Stefan Hundhammer <shundhammer@suse.com>

- Improved error handling for mounting /sys/firmware/efi/efivars
  (bsc#1174029):
  - Also check in /proc/filesystems if efivarfs is supported
  - Don't throw exception if a mount fails, just display a warning
- 4.3.21

-------------------------------------------------------------------
Wed Nov 11 14:44:26 UTC 2020 - Martin Vidner <mvidner@suse.com>

- Untranslated error message in 'Edit Btrfs subvolumes'/
  'Add subvolume' (bsc#1130822)
- Detect missing textdomain during unit testing.
- 4.3.20

-------------------------------------------------------------------
Thu Nov  5 10:26:55 UTC 2020 - Stefan Hundhammer <shundhammer@suse.com>

- Disable "Device" menu items for NFS shares
  (related to jsc#PM-73, jsc#SLE-7742, jsc#SLE-15283)
- 4.3.19

-------------------------------------------------------------------
Wed Nov  4 09:21:55 UTC 2020 - Ancor Gonzalez Sosa <ancor@suse.com>

- Proposal: adjusted the size and format of the EFI partition
  (bsc#1177358, bsc#1170625, bsc#1119318).
- 4.3.18

-------------------------------------------------------------------
Fri Oct 30 11:58:50 UTC 2020 - Ancor Gonzalez Sosa <ancor@suse.com>

- Partitioner: revamped user interface (related to jsc#PM-73,
  jsc#SLE-7742, jsc#SLE-15283).
- 4.3.17

-------------------------------------------------------------------
Tue Oct 20 15:36:03 UTC 2020 - Stefan Hundhammer <shundhammer@suse.com>

- Added $LIBSTORAGE_IGNORE_PROBE_ERRORS environment variable
  to ignore storage probing errors (bsc#1177332)
- 4.3.16
-------------------------------------------------------------------
Wed Aug 26 10:08:03 UTC 2020 - Imobach Gonzalez Sosa <igonzalezsosa@suse.com>

- Unify profile element paths (bsc#1175680).
- 4.3.15

-------------------------------------------------------------------
Thu Aug  6 12:00:08 UTC 2020 - Ancor Gonzalez Sosa <ancor@suse.com>

- AutoinstProposal now properly reports the proposal as failed when
  it fails to find the disks (bsc#1174469)
- 4.3.14

-------------------------------------------------------------------
Wed Aug  5 15:06:26 UTC 2020 - Ancor Gonzalez Sosa <ancor@suse.com>

- Proposal: fixed detection of shadowed subvolumes for roles using
  separate LVM volume groups for each filesystem (bsc#1174475).
- 4.3.13

-------------------------------------------------------------------
Fri Jul 17 11:44:48 UTC 2020 - David Diaz <dgonzalez@suse.com>

- Partitioner: fix stripes size reported for thin LVs.
- Partitioner: do not show stripes size when its value is zero.

-------------------------------------------------------------------
Tue Jul  7 10:57:59 UTC 2020 - David Diaz <dgonzalez@suse.com>

- Partitioner: fix and improve the information shown for each
  type of LVM logical volumes.
- Partitioner: makes visible the relationship between an LVM
  snapshot and its original logical volume (related to
  bsc#1120410).
- Partitioner: warn the user before performing certain actions
  on an LVM snapshot.
- 4.3.12

-------------------------------------------------------------------
Fri Jul  3 12:31:39 UTC 2020 - José Iván López González <jlopez@suse.com>

- AutoYaST: delegate to initial guided proposal when no partitions
  are defined in the profile (bsc#1173610).
- AutoYaST: fix enable_snapshots option.
- 4.3.11

-------------------------------------------------------------------
Tue Jun 30 09:18:15 CEST 2020 - aschnell@suse.com

- install nvme-cli if NVMe devices are present (bsc#1172866)
- 4.3.10

-------------------------------------------------------------------
Fri Jun 26 14:02:34 UTC 2020 - Ancor Gonzalez Sosa <ancor@suse.com>

- Ensure consistent removal of LVM snapshots when the origin LV
  is deleted (related to bsc#1120410).
- 4.3.9

-------------------------------------------------------------------
Wed Jun 10 14:26:28 UTC 2020 - David Diaz <dgonzalez@suse.com>

- Partitioner: does not warn the user when the BIOS Boot partition
  is missing in a XEN guest.

-------------------------------------------------------------------
Thu May 19 15:22:56 CEST 2020 - schubi@suse.de

- AutoYaST: Cleanup/improve issue handling (bsc#1171335).
- 4.3.8

-------------------------------------------------------------------
Mon May 18 15:15:02 CEST 2020 - aschnell@suse.com

- added translation for new resize blocking reason (bsc#1172164)
- 4.3.7

-------------------------------------------------------------------
Fri May 15 09:17:09 UTC 2020 - Steffen Winterfeldt <snwint@suse.com>

- ensure crypttab entries use correct mount_by variant (bsc#1165702)
- 4.3.6

-------------------------------------------------------------------
Tue May 12 11:08:12 UTC 2020 - Ancor Gonzalez Sosa <ags@localhost>

- Partitioner: fixed a crash when libstorage-ng fails to report
  the block device of an LVM PV, which is a consequence of a wrong
  multipath setup (bsc#1170216).
- 4.3.5

-------------------------------------------------------------------
Mon May 11 07:48:59 UTC 2020 - Steffen Winterfeldt <snwint@suse.com>

- remove obsolete proposal_settings_editable (bsc#1171423)
- 4.3.4

-------------------------------------------------------------------
Wed Apr 29 08:26:48 UTC 2020 - Steffen Winterfeldt <snwint@suse.com>

- add x-initrd.attach option to crypttab if needed (bsc#1168465)
- 4.3.3

-------------------------------------------------------------------
Thu Apr 23 14:32:38 UTC 2020 - Steffen Winterfeldt <snwint@suse.com>

- update /etc/crypttab status properly (bsc#1118977)
- 4.3.2

-------------------------------------------------------------------
Wed Apr 22 13:29:05 CEST 2020 - aschnell@suse.com

- disallow to edit LVM cache pools (related to bsc#1099744)
- 4.3.1

-------------------------------------------------------------------
Fri Apr 17 15:08:48 UTC 2020 - David Diaz <dgonzalez@suse.com>

- Fix the severity of some boot checks, making them warnings
  instead of errors.

-------------------------------------------------------------------
Fri Apr 17 11:45:31 UTC 2020 - Ancor Gonzalez Sosa <ancor@suse.com>

- Proposal: in the initial attempt, consider only a reasonable
  number of disks (bsc#1154070).
- Proposal: speed up the initial attempt when "allocate_volume_mode"
  is set to "device" in the control file (part of jsc#SLE-7238).
- 4.3.0

-------------------------------------------------------------------
Wed Apr 15 11:10:16 UTC 2020 - Steffen Winterfeldt <snwint@suse.com>

- rework VFAT mount option handling (bsc#1161771)

-------------------------------------------------------------------
Mon Apr 06 09:14:25 CEST 2020 - aschnell@suse.com

- allow to disable LUKS activation (bsc#1162545)
- 4.2.107

-------------------------------------------------------------------
Fri Apr  3 14:18:30 UTC 2020 - Ancor Gonzalez Sosa <ancor@suse.com>

- Partitioner: fixed a crash when some devices are modified both
  before and after reprobing the hardware (bsc#1168325).
- 4.2.106

-------------------------------------------------------------------
Wed Apr  1 12:27:01 UTC 2020 - Ancor Gonzalez Sosa <ancor@suse.com>

- Never add the _netdev option to fstab for the root mount point
  (bsc#1165937).
- 4.2.105

-------------------------------------------------------------------
Fri Mar 27 13:14:08 UTC 2020 - Ancor Gonzalez Sosa <ancor@suse.com>

- Reverted the changes done to support the calculation of udev
  links from yast2-bootloader, since the changes in that module
  were also reverted. See previous entries for versions 4.2.90
  and 4.2.102.
- Related to bsc#1167779, bsc#1166096 and bsc#1151075.
- 4.2.104

-------------------------------------------------------------------
Thu Mar 26 15:18:33 CET 2020 - aschnell@suse.com

- Reanimate saving USED_FS_LIST (bsc#1161533).
- 4.2.103

-------------------------------------------------------------------
Wed Mar 25 07:23:03 UTC 2020 - Ancor Gonzalez Sosa <ancor@suse.com>

- Extend and improve the API to get udev names for a block device
  (needed for bsc#1166096).
- 4.2.102

-------------------------------------------------------------------
Mon Mar 23 17:36:02 UTC 2020 - David Diaz <dgonzalez@suse.com>

- Prevents to put /boot in a bcache (bsc#1165903).
- 4.2.101

-------------------------------------------------------------------
Fri Mar 20 12:25:12 UTC 2020 - Imobach Gonzalez Sosa <igonzalezsosa@suse.com>

- AutoYaST: show an error when no suitable components are found
  for Bcache, Btrfs multi-devices filesystems, and RAID devices
  (bsc#1167053).
- 4.2.100

-------------------------------------------------------------------
Thu Mar 19 11:16:31 UTC 2020 - Ancor Gonzalez Sosa <ancor@suse.com>

- Partitioner: do not allow to clone a partition table to another
  device with a different block size (bsc#1166363)
- 4.2.99

-------------------------------------------------------------------
Wed Mar 18 16:37:28 UTC 2020 - Ancor Gonzalez Sosa <ancor@suse.com>

- Restricted the scenarios in which software-defined RAIDs are
  eligible as target devices for the proposal. Do it only in systems
  with EFI (bsc#1166258).
- 4.2.98

-------------------------------------------------------------------
Fri Mar 13 14:02:15 UTC 2020 - Steffen Winterfeldt <snwint@suse.com>

- write nocow attribute correctly into YAML
- 4.2.97

-------------------------------------------------------------------
Thu Mar 12 11:51:13 UTC 2020 - Imobach Gonzalez Sosa <igonzalezsosa@suse.com>

- AutoYaST: report the user when conflicting attributes are set
  in a partition section (i.e., mount, raid_name, lvm_group,
  btrfs_name, bcache_backing_for and bcache_caching_for)
  (bsc#1165907).
- 4.2.96

-------------------------------------------------------------------
Wed Mar 11 12:53:13 UTC 2020 - Ancor Gonzalez Sosa <ancor@suse.com>

- Usability improvements when asking the user to install packages
  during the probing phase (related to bsc#1140040).
- More flexible API for PackageHandler and related classes
- More libstorage-ng "storage features" now recognized and handled
  if needed: UF_DASD, UF_BITLOCKER, UF_JFS, UF_F2FS, UF_EXFAT.
- Partitioner: better error reporting when the installation of
  needed packages fails.
- 4.2.95

-------------------------------------------------------------------
Mon Mar  9 09:53:50 UTC 2020 - Imobach Gonzalez Sosa <igonzalezsosa@suse.com>

- AutoYaST: show an error when no suitable physical volumes are
  found for a given volume group (bsc#1162043).
- AutoYaST: do not append a suffix to LVM Volume Group names unless it
  is needed (bsc#1115749).
- 4.2.94

-------------------------------------------------------------------
Thu Mar  5 10:23:24 UTC 2020 - José Iván López González <jlopez@suse.com>

- Fix unit tests for the progress dialog added in version 4.2.82
  (related to bsc#1135366).
- 4.2.93

-------------------------------------------------------------------
Tue Mar  3 12:56:34 UTC 2020 - Imobach Gonzalez Sosa <igonzalezsosa@suse.com>

- AutoYaST: export the 'disklabel' attribute for software RAID
  devices.
- AutoYaST: include a 'partitions' section when exporting an
  unpartitioned software RAID which is not used as a filesystem
  (bsc#1159201).
- 4.2.92

-------------------------------------------------------------------
Fri Feb 28 17:05:15 UTC 2020 - José Iván López González <jlopez@suse.com>

- Partitioner: allow to select APQNs when encrypting with pervasive
  encryption (jsc#SLE-7376).
- 4.2.91
-------------------------------------------------------------------
Thu Feb 20 16:02:54 UTC 2020 - José Iván López González <jlopez@suse.com>

- Add API methods to get preferred mount by option and the
  associated device path.
- 4.2.90

-------------------------------------------------------------------
Thu Feb 20 14:37:41 CET 2020 - aschnell@suse.com

- allow to install packages needed for probing
- 4.2.89

-------------------------------------------------------------------
Wed Feb 19 10:49:56 UTC 2020 - Ancor Gonzalez Sosa <ancor@suse.com>

- Proposal: fixed the infinite loop when trying to create a new
  partition out of the candidate devices (related to bsc#1161331
  and bsc#1161678).
- 4.2.88

-------------------------------------------------------------------
Tue Feb 18 15:04:21 UTC 2020 - José Iván López González <jlopez@suse.com>

- Partitioner: do no show button for editing devices when the
  device cannot be used as block device (bsc#1163597).
- Revert changes from 4.2.85.
- 4.2.87

-------------------------------------------------------------------
Tue Feb 18 11:59:05 UTC 2020 - Ancor Gonzalez Sosa <ancor@suse.com>

- Initial Guided Proposal: place the boot-related partitions in
  the device choosen for root, even if it's a software RAID
  (bsc#1161331, bsc#1161678).
- 4.2.86

-------------------------------------------------------------------
Tue Feb 18 10:26:02 UTC 2020 - José Iván López González <jlopez@suse.com>

- Partitioner: do not allow to edit a device when the device cannot
  be used as block device (bsc#1163597).
- 4.2.85

-------------------------------------------------------------------
Wed Feb 12 09:53:44 CET 2020 - aschnell@suse.com

- added texts for RAID1C3 and RAID1C4 as required by
  gh#openSUSE/libstorage-ng#706 (related to jsc#SLE-3877)
- 4.2.84

-------------------------------------------------------------------
Wed Feb  5 12:38:51 UTC 2020 - David Diaz <dgonzalez@suse.com>

- Partitioner: usability improved by remembering the last active
  tab and selected device per page (bsc#1159883).
- 4.2.83

-------------------------------------------------------------------
Tue Feb  4 12:09:51 UTC 2020 - José Iván López González <jlopez@suse.com>

- Partitioner: add a new progress dialog instead of simply closing
  when applying the changes in a running system (bsc#1135366).
- 4.2.82

-------------------------------------------------------------------
Fri Jan 31 16:49:28 UTC 2020 - Ancor Gonzalez Sosa <ancor@suse.com>

- Partitioner: the button to delete all partitions does no longer
  fail for devices containing logical partitions (bsc#1162290).
- 4.2.81

-------------------------------------------------------------------
Tue Jan 29 10:00:18 UTC 2020 - Christopher Hofmann <cwh@suse.com>

- Added package requirement for UF_PLAIN_ENCRYPTION (bsc#1160773)
- 4.2.80

-------------------------------------------------------------------
Tue Jan 28 20:20:50 CET 2020 - aschnell@suse.com

- also mask swap units in mask-systemd-units (bsc#1152545)
- 4.2.79

-------------------------------------------------------------------
Fri Jan 24 14:08:28 CET 2020 - aschnell@suse.com

- reduce min height of dialogs (bsc#1161651)
- drop noatime, acl and xattr options in "Fstab Options" dialog
  (bsc#1135723)
- change mount by method to combobox in "Fstab Options" dialog
  (bsc#1135723)
- 4.2.78

-------------------------------------------------------------------
Thu Jan 23 15:56:36 UTC 2020 - Ancor Gonzalez Sosa <ancor@suse.com>

- Avoided crash when libstorage-ng provides a non-UTF string as
  partition id (bsc#1161442).
- 4.2.77

-------------------------------------------------------------------
Tue Jan 21 12:11:46 UTC 2020 - aschnell@suse.com

- added warning before resizing block devices which were probed
  empty (related to bsc#1159318)
- 4.2.76

-------------------------------------------------------------------
Tue Jan 21 11:34:31 UTC 2020 - Ancor Gonzalez Sosa <ancor@suse.com>

- Guided Setup: enforced a consistent width for both password
  fields (bsc#1161202)
- 4.2.75

-------------------------------------------------------------------
Fri Jan 17 14:54:37 UTC 2020 - David Diaz <dgonzalez@suse.com>

- Partitioner: make it possible to directly work with devices
  from the overview/system page (related to fate#318196).
- 4.2.74

-------------------------------------------------------------------
Thu Jan 16 11:48:39 UTC 2020 - José Iván López González <jlopez@suse.com>

- Improve integration with yast2-nfs-client.
- Related bugs: bsc#1006815, bsc#1151426.
- 4.2.73

-------------------------------------------------------------------
Wed Jan 15 22:07:30 CET 2020 - aschnell@suse.com

- treat partitions with BitLocker as Windows (related to
  bsc#1159318)
- 4.2.72

-------------------------------------------------------------------
Tue Jan 14 20:52:30 CET 2020 - aschnell@suse.com

- use udevadm in /usr/bin instead of /sbin (bsc#1160890)
- use absolute paths in mask-systemd-units
- 4.2.71

-------------------------------------------------------------------
Tue Jan 14 09:54:08 CET 2020 - aschnell@suse.com

- do not allow block sizes bigger than the system page size when
  creating xfs (bsc#1111668)
- check inode size depending on block size when creating xfs
- 4.2.70

-------------------------------------------------------------------
Thu Jan 09 12:45:00 CET 2020 - aschnell@suse.com

- disallow to mount BitLocker (related to bsc#1159318)
- 4.2.69

-------------------------------------------------------------------
Tue Jan  7 09:10:11 UTC 2020 - José Iván López González <jlopez@suse.com>

- Use partition id names defined by libstorage-ng.
- 4.2.68

-------------------------------------------------------------------
Mon Dec 23 08:29:03 CET 2019 - aschnell@suse.com

- Improved sorting by device name and size in tables (bsc#1140018)
- 4.2.67

-------------------------------------------------------------------
Fri Dec 20 16:20:29 UTC 2019 - Ancor Gonzalez Sosa <ancor@suse.com>

- Fixed an error when applying fallback_max_size_lvm in some corner
  cases (bsc#1075990).
- 4.2.66

-------------------------------------------------------------------
Thu Dec 19 14:22:49 UTC 2019 - Imobach Gonzalez Sosa <igonzalezsosa@suse.com>

- AutoYaST: use the multipath device when the 'device' element
  points to one of its wires (bsc#1159081).
- 4.2.65

-------------------------------------------------------------------
Tue Dec 17 12:48:40 UTC 2019 - Josef Reidinger <jreidinger@suse.com>

- Wrap long details message when error happens (bsc#1085468)
- 4.2.64

-------------------------------------------------------------------
Fri Dec 13 16:37:32 UTC 2019 - Ancor Gonzalez Sosa <ancor@suse.com>

- Improved support for Raspberry Pi in the Guided Proposal: now it
  also works without preexisting firmware partition (jsc#SLE-7298)
- 4.2.63

-------------------------------------------------------------------
Wed Dec 11 15:19:00 UTC 2019 - José Iván López González <jlopez@suse.com>

- Show device name when activating a LUKS device (related to
  bsc#1125774).
- 4.2.62

-------------------------------------------------------------------
Tue Dec 10 15:32:05 UTC 2019 - José Iván López González <jlopez@suse.com>

- Generate encryption names according to the mount point of the
  encryption device (bsc#1125774).
- 4.2.61

-------------------------------------------------------------------
Wed Dec  4 12:17:37 UTC 2019 - José Iván López González <jlopez@suse.com>

- Improve detection of Windows systems (related to bsc#1135341).
- 4.2.60

-------------------------------------------------------------------
Wed Nov 27 13:53:57 UTC 2019 - Christopher Hofmann <cwh@suse.com>

- Set passno to 2 for the ESP (bsc#1135523)
- 4.2.59

-------------------------------------------------------------------
Mon Nov 25 12:21:07 UTC 2019 - José Iván López González <jlopez@suse.com>

- Detect root mount point probed as inactive (e.g., as result of a
  snapshot rollback without rebooting the system).
- Related to bsc#1124581.
- 4.2.58

-------------------------------------------------------------------
Thu Nov 21 16:10:22 UTC 2019 - Ancor Gonzalez Sosa <ancor@suse.com>

- Fixed a wrong check that was preventing the installation of some
  needed packages (bsc#1151148).
- 4.2.57

-------------------------------------------------------------------
Thu Nov 14 16:23:39 UTC 2019 - Ancor Gonzalez Sosa <ancor@suse.com>

- Propagate the noauto, nofail and _netdev options from fstab
  to crypttab (needed for jsc#SLE-7687).
- Add the _netdev option to fstab for mount points on top of a
  network-based device like iSCSI or FCoE (jsc#SLE-7687).
- 4.2.56

-------------------------------------------------------------------
Tue Nov 12 11:27:38 UTC 2019 - Imobach Gonzalez Sosa <igonzalezsosa@suse.com>

- AutoYaST: allow to inject settings for the guided proposal
  (related to boo#1156539).
- 4.2.55

-------------------------------------------------------------------
Wed Nov  6 11:49:35 UTC 2019 - Imobach Gonzalez Sosa <igonzalezsosa@suse.com>

- AutoYaST: do not repeat filesystem related information when
  cloning multidevice Btrfs filesystems (bsc#1148578).
- AutoYaST: do not export the enable_snapshots element for drives
  which do not contain the root filesystem.
- 4.2.54

-------------------------------------------------------------------
Wed Oct 30 09:55:48 UTC 2019 - Imobach Gonzalez Sosa <igonzalezsosa@suse.com>

- AutoYaST: add support to set the encryption method (related to
  jsc#SLE-7376).
- 4.2.53

-------------------------------------------------------------------
Mon Oct 28 14:22:24 CET 2019 - aschnell@suse.com

- fix creation of secure key for new partitions (bsc#1154267)
- 4.2.52

-------------------------------------------------------------------
Wed Oct 23 11:51:58 UTC 2019 - Imobach Gonzalez Sosa <igonzalezsosa@suse.com>

- AutoYaST: consider CT_DMMULTIPATH an alias of CT_DISK (related
  to bsc#1130988).
- 4.2.51

-------------------------------------------------------------------
Fri Oct 18 21:01:14 UTC 2019 - Imobach Gonzalez Sosa <igonzalezsosa@suse.com>

- Fix translation of some encryption related widgets (bsc#1154364).
- 4.2.50

-------------------------------------------------------------------
Fri Oct 18 15:20:01 UTC 2019 - Imobach Gonzalez Sosa <igonzalezsosa@suse.com>

- Avoid false warning about booting from LUKS2 in s390
  (related to jsc#SLE-7376).

-------------------------------------------------------------------
Wed Oct 16 14:09:42 UTC 2019 - Ancor Gonzalez Sosa <ancor@suse.com>

- If a given device cannot be mounted by the method configured as
  default, try to find the most stable alternative instead of just
  using the device kernel name (bsc#1151075).
- Improved support for volatile encryption (related to
  jsc#SLE-7376).
- Partitioner: more accurate mount_by options in Fstab Options.
- 4.2.49

-------------------------------------------------------------------
Wed Oct 16 11:40:56 UTC 2019 - Imobach Gonzalez Sosa <igonzalezsosa@suse.com>

- Set sector size to 4k for encrypted devices which underlying
  device is, at least, 4k too (jsc#SLE-7376).
- 4.2.48

-------------------------------------------------------------------
Fri Oct 11 14:26:23 CEST 2019 - aschnell@suse.com

- Added translation for new enum value RB_PASSWORD_REQUIRED
  (bsc#1153871).
- 4.2.47

-------------------------------------------------------------------
Fri Oct  4 11:07:07 UTC 2019 - Ancor Gonzalez Sosa <ancor@suse.com>

- AutoYaST: do not include the uuid field in the <partition>
  sections when cloning a system (bsc#1148477, bsc#1152535).
- 4.2.46

-------------------------------------------------------------------
Thu Oct  3 16:58:02 UTC 2019 - Ancor Gonzalez Sosa <ancor@suse.com>

- AutoYaST: do not fail if the uuid is specified for a new
  filesystem (bsc#1148477, bsc#1152535).
- AutoYaST: partitions and logical volumes to be reused can now be
  found by uuid (bsc#1148477, bsc#1152535).

-------------------------------------------------------------------
Wed Oct  2 13:35:42 UTC 2019 - David Diaz <dgonzalez@suse.com>

- Partitioner: fix the type column value for Ext3/4 filesystems
  with an external journal (bsc#1145841).
- Do not crash when importing mount points from a multi-device
  filesystem.
- 4.2.45

-------------------------------------------------------------------
Wed Oct  2 08:46:10 UTC 2019 - Ancor Gonzalez Sosa <ancor@suse.com>

- At the end of installation, copy the pervasive encryption keys
  to the zkey repository of the target system (jsc#SLE-7376).
- 4.2.44

-------------------------------------------------------------------
Tue Oct 01 11:19:20 CEST 2019 - aschnell@suse.com

- implemented detection of pervasive encryption (for jsc#SLE-7376)
- 4.2.43

-------------------------------------------------------------------
Wed Sep 25 08:09:53 UTC 2019 - José Iván López González <jlopez@suse.com>

- Partitioner: allow encrypting swap with protected and secure
  keys (part of jsc#SLE-7376).
- Partitioner: allow importing mount points from encrypted swap
  with protected and secure keys.
- 4.2.42

-------------------------------------------------------------------
Mon Sep 23 11:08:38 UTC 2019 - David Diaz <dgonzalez@suse.com>

- Partitioner: allows encrypting volumes using pervasive
  encryption (jsc#SLE-7376).
- 4.2.41

-------------------------------------------------------------------
Thu Sep 19 07:57:35 UTC 2019 - David Diaz <dgonzalez@suse.com>

- Partitioner: allow creating encrypted swap with random
  password (bsc#1088641).
- Partitioner: allow importing mount points from encrypted swap
  with random password.
- Storage: fix an encryption type inconsistency (bsc#1151079).
- 4.2.40

-------------------------------------------------------------------
Tue Sep 17 14:41:01 UTC 2019 - Steffen Winterfeldt <snwint@suse.com>

- add warning if /boot is on a LUKS2 encrypted partition
- 4.2.39

-------------------------------------------------------------------
Thu Sep  5 15:03:50 UTC 2019 - Ancor Gonzalez Sosa <ancor@suse.com>

- Partitioner: better handling of existing encryptions, including
  the possibility of reusing them (related to jsc#SLE-7376).

-------------------------------------------------------------------
Wed Sep 04 14:46:12 CEST 2019 - aschnell@suse.com

- added translation for new EncryptionType::PLAIN (bsc#1088641)
- 4.2.38

-------------------------------------------------------------------
Fri Aug 30 09:25:52 UTC 2019 - Steffen Winterfeldt <snwint@suse.com>

- bind-mount /run from inst-sys to target system during install (bsc#1136463)
- 4.2.37

-------------------------------------------------------------------
Wed Aug 28 15:13:44 UTC 2019 - Ancor Gonzalez Sosa <ancor@suse.com>

- Partitioner: display encryption type (related to jsc#SLE-7376).
- 4.2.36

-------------------------------------------------------------------
Thu Aug 22 12:58:12 CEST 2019 - schubi@suse.de

- Using rb_default_ruby_abi tag in the spec file in order to
  handle several ruby versions (bsc#1146403).
- 4.2.35

-------------------------------------------------------------------
Wed Aug 21 11:11:06 UTC 2019 - Steffen Winterfeldt <snwint@suse.com>

- log all ng proposal settings
- 4.2.34

-------------------------------------------------------------------
Sat Aug 10 22:00:06 UTC 2019 - David Diaz <dgonzalez@suse.com>

- Initial Guided Proposal: added support to make the proposal
  using all candidates devices, without trying all possible set
  of settings for each individual device first (related to
  jsc#SLE-7238).
- 4.2.33

-------------------------------------------------------------------
Thu Aug  8 10:37:33 UTC 2019 - José Iván López González <jlopez@suse.com>

- AutoYaST: allow to create a Bcache without a caching device.
- AutoYaST: allow to create a Bcache over a LVM Logical Volume.
- bsc#1139783
- 4.2.32

-------------------------------------------------------------------
Wed Aug  7 09:29:06 UTC 2019 - Steffen Winterfeldt <snwint@suse.com>

- fix NilClass issue when calculating proposal on RAID (bsc#1139808)
- 4.2.31

-------------------------------------------------------------------
Mon Jul 29 21:52:18 CEST 2019 - aschnell@suse.com

- Fixed exception when removing devices from btrfs (bsc#1142669)
- Sort selected devices in LVM VG and btrfs dialog by name
- 4.2.30

-------------------------------------------------------------------
Thu Jul 18 15:11:15 UTC 2019 - Ancor Gonzalez Sosa <ancor@suse.com>

- Fixed some errors calculating the initial proposal, before the
  user has executed the Guided Setup (related to jsc#SLE-7238).
- 4.2.29

-------------------------------------------------------------------
Mon Jul 15 13:32:36 UTC 2019 - Stefan Hundhammer <shundhammer@suse.com>

- Complain if user attempts to put /boot on a thin LVM or a BCache
  (bsc#1134130)
- 4.2.28

-------------------------------------------------------------------
Fri Jul 12 12:24:36 UTC 2019 - David Diaz <dgonzalez@suse.com>

- Guided Setup: added support for the new control file option
  "allocate_volume_mode". When set to "device", this option allows
  the user to specify a device per each volume (part of
  jsc#SLE-7238).
- 4.2.27

-------------------------------------------------------------------
Wed Jul 10 11:31:18 UTC 2019 - José Iván López González <jlopez@suse.com>

- Add execute permissions to test files (bsc#1141006).

-------------------------------------------------------------------
Tue Jul  9 14:15:16 UTC 2019 - José Iván López González <jlopez@suse.com>

- For Z Systems, the option to enlarge swap for suspend is always
  disabled by default, independently of its value in the control
  file (part of jsc#SLE-6926).
- 4.2.26

-------------------------------------------------------------------
Tue Jul  9 13:20:26 UTC 2019 - Stefan Hundhammer <shundhammer@suse.com>

- AutoYaST: Fixed typo in filesystem type that caused a crash
  (bsc#1136272)
- 4.2.25

-------------------------------------------------------------------
Mon Jul  8 11:52:43 UTC 2019 - José Iván López González <jlopez@suse.com>

- AutoYaST: do not delete related partitions if they are not
  specifically requested (related to bsc#1096760).
- 4.2.24

-------------------------------------------------------------------
Fri Jul  5 14:04:00 UTC 2019 - José Iván López González <jlopez@suse.com>

- Proposal: add control file option to make configurable to resize
  and delete partitions (part of jsc#SLE-7238).
- 4.2.23

-------------------------------------------------------------------
Mon Jul  1 11:12:13 UTC 2019 - José Iván López González <jlopez@suse.com>

- Partitioner: fix importing mount points from a multi-device
  Btrfs filesystem (bsc#1137997).
- 4.2.22

-------------------------------------------------------------------
Mon Jul  1 10:28:48 UTC 2019 - Josef Reidinger <jreidinger@suse.com>

- adopt new rubocop to be able to use the latest ruby features
  (bsc#1139270)
- 4.2.21

-------------------------------------------------------------------
Tue Jun 18 10:56:58 UTC 2019 - ancor@suse.com

- Proposal: initial support for several separate LVM volume groups
  (part of jsc#SLE-7238).
- 4.2.20

-------------------------------------------------------------------
Mon Jun 10 11:54:40 UTC 2019 - José Iván López González <jlopez@suse.com>

- AutoYaST: add support for multi-device Btrfs filesystems.
- Part of jsc#SLE-3877.
- 4.2.19

-------------------------------------------------------------------
Fri May 31 12:40:29 UTC 2019 - Stasiek Michalski <hellcp@mailbox.org>

- Add metainfo (fate#319035)
- Revamp spec
- Replace GenericName with Comment
-4.2.18

-------------------------------------------------------------------
Fri May 17 14:59:50 UTC 2019 - ancor@suse.com

- AutoYaST: do not ask for a reusable filesystem when it's not
  really needed (bsc#1134330).
- 4.2.17

-------------------------------------------------------------------
Thu May 16 10:38:16 UTC 2019 - José Iván López González <jlopez@suse.com>

- Partitioner: allow to resize devices used by a multi-device
  Btrfs filesystem (part of jsc#SLE-3877).
- 4.2.16

-------------------------------------------------------------------
Mon May 13 14:08:14 UTC 2019 - Steffen Winterfeldt <snwint@suse.com>

- guided proposal frees space from existing multidevice btrfs properly
  (bsc#1096760); the same for raid using partitions
- 4.2.15

-------------------------------------------------------------------
Fri May 10 12:31:21 UTC 2019 - Ancor Gonzalez Sosa <ancor@suse.com>

- Partitioner: button to delete Btrfs filesystems.
- Partitioner: prevent edition of block devices that are part of
  a multi-device Btrfs.
- Part of jsc#SLE-3877.
- 4.2.14

-------------------------------------------------------------------
Wed May  8 11:59:39 UTC 2019 - José Iván López González <jlopez@suse.com>

- Partitioner: added option for creating Btrfs filesystems (single-
  and multidevice).
- Partitioner: added option for editing devices used by a Btrfs.
- Part of jsc#SLE-3877.
- 4.2.13

-------------------------------------------------------------------
Thu May  2 09:49:02 UTC 2019 - David Diaz <dgonzalez@suse.com>

- Partitioner: fix the Btrfs filesystem icon used in "Type" column.
- Partitioner: improve the value for the "Type" column when a volume
  group does not have name.
- Partitioner: fix the device name for a multidevice filesystem.
- Partitioner: do not show label nor mount point for devices used by
  a multidevice filesystem.
- Part of jsc#SLE-3877.
- 4.2.12

-------------------------------------------------------------------
Thu May  2 09:21:50 UTC 2019 - ancor@suse.com

- Partitioner: fixes in the navigation tree (bsc#1133686).
- 4.2.11

-------------------------------------------------------------------
Tue Apr 30 12:30:12 UTC 2019 - David Diaz <dgonzalez@suse.com>

- Partitioner: unify the "Type" and "FS Type" columns.
- Partitioner: show multidevice filesystems in the system section.
- Part of jsd#SLE-3877.
- 4.2.10

-------------------------------------------------------------------
Tue Apr 30 07:46:10 UTC 2019 - José Iván López González <jlopez@suse.com>

- Partitioner: added option for editing Btrfs filesystems.
- Part of jsd#SLE-3877.
- 4.2.9

-------------------------------------------------------------------
Wed Apr 24 13:42:09 UTC 2019 - José Iván López González <jlopez@suse.com>

- Partitioner: BTRFS section was adapted to show both: multidevice
  and non-multidevice BTRFS filesystems.
- Partitioner: added page for each BTRFS filesystem.
- Part of jsd#SLE-3877.
- 4.2.8

-------------------------------------------------------------------
Mon Apr 22 22:56:55 UTC 2019 - David Diaz <dgonzalez@suse.com>

- Partitioner: by default, initialize the tree with sections
  expanded and devices collapsed.
- Partitioner: improves the user experience preserving, between
  every redraw, the tree items as the were: expanded or collapsed.
- Lightly related to fate#318196.
- 4.2.7

-------------------------------------------------------------------
Mon Apr 15 15:46:04 UTC 2019 - ancor@suse.com

- Partitioner: fixed translation issues related to bcache
  (bsc#1126822).
- 4.2.6

-------------------------------------------------------------------
Wed Apr 10 11:04:44 UTC 2019 - José Iván López González <jlopez@suse.com>

- AutoYaST: new format for importing/exporting NFS drives.
- Related to bsc#1130256.
- 4.2.5

-------------------------------------------------------------------
Wed Apr 10 07:55:26 UTC 2019 - David Diaz <dgonzalez@suse.com>

- Partitioner: when editing a block device, clean-up useless
  LVM PV metadata from it (bsc#1129663)
- 4.2.4

-------------------------------------------------------------------
Wed Apr  3 08:09:10 UTC 2019 - José Iván López González <jlopez@suse.com>

- Fix NFS root detection when installing with AutoYaST
  (needed for bsc#1130256).
- 4.2.3

-------------------------------------------------------------------
Wed Apr  3 07:12:34 UTC 2019 - David Diaz <dgonzalez@suse.com>

- Fix initial proposal to make a clean copy of initial settings
  before switching to another candidate device (bsc#1130392).
- Related to bsc#1102026 and bsc#1090383.
- 4.2.2

-------------------------------------------------------------------
Tue Apr  2 15:37:22 UTC 2019 - José Iván López González <jlopez@suse.com>

- Add support for installing over NFS with AutoYaST (bsc#1130256).
- 4.2.1

-------------------------------------------------------------------
Tue Apr  2 13:55:19 UTC 2019 - ancor@suse.com

- Fixed unit tests to also work in ARM architecture (bsc#1130957).

-------------------------------------------------------------------
Wed Mar 27 10:07:31 UTC 2019 - José Iván López González <jlopez@suse.com>

- Do not add mount options that are default (bsc#1122867).
- Short partition ids.
- Move windows system detection to ExistingFilesystem class.
- 4.2.0

-------------------------------------------------------------------
Tue Mar 26 12:56:35 UTC 2019 - snwint@suse.com

- propose boot loader partitions only on system disk (bsc#1094927)

-------------------------------------------------------------------
Tue Mar 26 11:51:34 UTC 2019 - José Iván López González <jlopez@suse.com>

- Improve unit tests: mocking architecture for Bcache is not needed
  anymore (fix regression tests for bsc#1129787).
- 4.1.77

-------------------------------------------------------------------
Mon Mar 25 14:20:54 UTC 2019 - José Iván López González <jlopez@suse.com>

- Fix boot disk detection (bsc#1129787).
- 4.1.76

-------------------------------------------------------------------
Mon Mar 18 09:30:02 UTC 2019 - Imobach Gonzalez Sosa <igonzalezsosa@suse.com>

- Fix bcache and AutoYaST related tests (related to fate#325346).
- 4.1.75

-------------------------------------------------------------------
Wed Mar 13 17:18:19 UTC 2019 - José Iván López González <jlopez@suse.com>

- Show new icons for the options of the Configure menu button
  (related to bsc#1122174).
- 4.1.74

-------------------------------------------------------------------
Wed Mar 13 16:45:16 CET 2019 - schubi@suse.de

- Unifying name Bcache/bcache to bcache (fate#325346).
- 4.1.73

-------------------------------------------------------------------
Tue Mar 12 17:30:49 UTC 2019 - Imobach Gonzalez Sosa <igonzalezsosa@suse.com>

- Add support for Bcache to AutoYaST (fate#325346).
- Fix reuse of RAID partitions for LVM volume groups and bcache
  devices.
- 4.1.72

-------------------------------------------------------------------
Mon Mar 11 22:19:33 UTC 2019 - David Díaz <dgonzalez@suse.com>

- Only exports the partition_type attribute when it belongs to a
  partition table with support for extended partitions
  (bsc#1115751).

-------------------------------------------------------------------
Wed Mar  6 16:28:26 UTC 2019 - Stefan Hundhammer <shundhammer@suse.com>

- Prevent crash if resizing a newly formatted filesystem (bsc#1124146)
- 4.1.71

-------------------------------------------------------------------
Wed Mar  6 11:21:49 UTC 2019 - Ladislav Slezák <lslezak@suse.cz>

- Fixed "can't modify frozen String" crashes (related to
  bsc#1125006)
- Fixed missing translation (bsc#1127181)
- 4.1.70

-------------------------------------------------------------------
Mon Mar  4 16:31:25 UTC 2019 - David Díaz <dgonzalez@suse.com>

- Translates the filesystem roles properly (bsc#1127756).
- 4.1.69

-------------------------------------------------------------------
Thu Feb 28 15:33:19 UTC 2019 - David Díaz <dgonzalez@suse.com>

- Do not crash when using an old MD RAID schema and the
  partition_nr attribute is missing. Instead, do not allow to
  continue because a missing value issue (bsc#1126059).
- 4.1.68

-------------------------------------------------------------------
Wed Feb 27 09:57:10 UTC 2019 - David Díaz <dgonzalez@suse.com>

- Do not export the partition_type attribute when it belongs to a
  GPT partition table (bsc#1115751).

-------------------------------------------------------------------
Fri Feb 22 15:11:37 UTC 2019 - José Iván López González <jlopez@suse.com>

- Partitioner: improve "Import Mount Points" feature.
  Now, a fstab entry cannot be imported when the filesystem type
  is not supported. Moreover, the "mount by" type is assigned
  according to the fstab entry and the label of the previous
  filesystem is preserved (bsc#1103391).
- 4.1.67

-------------------------------------------------------------------
Wed Feb 20 16:39:13 UTC 2019 - Stefan Hundhammer <shundhammer@suse.com>

- Suggest /boot/efi as the mount point for EFI System Partitions
  (bsc#1088120)
- 4.1.66

-------------------------------------------------------------------
Wed Feb 20 11:55:30 UTC 2019 - jreidinger@suse.com

- filesystem label is kept when using existing partitioning
  (bsc#1087229)
- 4.1.65

-------------------------------------------------------------------
Wed Feb 20 09:35:48 UTC 2019 - José Iván López González <jlopez@suse.com>

- Partitioner: add new tab in Bcache section to show all caching
  set devices (part of fate#325346).
- 4.1.64

-------------------------------------------------------------------
Tue Feb 19 14:40:11 UTC 2019 - ancor@suse.com

- Partitioner: new option "Provide Crypt Passwords" (bsc#1113515).
- 4.1.63

-------------------------------------------------------------------
Tue Feb 19 14:15:16 UTC 2019 - jlopez@suse.com

- Partitioner: allow to edit bcache devices (part of fate#325346).
- 4.1.62

-------------------------------------------------------------------
Tue Feb 19 13:39:49 UTC 2019 - Stefan Hundhammer <shundhammer@suse.com>

- Added help texts for guided setup (bsc#1121801)
- 4.1.61

-------------------------------------------------------------------
Mon Feb 18 14:54:15 CET 2019 - aschnell@suse.com

- AutoYaST: handle device_order for MD RAIDs during installation
  (bsc#1083542)
- 4.1.60

-------------------------------------------------------------------
Thu Feb 14 17:03:05 UTC 2019 - Stefan Hundhammer <shundhammer@suse.com>

- Force mocking arch to x86_64 for unit tests that depend on bcache
  (part of jsc#SLE-4329)
- 4.1.59

-------------------------------------------------------------------
Thu Feb 14 12:49:25 UTC 2019 - Stefan Hundhammer <shundhammer@suse.com>

- Limit bcache support to x86_64 arch (jsc#SLE-4329)
- 4.1.58

-------------------------------------------------------------------
Thu Feb 14 12:19:58 UTC 2019 - Ancor Gonzalez Sosa <ancor@suse.com>

- Guided Setup: improved the disk selection user interface to
  properly support scenarios with many disks (bsc#1123688).
- 4.1.57

-------------------------------------------------------------------
Thu Feb 14 10:49:47 CET 2019 - aschnell@suse.com

- AutoYaST: save device_order for MD RAIDs (bsc#1083542)
- 4.1.56

-------------------------------------------------------------------
Fri Feb  8 11:43:53 UTC 2019 - ancor@suse.com

- AutoYaST: fix broken support for retaining existing MD RAIDs in
  some scenarios (bsc#1120979,  bsc#1121720).
- 4.1.55

-------------------------------------------------------------------
Thu Feb  7 15:53:28 UTC 2019 - jlopez@suse.com

- Partitioner: allow to create bcache devices without a caching
  set (part of fate#325346).
- 4.1.54

-------------------------------------------------------------------
Wed Feb  6 11:54:41 UTC 2019 - Ancor Gonzalez Sosa <ancor@suse.com>

- Partitioner: when running standalone (in an installed system)
  abort gracefully if probing fails (bsc#1123837).
- 4.1.53

-------------------------------------------------------------------
Mon Feb  4 15:55:56 UTC 2019 - jlopez@suse.com

- Remove setters for bcache attributes that cannot be permanent
  saved (writeback_percent and sequential_cutoff).
- Part of fate#325346.
- 4.1.52

-------------------------------------------------------------------
Mon Feb  4 15:54:13 UTC 2019 - Stefan Hundhammer <shundhammer@suse.com>

- Limit ESP to min size on aarch64 (bsc#1119318)
- 4.1.51

-------------------------------------------------------------------
Thu Jan 31 12:35:36 UTC 2019 - jlopez@suse.com

- Partitioner: properly show Flash-only Bcache devices.
- Part of fate#325346.
- 4.1.50

-------------------------------------------------------------------
Thu Jan 31 12:23:49 CET 2019 - aschnell@suse.com

- do not show hint for details button if button does not exist
  (bsc#1115807)
- 4.1.49

-------------------------------------------------------------------
Thu Jan 24 16:44:15 UTC 2019 - ancor@suse.com

- Partitioning proposal: improved the calculation about how much
  each Windows partition must be resized (bsc#1121286).
- 4.1.48

-------------------------------------------------------------------
Wed Jan 23 10:14:20 UTC 2019 - Ancor Gonzalez Sosa <ancor@suse.com>

- Make the storage proposal (i.e. the Guided Setup) easier to
  debug (bsc#1057436).
- 4.1.47

-------------------------------------------------------------------
Wed Jan 23 10:11:58 CET 2019 - aschnell@suse.com

- do not include nil in package list of used storage features
  for FC devices (bsc#1122781)
- 4.1.46

-------------------------------------------------------------------
Thu Jan 17 13:46:54 UTC 2019 - ancor@suse.com

- Specific error pop-up for exceptions raised while calculating the
  storage actions (mitigation of bsc#1120070).
- 4.1.45

-------------------------------------------------------------------
Thu Jan 10 14:59:32 UTC 2019 - jlopez@suse.com

- Allow to cancel Guided Setup (bsc#1121442).
- Link to storage client from installation summary (bsc#1099485).
- 4.1.44

-------------------------------------------------------------------
Tue Dec 18 12:43:21 CET 2018 - schubi@suse.de

- Do not touch eMMC boot partitions (mmcblk*boot*) (bsc#1119316)
- 4.1.43

-------------------------------------------------------------------
Tue Dec 18 12:02:57 CET 2018 - aschnell@suse.com

- do not use removed function IconPath anymore (bsc#1119699)
- 4.1.42

-------------------------------------------------------------------
Tue Dec 11 10:36:52 UTC 2018 - jlopez@suse.com

- Hardening execution of system commands (part of bsc#1118291).
- 4.1.41

-------------------------------------------------------------------
Wed Dec  5 17:01:14 UTC 2018 - Stasiek Michalski <hellcp@mailbox.org>

- Ship only primary icons with module to avoid conflicts (boo#1118521)
- 4.1.40

-------------------------------------------------------------------
Tue Dec  4 15:07:42 UTC 2018 - jlopez@suse.com

- Partitioner: does not allow to create BTRFS subvolumes with
  unsafe characters in its path (related to bsc#1059972).
- 4.1.39

-------------------------------------------------------------------
Fri Nov 30 14:35:44 UTC 2018 - ancor@suse.com

- Support for Raspberry Pi in Guided Proposal: it suggests to keep
  the firmware partition and mount it as /boot/vc (fate#323484).
- 4.1.38

-------------------------------------------------------------------
Tue Nov 27 05:34:41 UTC 2018 - Noah Davis <noahadvs@gmail.com>

- Provide icon with module (boo#1109310)
- 4.1.37

-------------------------------------------------------------------
Thu Nov 22 15:56:50 UTC 2018 - jlopez@suse.com

- Partitioner: add support for UDF filesystem (fate#326877).
- 4.1.36

-------------------------------------------------------------------
Fri Nov 16 16:08:38 UTC 2018 - Ancor Gonzalez Sosa <ancor@suse.com>

- The Guided Proposal tries to preserve partitions of type IRST
  (Intel Rapid Start Technology) when possible (bsc#1099187,
  fate#325885).
- Made the Guided Proposal algorithm more clear, so it's easier to
  debug (bsc#1057436).
- 4.1.35

-------------------------------------------------------------------
Fri Nov 16 14:59:05 UTC 2018 - jlopez@suse.com

- Initial proposal tries all possible attempts over each candidate
  device before switching to another device.
- Related to bsc#1102026 and bsc#1090383.
- 4.1.34

-------------------------------------------------------------------
Fri Nov 16 14:56:26 UTC 2018 - snwint@suse.com

- adjust boot requirements to handle RAID cases (fate#326573)
- 4.1.33

-------------------------------------------------------------------
Wed Nov 14 15:15:04 CET 2018 - schubi@suse.de

- SkipListValue.size_k returns the correct value (bsc#1115507).
- 4.1.32

-------------------------------------------------------------------
Thu Nov  8 16:44:24 UTC 2018 - ancor@suse.com

- Internal code reorganization at Proposal::SpaceMaker
  (preparations for fate#325885 and fate#323484).

-------------------------------------------------------------------
Wed Nov  7 12:28:40 UTC 2018 - jlopez@suse.com

- Crypttab entry allows to find a crypttab device by its UUID.
- Devicegraph#find_by_any_name is able to find a LUKS device by
  using its name at crypttab file.
- Related to bsc#1094963.
- 4.1.31

-------------------------------------------------------------------
Wed Nov  7 10:08:49 UTC 2018 - dgonzalez@suse.com

- Improve the proposal to be able to work with existing MD RAIDs
  (fate#326573).
- 4.1.30

-------------------------------------------------------------------
Wed Oct 31 13:34:48 UTC 2018 - Stefan Hundhammer <shundhammer@suse.com>

- Format the new multi-line compound actions correctly (bsc#1085134)
- 4.1.29

-------------------------------------------------------------------
Tue Oct 30 13:38:10 UTC 2018 - snwint@suse.com

- do not include 'Partition' in partition type names

-------------------------------------------------------------------
Fri Oct 26 11:37:48 UTC 2018 - snwint@suse.com

- allow creation of partitions starting before 1 MiB in expert
  partitioner

-------------------------------------------------------------------
Sat Oct 20 22:10:48 WEST 2018 - igonzalezsosa@suse.com

- Fixes and improvements to AutoYaST partitioning:
  - Improve support to reuse a disk as a PV (bsc#1107298).
  - Resize and then create new devices (bsc#1112545).
  - Warn the user when trying to reuse a non-existent filesystem.
  - Fix support of old format to specify several software RAIDs
    (bsc#1112546).
  - Proper support for Xen virtual partitions (bsc#1105350).
  - Export enable_snapshots element properly (related to
    bsc#1073544).
  - Allow to format a whole disk and use it as a filesystem.
  - Add support for partitioned software RAIDs (fate#326573).
  - Allow to use a whole disk as a software RAID member (related
    to fate#326573).
- 4.1.28

-------------------------------------------------------------------
Fri Oct 19 11:59:10 UTC 2018 - jreidinger@suse.com

- Add support for selecting cache mode during bcache creation
  (fate#325346)
- 4.1.27

-------------------------------------------------------------------
Thu Oct 18 14:04:59 UTC 2018 - ancor@suse.com

- Improved UI responsiveness by caching the value of some internal
  methods (bsc#1112402):
  * StorageClassWrapper.downcasted_new
  * StorageEnv#active?
  * DiskDevice#types_for_is
- Improved compatibility with RSpec 3.8 by caching the objects
  used to wrap libstorage-ng enum values.
- 4.1.26

-------------------------------------------------------------------
Tue Oct 16 12:58:10 UTC 2018 - jreidinger@suse.com

- Improve filtering of possible backing devices for bcache and
  limit deletion of bcache to only safe cases (fate#325346)
- 4.1.25

-------------------------------------------------------------------
Thu Oct 11 15:03:26 UTC 2018 - ancor@suse.com

- Improved the warning messages about missing BIOS Boot partition,
  both in the Partitioner and in AutoYaST (bsc#1087275).
- Improved other AutoYaST warning messages related to the
  partitions needed for booting.
- 4.1.24

-------------------------------------------------------------------
Fri Oct  5 09:43:38 UTC 2018 - jreidinger@suse.com

- Implement creating and deleting bcache devices (fate#325346)
- 4.1.23

-------------------------------------------------------------------
Tue Oct  2 13:44:40 UTC 2018 - schubi@suse.de

- Fixed flickering testcase. Maybe produced by the fix of
  bsc#1108831.
- 4.1.22

-------------------------------------------------------------------
Tue Oct  2 13:43:16 UTC 2018 - ancor@suse.com

- Partitioner: make it possible to directly format a disk (with
  no partitions).
- Partitioner: reorganized the user interface by grouping options
  to ensure all the new possibilities (like formatting a whole
  disk or creating partitions on an MD RAID) fit into text mode
  80x24 (part of fate#318196 and of fate#326573).
- 4.1.21

-------------------------------------------------------------------
Thu Sep 27 15:13:31 CEST 2018 - schubi@suse.de

- AutoYaST proposal: Do not crash if existing boot partition
  cannot be used without formatting it. (bsc#1108831)
- 4.1.20

-------------------------------------------------------------------
Fri Sep 20 13:19:58 UTC 2018 - jlopez@suse.com

- Partitioner: ask for unmounting when deleting a device.
- Partitioner: ask for unmounting when resizing a device.
- Part of fate#318196
- 4.1.19

-------------------------------------------------------------------
Tue Sep 20 13:00:29 UTC 2018 - jlopez@suse.com

- AutoYaST: Allow to use whole disk as PV by indicating a partition
  with number 0 (bsc#1107298).

-------------------------------------------------------------------
Wed Sep 19 21:23:54 UTC 2018 - lorenz@math.tu-berlin.de

- When trying to reuse a partition, AutoYaST will consider only
  those partitions from the right disk (bsc#1106774).

-------------------------------------------------------------------
Wed Sep 19 14:28:22 UTC 2018 - dgonzalez@suse.com

- Do not crash when a partition content info cannot be
  detected (bsc#1101979).
- 4.1.18

-------------------------------------------------------------------
Wed Sep 19 11:43:13 UTC 2018 - jreidinger@suse.com

- Add read-only support for Bcache (fate#325346)
- 4.1.17

-------------------------------------------------------------------
Wed Sep 19 11:25:25 UTC 2018 - ancor@suse.com

- Partitioner: allow to manage partitions in software MD RAIDs
  (fate#318196, bsc#1094933 and bsc#1092417).
- 4.1.16

-------------------------------------------------------------------
Fri Sep  7 15:24:41 UTC 2018 - ancor@suse.com

- Partitioner: do not offer partitions of other RAIDs as available
  devices to create MD RAID arrays (fate#318196).
- 4.1.15

-------------------------------------------------------------------
Wed Sep  5 14:41:15 UTC 2018 - ancor@suse.com

- Partitioner: allow to add full disks and multipath devices (with
  no partition table) to MD RAID arrays (fate#318196).
- Partitioner: improved checks and workflow for "Create New
  Partition Table"
- More informative message when a device is in use.
- 4.1.14

-------------------------------------------------------------------
Tue Sep  4 11:45:19 UTC 2018 - jreidinger@suse.com

- Add asterisk to mount points that is not active and also write it
  to description (FATE#318196)
- 4.1.13

-------------------------------------------------------------------
Thu Aug 30 07:41:35 UTC 2018 - jlopez@suse.com

- Improved wording when moving partitions (bsc#1099599).
- 4.1.12

-------------------------------------------------------------------
Wed Aug 29 14:30:59 UTC 2018 - jreidinger@suse.com

- Add support for Intel Rapid Start technology partitions
  (FATE#325885)
- 4.1.11

-------------------------------------------------------------------
Tue Aug 28 13:27:53 UTC 2018 - ancor@suse.com

- Fixed a wrong unit test.
- 4.1.10

-------------------------------------------------------------------
Fri Aug 24 12:43:32 UTC 2018 - mvidner@suse.com

- RAID attributes: include "Active: Yes/No" (bsc#1090010)

-------------------------------------------------------------------
Wed Aug 22 21:45:06 UTC 2018 - knut.anderssen@suse.com

- Partitioner: Hide the "what to do" selector for windows
  partitions if there are no windows partitions (bsc#1055646)
- 4.1.9

-------------------------------------------------------------------
Wed Aug 22 16:56:53 CEST 2018 - schubi@suse.de

- Switched license in spec file from SPDX2 to SPDX3 format.

-------------------------------------------------------------------
Wed Aug 22 13:01:37 CEST 2018 - schubi@suse.de

- Changed dir of COPYING file.

-------------------------------------------------------------------
Tue Aug 21 15:12:28 UTC 2018 - shundhammer@suse.com

- Fixed crash in the Kubic proposal when insufficient disk space
  (bsc#1099762)
- 4.1.8

-------------------------------------------------------------------
Fri Aug 17 08:47:53 UTC 2018 - ancor@suse.com

- AutoYaST: recognize Xen virtual partitions in the profile when
  importing and installing (bsc#1085134).
- 4.1.7

-------------------------------------------------------------------
Tue Aug 14 13:58:03 UTC 2018 - igonzalezsosa@suse.com

- AutoYaST: set the 'mount by' option when reusing partitions
  (bsc#1104774).
- 4.1.6

-------------------------------------------------------------------
Tue Aug 14 11:57:28 UTC 2018 - knut.anderssen@suse.com

- Partitioner: Permit going back when the partition dialog is
  skipped (bsc#1075443)
- 4.1.5

-------------------------------------------------------------------
Mon Aug 13 14:44:32 UTC 2018 - ancor@suse.com

- Partitioner: fixed some strings that contained mistakes about
  format and/or internationalization.

-------------------------------------------------------------------
Fri Aug 10 11:56:40 UTC 2018 - ancor@suse.com

- Fixed the warning about overwriting a manually edited partition
  layout. Now it works even after going back and forth in the
  installer steps (bsc#1055756).
- 4.1.4

-------------------------------------------------------------------
Thu Aug  9 15:43:17 UTC 2018 - ancor@suse.com

- Partitioner: display Xen virtual partitions and allow to format
  and mount them (bsc#1085134).

-------------------------------------------------------------------
Tue Jul 31 15:03:42 UTC 2018 - schubi@suse.de

- Warning if overwriting manually edited settings (bsc#1055756)
- 4.1.3

-------------------------------------------------------------------
Tue Jul 31 13:44:39 UTC 2018 - igonzalezsosa@suse.com

- AutoYaST: export volume group name (lvm_group) when a MD RAID
  device is used as a physical volume (bsc#1103113).
- 4.1.2

-------------------------------------------------------------------
Thu Jul 26 11:16:27 UTC 2018 - snwint@suse.com

- make bsc#1098594 regression test work on s390
- 4.1.1

-------------------------------------------------------------------
Wed Jul 25 21:41:48 CEST 2018 - aschnell@suse.com

- use "Partition Table" instead of "Disk Label" in expert
  partitioner (bsc#1070570)
- 4.1.0

-------------------------------------------------------------------
Mon Jul 23 13:55:03 UTC 2018 - snwint@suse.com

- document XEN guest setup for testing (bsc#1085134)
- 4.0.199

-------------------------------------------------------------------
Wed Jul 18 19:00:11 UTC 2018 - ancor@suse.com

- Partitioner: when creating a partition, use only regions of
  the selected type: primary, logical or extended (bsc#1097634).
- 4.0.198

-------------------------------------------------------------------
Wed Jul 18 11:38:39 UTC 2018 - ancor@suse.com

- AutoYaST: export BIOS RAID devices correctly (bsc#1098594).
- 4.0.197

-------------------------------------------------------------------
Mon Jul 16 16:26:28 UTC 2018 - ancor@suse.com

- AutoYaST: do not crash when reusing partitions on non-disk
  devices like DASD or BIOS RAID (bsc#1098594).
- 4.0.196

-------------------------------------------------------------------
Thu Jun 28 16:04:56 CEST 2018 - schubi@suse.de

- Added additional searchkeys to desktop file (fate#321043).
- 4.0.195

-------------------------------------------------------------------
Fri Jun 22 12:23:51 CEST 2018 - aschnell@suse.com

- mask systemd mount and swap units while expert partitioner is
  running (bsc#1073633)
- 4.0.194

-------------------------------------------------------------------
Tue Jun 19 15:25:36 UTC 2018 - jlopez@suse.com

- Partitioner: add checkbox to format system volumes when importing
  mount points (bsc#1078359 and bsc#1094924).
- 4.0.193

-------------------------------------------------------------------
Fri Jun 15 14:12:53 UTC 2018 - ancor@suse.com

- Partitioner: honor default subvolumes when importing the root
  mount point (related to bsc#1078359, bsc#1083851 and fate#318196)
- Partitioner: honor default snapshots configuration when importing
  the root mount point (bsc#966637)

-------------------------------------------------------------------
Thu Jun 14 12:25:37 UTC 2018 - lslezak@suse.cz

- Fixed crash in the error callback when the text contained
  non-ASCII characters in the translated message (bsc#1096758)
- 4.0.192

-------------------------------------------------------------------
Wed Jun 13 13:56:14 UTC 2018 - snwint@suse.com

- allow for numbers > 32 bit in region dialog (bsc#1065258)
- 4.0.191

-------------------------------------------------------------------
Tue Jun 12 16:18:40 UTC 2018 - igonzalezsosa@suse.com

- Fix 'Arbitrary Option Value' translation (bsc#1081605).
- 4.0.190

-------------------------------------------------------------------
Tue Jun 12 13:11:07 UTC 2018 - lslezak@suse.cz

- Use parallel_tests to speed up running the unit tests
  (bsc#1094875), active only in SLE15-SP1/Leap-15.1

-------------------------------------------------------------------
Tue Jun 12 08:40:48 UTC 2018 - ancor@suse.com

- Better auto-generated names for encryption devices:
  * Based on the udev id of the encrypted devices instead of its
    kernel name (bsc#760213).
  * Adapted when partition numbers change, if doable (bsc#1094157).
  * Prevent collision with other DeviceMapper names (bsc#1094157).
- Do not write LUKS password of the proposal into YaST logs.
- Do not crash when registering a zero-sized device into the logs.
- 4.0.189

-------------------------------------------------------------------
Mon Jun 11 13:26:54 UTC 2018 - igonzalezsosa@suse.com

- AutoYaST: fix handling of empty Btrfs subvolume prefixes
  (bsc#1096240).
- 4.0.188

-------------------------------------------------------------------
Thu Jun  7 16:13:18 UTC 2018 - jlopez@suse.com

- Added method to update encryption names according to a crypttab
  file (needed for bsc#1094963).
- 4.0.187

-------------------------------------------------------------------
Tue Jun  5 13:39:26 UTC 2018 - jlopez@suse.com

- Partitioner: fixed error when creating new BTRFS subvolumes in
  an installed system (bsc#1067510).
- 4.0.186

-------------------------------------------------------------------
Tue Jun  5 10:24:23 UTC 2018 - shundhammer@suse.com

- Partitioner: Handle limitations for volume labels (bsc#1084867)
- 4.0.185

-------------------------------------------------------------------
Mon Jun  4 15:13:54 UTC 2018 - jlopez@suse.com

- Partitioner: allow to move partitions (part of fate#318196).
- 4.0.184

-------------------------------------------------------------------
Thu May 17 13:49:57 UTC 2018 - ancor@suse.com

- Added to the installer a detailed description about the origin of
  the partitioning layout, as discussed in bsc#1089274.
- 4.0.183

-------------------------------------------------------------------
Thu May 17 13:32:37 UTC 2018 - jlopez@suse.com

- Allow to consider MD RAIDs as BIOS RAIDs by using the env
  variable LIBSTORAGE_MDPART (bsc#1092417).

-------------------------------------------------------------------
Thu May 17 08:53:17 UTC 2018 - jlopez@suse.com

- Fixed tests to avoid to require files provided by
  yast-installation package (needed for bsc#1091047).

-------------------------------------------------------------------
Wed May 16 14:10:01 UTC 2018 - jlopez@suse.com

- Fixed detection of candidate disks for installation
  (bsc#1091047).
- 4.0.182

-------------------------------------------------------------------
Wed May 16 13:12:11 UTC 2018 - snwint@suse.com

- don't reuse prep partitions larger than 8 MiB (bsc#1090019)
- 4.0.181

-------------------------------------------------------------------
Wed May 16 10:59:27 UTC 2018 - igonzalezsosa@suse.com

- Partitioner: fix several translation issues (bsc#1081837 and
  bsc#1081601).

-------------------------------------------------------------------
Mon May 14 16:43:05 UTC 2018 - ancor@suse.com

- Expose the active flag of the MountPoint class (needed for the
  definitive fix for bsc#1064437 in modern distributions).
- 4.0.180

-------------------------------------------------------------------
Fri May 11 14:05:49 UTC 2018 - igonzalezsosa@suse.com

- Partitioner: check whether required packages are installed
  before committing changes to disk (bsc#1089508).
- 4.0.179

-------------------------------------------------------------------
Fri May 11 10:31:10 UTC 2018 - jlopez@suse.com

- Partitioner: fix buttons to abort and to go back
  (part of fate#318196 and related to bsc#1075443).
- Partitioner: fixed detection of reprobed system to avoid
  unnecessary proposal re-calculation.

-------------------------------------------------------------------
Fri May 11 10:08:24 UTC 2018 - jlopez@suse.com

- Partitioner: allow to select only valid parity algorithms when
  creating a new MD RAID (bsc#1090182).

-------------------------------------------------------------------
Fri May 11 07:36:18 UTC 2018 - ancor@suse.com

- Partitioner: "Configure..." button allowing to execute the
  YaST clients for iSCI, FCoE, DASD, zFCP and XPRAM (bsc#1090753).

-------------------------------------------------------------------
Wed May  9 08:21:50 UTC 2018 - igonzalezsosa@suse.com

- AutoYaST: do not crash when size is set to 'auto' for a partition
  without a mount point (bsc#1092414).
- 4.0.178

-------------------------------------------------------------------
Tue May  8 15:34:19 UTC 2018 - shundhammer@suse.com

- Add note to YAML files for devices not supported in YAML
  (part of fate#318196)
- 4.0.177

-------------------------------------------------------------------
Mon May  7 16:39:49 UTC 2018 - shundhammer@suse.com

- Dump devicegraphs and actions in better strategic places
  (part of fate#318196)
- Make sure not to write LUKS passwords to YAML dump files
- 4.0.176

-------------------------------------------------------------------
Fri May 04 18:06:41 CEST 2018 - aschnell@suse.com

- provide function to disable MD auto assembly (bsc#1090690)
- provide function to inhibit udisks from doing mounts
- use these two functions when running expert partitioner
- 4.0.175

-------------------------------------------------------------------
Fri May  4 14:46:31 UTC 2018 - jlopez@suse.com

- Partitioner: added option to import mount points (part of
  fate#318196 and bsc#1083851).
- 4.0.174

-------------------------------------------------------------------
Fri May  4 10:46:31 UTC 2018 - igonzalezsosa@suse.com

- AutoYaST: handle <subvolumes_prefix/> and <subvolumes> empty
  values properly (bsc#1076337, bsc#1090095 and bsc#1091669).
- 4.0.173

-------------------------------------------------------------------
Thu May  3 15:46:27 UTC 2018 - ancor@suse.com

- Set fs_passno to 2 for ext2/3/4 filesystems assigned to non-root
  mount points (bsc#1078703).
- 4.0.172

-------------------------------------------------------------------
Thu May  3 15:12:09 UTC 2018 - shundhammer@suse.com

- Don't require rspec/mocks (not present in inst-sys)
  (part of fate#318196)
- 4.0.171

-------------------------------------------------------------------
Wed May  2 12:55:09 UTC 2018 - shundhammer@suse.com

- Dump devicegraph and actions to separate human readable files
  (part of fate#318196)
- 4.0.170

-------------------------------------------------------------------
Fri Apr 27 15:23:05 UTC 2018 - ancor@suse.com

- Partitioner: fixed checks when the root filesystem is NFS
  (bsc#1090752).
- 4.0.169

-------------------------------------------------------------------
Fri Apr 27 12:57:25 UTC 2018 - jreidinger@suse.com

- add method to check if system has any disk device (bsc#1090753)
- 4.0.168

-------------------------------------------------------------------
Fri Apr 27 11:15:20 UTC 2018 - ancor@suse.com

- Set fs_passno to 1 for ext2/3/4 root filesystems (bsc#1078703).
- 4.0.167

-------------------------------------------------------------------
Fri Apr 27 05:57:25 UTC 2018 - jreidinger@suse.com

- fix libstorage logging that do not expect printf expansion
  (bsc#1091062)
- 4.0.166

-------------------------------------------------------------------
Thu Apr 26 10:59:42 UTC 2018 - ancor@suse.com

- Ensure the installer adds reused devices to /etc/crypttab and/or
  /etc/mdadm.conf if needed for booting (bsc#1071350).
- 4.0.165

-------------------------------------------------------------------
Wed Apr 25 16:07:46 UTC 2018 - jlopez@suse.com

- Partitioner: fix bug after confirming changes in a running system
  (related to bsc#1086892).
- 4.0.164

-------------------------------------------------------------------
Tue Apr 24 09:15:14 UTC 2018 - jlopez@suse.com

- Partitioner: do not validate setup just after rescanning
  (related to bsc#1086892).
- 4.0.163

-------------------------------------------------------------------
Mon Apr 23 13:10:15 UTC 2018 - ancor@suse.com

- Partitioner: use the correct default value for 'Enable Snapshots'
  when the 'Operating System' role is chosen for a new device
  (bsc#1084491).
- 4.0.162

-------------------------------------------------------------------
Mon Apr 23 10:27:04 UTC 2018 - jlopez@suse.com

- Make the package to be architecture dependant to correctly check
  the current architecture (bsc#1081198).
- 4.0.161

-------------------------------------------------------------------
Fri Apr 20 20:27:15 UTC 2018 - igonzalezsosa@suse.com

- AutoYaST: properly handle empty proposals (bsc#1090390).
- 4.0.160

-------------------------------------------------------------------
Fri Apr 20 09:39:44 UTC 2018 - ancor@suse.com

- Implemented the use_available LVM strategy for the proposal
  (part of fate#318196).
- Make use_available the new default LVM strategy, so the system
  behavior is closer to the old yast-storage.
- Speed improvements in the use_needed LVM strategy.
- 4.0.159

-------------------------------------------------------------------
Fri Apr 20 08:49:29 UTC 2018 - jlopez@suse.com

- Partitioner: add missing warning and summary of changes when
  running in an installed system (part of fate#318196 and related
  to bsc#1086892).
- 4.0.158

-------------------------------------------------------------------
Thu Apr 19 13:52:34 UTC 2018 - igonzalezsosa@suse.com

- Fix some translations issues in the Expert Partitioner
  (bsc#1081571).

-------------------------------------------------------------------
Wed Apr 18 10:37:17 UTC 2018 - ancor@suse.com

- Updated libstorage-ng dependency to ensure slots on extended
  partitions are handled correctly and added regression unit test
  about it (bsc#1088483).
- Significant speed improvements in the proposal code.

-------------------------------------------------------------------
Tue Apr 17 12:01:08 UTC 2018 - shundhammer@suse.com

- Added missing help texts in the partitioner (bsc#1079591)
- 4.0.157

-------------------------------------------------------------------
Fri Apr 13 12:33:25 UTC 2018 - jlopez@suse.com

- Added support for settings 'expert_partitioner_warning' and
  'proposal_settings_editable' (bsc#1087486).
- Fix bug going back in Partitioner: only re-calculate proposal
  when the system was re-probed (bsc#1088960).
- 4.0.156

-------------------------------------------------------------------
Fri Apr 13 12:31:04 UTC 2018 - igonzalezsosa@suse.com

- AutoYaST: support partition_type when set to "primary"
 (bsc#1081506).
- 4.0.155

-------------------------------------------------------------------
Fri Apr 13 10:56:19 UTC 2018 - ancor@suse.com

- More informative message displayed when the proposal failed with
  some given settings, so it doesn't sound like a definitive error
  (related to bsc#1089274).
- 4.0.154

-------------------------------------------------------------------
Tue Apr 10 16:24:16 UTC 2018 - jlopez@suse.com

- Partitioner: fix creation of default BTRFS subvolume
  (bsc#1087918 and bsc#1087763).
- 4.0.153

-------------------------------------------------------------------
Tue Apr 10 16:21:04 UTC 2018 - ancor@suse.com

- Partitioner: make possible for the embedded yast2-nfs-client to
  access the vfstype field of fstab, so it can detect and correct
  legacy NFS entries (bsc#1088426).
- 4.0.152

-------------------------------------------------------------------
Tue Apr 10 10:59:32 UTC 2018 - jlopez@suse.com

- Update dependency with libstorage-ng (ensure lock system).
- Part of fate#318196.
- 4.0.151

-------------------------------------------------------------------
Mon Apr  9 19:44:44 UTC 2018 - ancor@suse.com

- Fixed the disable_order property of control.xml. Now it affects
  all the configurable aspects of the volume, as documented
  (related to bsc#1078495).
- 4.0.150

-------------------------------------------------------------------
Mon Apr  9 10:14:12 UTC 2018 - jlopez@suse.com

- Add system lock to avoid several processes using the storage
  stack when a process is already using it with read-write access.
- Part of fate#318196.
- 4.0.149

-------------------------------------------------------------------
Mon Apr  9 09:14:12 UTC 2018 - ancor@suse.com

- Force UTF-8 encoding for (most) strings coming from libstorage-ng
  (bsc#1088067).
- 4.0.148

-------------------------------------------------------------------
Thu Apr  5 15:30:57 UTC 2018 - shundhammer@suse.com

- Better error handling if no storage proposal is possible
  (bsc#1064677)
- 4.0.147

-------------------------------------------------------------------
Tue Apr  3 13:26:50 UTC 2018 - jlopez@suse.com

- Recover method #exists_in_probed? (bsc#1087818).
- 4.0.146

-------------------------------------------------------------------
Tue Apr  3 11:40:35 UTC 2018 - igonzalezsosa@suse.com

- Partitioner: do not crash when a striped logical volume is
  selected (bsc#1087702).

-------------------------------------------------------------------
Tue Apr  3 08:23:14 UTC 2018 - ancor@suse.com

- Fixed an error searching devices by name introduced by the recent
  sanitization related to bsc#1083672.
- 4.0.145

-------------------------------------------------------------------
Mon Apr  2 11:53:31 UTC 2018 - jlopez@suse.com

- Partitioner: add check for minimum size when using snapshots
  (bsc#1085131).
- 4.0.144

-------------------------------------------------------------------
Mon Apr  2 11:04:31 UTC 2018 - ancor@suse.com

- If a duplicate PV is found, show an specific error message with
  instructions (bsc#1082542).
- 4.0.143

-------------------------------------------------------------------
Mon Apr  2 09:53:31 UTC 2018 - jlopez@suse.com

- Use correct probe mode in unit tests (fate#318196).

-------------------------------------------------------------------
Mon Mar 26 14:54:45 UTC 2018 - ancor@suse.com

- Honor the LIBSTORAGE_MULTIPATH_AUTOSTART environment variable
  (part of fate#318196 and part of the fix for bsc#1082542).
- 4.0.142

-------------------------------------------------------------------
Mon Mar 26 12:43:53 UTC 2018 - jlopez@suse.com

- Sanitize devicegraph after probing when there are LVM volume
  groups with missing physical volumes (bsc#1083672).
- 4.0.141

-------------------------------------------------------------------
Mon Mar 26 09:41:25 UTC 2018 - shundhammer@suse.com

- Partitioner: Report detailed reasons why resizing is not possible
  (fate#318196)
- 4.0.140

-------------------------------------------------------------------
Mon Mar 26 09:02:11 UTC 2018 - ancor@suse.com

- Partitioner: fixed an error that was causing filesystems to be
  deleted in some combination of actions (part of fate#318196).

-------------------------------------------------------------------
Fri Mar 23 06:33:21 UTC 2018 - igonzalezsosa@suse.com

- AutoYaST: add support for LVM thin pools (bsc#1086596).
- AutoYaST: add support for stripes/stripesize elements.
- 4.0.139

-------------------------------------------------------------------
Mon Mar 19 07:47:13 UTC 2018 - jlopez@suse.com

- Fix issues with zero-size devices (bsc#1083887).
- Proposal: do not use zero-size devices.
- Partitioner: completely hide zero-size devices.
- 4.0.138

-------------------------------------------------------------------
Fri Mar 16 16:44:51 UTC 2018 - ancor@suse.com

- Added methods to deal with /etc/fstab specs (part of bsc#1071454)
- 4.0.137

-------------------------------------------------------------------
Fri Mar 16 10:06:25 UTC 2018 - igonzalezsosa@suse.com

- AutoYaST: fixed space distribution on LVM volume groups when
  using percentages (bsc#1079369).
- AutoYaST: do not ignore free spaces smaller than 30MiB
  (bsc#1085627).
- 4.0.136

-------------------------------------------------------------------
Thu Mar 15 16:29:56 UTC 2018 - jreidinger@suse.com

- Warn if user creates too big PReP partition which firmware can
  have problem to load (bsc#1081979)
- 4.0.135

-------------------------------------------------------------------
Thu Mar 15 15:37:51 UTC 2018 - shundhammer@suse.com

- Partitioner: Check if resize is possible based on filesystem type
  (fate#318196)
- 4.0.134

-------------------------------------------------------------------
Thu Mar 15 09:57:41 UTC 2018 - jlopez@suse.com

- Partitioner: do not allow to remove implicit partitions.
- Partitioner: allow to remove any disk device (not only disks).
- Part of fate#318196.
- 4.0.133

-------------------------------------------------------------------
Tue Mar 13 15:04:59 UTC 2018 - shundhammer@suse.com

- Post a warning if reusing an existing system mount point without
  formatting during installation in the partitioner (bsc#1080073)
- 4.0.132

-------------------------------------------------------------------
Mon Mar 12 11:35:55 UTC 2018 - igonzalezsosa@suse.com

- Add a new btrfs_read_only property to force the root filesystem
  to be read-only (bsc#1079000)
- Honor the subvolumes list for the root filesystem (bsc#1077866)
- 4.0.131

-------------------------------------------------------------------
Mon Mar 12 08:50:40 UTC 2018 - jlopez@suse.com

- Partitioner: always allow to edit the partition id (bsc#1077868).
- 4.0.130

-------------------------------------------------------------------
Fri Mar  9 09:36:27 UTC 2018 - ancor@suse.com

- Shadowed subvolumes that are ignored in the first proposal
  attempt are not longer omitted in subsequent ones (#bsc#1084213
  and bsc#1084261).
- 4.0.129

-------------------------------------------------------------------
Thu Mar  8 14:35:20 UTC 2018 - jlopez@suse.com

- Make proposal to work with implicit partition tables (s390).
- Part of fate#318196.
- 4.0.128

-------------------------------------------------------------------
Wed Mar  7 16:41:09 UTC 2018 - shundhammer@suse.com

- Make sure subvolumes use the same mount_by as their parent btrfs
  (bsc#1080408)
- 4.0.127

-------------------------------------------------------------------
Wed Mar  7 15:01:47 UTC 2018 - ancor@suse.com

- Better control on whether a separate /boot/zipl is needed in
  S/390 systems, both in the Guided Setup and the Partitioner.
- Do not longer report FBA DASDs to be unsupported devices for
  booting (they are indeed supported).
- Part of bsc#1070265.
- 4.0.126

-------------------------------------------------------------------
Wed Mar  7 11:39:52 UTC 2018 - snwint@suse.com

- fix translations in blk_device_resize.rb (bsc#1081598)
- 4.0.125

-------------------------------------------------------------------
Mon Mar  5 15:47:29 UTC 2018 - jlopez@suse.com

- Guided proposal uses preferred partition table type when
  possible (e.g., all partitions are deleted).
- Part of fate#318196.
- 4.0.124

-------------------------------------------------------------------
Mon Mar  5 15:18:00 UTC 2018 - jreidinger@suse.com

- Add specialized warning when /boot/efi is on software RAID
  (bsc#1081578)
- 4.0.123

-------------------------------------------------------------------
Mon Mar  5 12:42:49 UTC 2018 - igonzalezsosa@suse.com

- AutoYaST: do not stop installation when there is not enough
  space for automatically added boot devices (bsc#1082999).

-------------------------------------------------------------------
Fri Mar  2 13:52:37 UTC 2018 - igonzalezsosa@suse.com

- AutoYaST: support to export LVM volume group and MD RAIDs
  (bsc#1081331).

-------------------------------------------------------------------
Fri Mar  2 11:59:29 UTC 2018 - ancor@suse.com

- New PReP partitions proposed by the Guided Setup are now always
  primary (bsc#1082468).
- 4.0.122

-------------------------------------------------------------------
Fri Mar  2 10:28:49 UTC 2018 - snwint@suse.com

- ensure proper hierarchy when creating btrfs subvolumes (bsc#1078732)
- 4.0.121

-------------------------------------------------------------------
Thu Mar  1 15:20:35 UTC 2018 - shundhammer@suse.com

- Use default swap priority, not 42 (bsc#1066077)
- 4.0.120

-------------------------------------------------------------------
Thu Mar  1 14:48:34 UTC 2018 - jreidinger@suse.com

- Do not crash for separate /boot which does not exists yet
  (bsc#1078774
- 4.0.119

-------------------------------------------------------------------
Thu Mar  1 08:17:01 UTC 2018 - jlopez@suse.com

- Partitioner: allow to clone a disk (part of fate#318196).
- 4.0.118

-------------------------------------------------------------------
Wed Feb 28 15:39:15 UTC 2018 - ancor@suse.com

- More reliable parsing for the hwinfo output (bsc#1082536).
- Better documentation and tests for activate callbacks.
- 4.0.117

-------------------------------------------------------------------
Wed Feb 28 14:26:21 CET 2018 - aschnell@suse.com

- adapted to new activate callbacks in libstorage-ng (see
  bsc#1082542)
- 4.0.116

-------------------------------------------------------------------
Tue Feb 27 09:47:17 UTC 2018 - igonzalezsosa@suse.com

- Keep encryption when adding a device to a LVM volume group
  (bsc#1077750).
- 4.0.115

-------------------------------------------------------------------
Tue Feb 27 01:22:48 UTC 2018 - ancor@suse.com

- Improved handling of libstorage-ng errors (bsc#1070459,
  bsc#1079228, bsc#1079817, bsc#1063059, bsc#1080554, bsc#1076776,
  bsc#1070459 and some others).
- 4.0.114

-------------------------------------------------------------------
Mon Feb 26 16:11:12 UTC 2018 - shundhammer@suse.com

- Use format(), not Ruby variable expansion for translated messages
  (bsc#1081454)
- 4.0.113

-------------------------------------------------------------------
Mon Feb 26 14:54:59 UTC 2018 - ancor@suse.com

- Partitioner: ensure a valid password is provided when encrypting
  a device (bsc#1065079).
- Increase to 8 characters the minimum size to consider an
  encryption password to be valid (same limit than yast2-storage).
- 4.0.112

-------------------------------------------------------------------
Fri Feb 23 14:57:51 UTC 2018 - jreidinger@suse.com

- Do not allow to encrypt too small partition (bsc#1065071)
- Check size for separate /boot
- 4.0.111

-------------------------------------------------------------------
Fri Feb 23 14:50:46 UTC 2018 - jlopez@suse.com

- Partitioner: prevent to modify devices used in LVM or MD RAID
  (bsc#1079827).
- 4.0.110

-------------------------------------------------------------------
Fri Feb 23 14:11:10 UTC 2018 - ancor@suse.com

- Better handling of errors during hardware probing (bsc#1070459,
  bsc#1079228, bsc#1079817, bsc#1063059, bsc#1080554, bsc#1076776,
  bsc#1070459 and some others).
- 4.0.109

-------------------------------------------------------------------
Fri Feb 23 13:42:46 UTC 2018 - jlopez@suse.com

- Avoid to write files in tests (SCR.Write) (fate#323457).

-------------------------------------------------------------------
Thu Feb 22 19:28:22 CET 2018 - aschnell@suse.com

- adapted to callback improvements in libstorage-ng (bsc#1070459
  and many others)
- 4.0.108

-------------------------------------------------------------------
Thu Feb 22 17:12:46 UTC 2018 - shundhammer@suse.com

- Added missing textdomain calls (bsc#1081454)
- 4.0.107

-------------------------------------------------------------------
Thu Feb 22 16:59:52 UTC 2018 - igonzalezsosa@suse.com

- AutoYaST: fix support to create multiple volume groups
  (bsc#1081633).
- 4.0.106

-------------------------------------------------------------------
Thu Feb 22 12:51:48 UTC 2018 - shundhammer@suse.com

- Added missing ptable type conversion (fate#323457)
- 4.0.105

-------------------------------------------------------------------
Thu Feb 22 12:02:57 UTC 2018 - shundhammer@suse.com

- Changed default partition table from MSDOS to GPT (fate#323457)
- 4.0.104

-------------------------------------------------------------------
Thu Feb 22 11:41:45 UTC 2018 - snwint@suse.com

- ensure partition name changes during the proposal process are taken
  properly into account (bsc#1078691)
- 4.0.103

-------------------------------------------------------------------
Tue Feb 21 14:35:16 UTC 2018 - jlopez@suse.com

- Use sysconfig storage file to read the default value for mount_by
   (bsc#1081198).
- Partitioner: allow to configure default value for mount_by.
- 4.0.102

-------------------------------------------------------------------
Wed Feb 21 12:29:02 UTC 2018 - ancor@suse.com

- Do not take into account unformatted DASDs as a possible target
  for installation (bsc#1071798).
- Partitioner: do not show unformatted DASDs, since they cannot
  be partitioned or used in any other way.

-------------------------------------------------------------------
Wed Feb 21 08:46:02 UTC 2018 - igonzalezsosa@suse.com

- AutoYaST: guess which filesystem type should be used for a given
  partition/logical volume when it is not specified in the profile
  (bsc#1075203).

-------------------------------------------------------------------
Tue Feb 20 16:43:31 UTC 2018 - shundhammer@suse.com

- Special handling for mount options for / and /boot/*
  in the partitioner (bsc#1080731)
- 4.0.101

-------------------------------------------------------------------
Tue Feb 20 09:43:12 UTC 2018 - ancor@suse.com

- Partitioner: bring back traditional list of mount points for both
  installation and installed system (bsc#1076167 and bsc#1081200).
- Partitioner: bring back traditional behavior of the "Operating
  System" and "Data" roles during installation (bsc#1078975 and
  bsc#1073854).
- 4.0.100

-------------------------------------------------------------------
Mon Feb 19 18:08:01 UTC 2018 - shundhammer@suse.com

- Special handling for mount options for / and /boot/*
  (bsc#1080731, bsc#1061867, bsc#1077859)
- 4.0.99

-------------------------------------------------------------------
Mon Feb 19 14:19:30 UTC 2018 - jreidinger@suse.com

- Ensure that there is always selected item in table, if it is not
  empty (bsc#1076318)
- 4.0.98

-------------------------------------------------------------------
Thu Feb 15 16:16:19 UTC 2018 - ancor@suse.com

- Adjusted the suggested and minimum sizes of all the booting
  partitions, both in the storage proposal and in the Partitioner
  validations (bsc#1076851 and fate#318196).
- 4.0.97

-------------------------------------------------------------------
Thu Feb 15 13:01:41 UTC 2018 - igonzalezsosa@suse.com

- Fix hwinfo parsing to support more than one device_file property
  (bsc#1080999)
- 4.0.96

-------------------------------------------------------------------
Thu Feb 15 12:33:23 UTC 2018 - jreidinger@suse.com

- Split detection of problematic boot scenarios into errors and
  warnings. With warnings user can continue, but not with errors.
  (bsc#1074475)
- 4.0.95

-------------------------------------------------------------------
Wed Feb 14 09:39:42 UTC 2018 - jlopez@suse.com

- PowerPC: do not require /boot partition for non-PowerNV
  (bsc#1070139).
- Partitioner: do not enforce partition id for /boot/efi
  (bsc#1078707).
- 4.0.94

-------------------------------------------------------------------
Mon Feb 12 14:17:15 UTC 2018 - snwint@suse.com

- add format options dialog (bsc#1077868)
- 4.0.93

-------------------------------------------------------------------
Mon Feb 12 13:13:35 UTC 2018 - ancor@suse.com

- More reasonable location in the disk for the partitions proposed
  to make the system bootable (bsc#1073680 and bsc#1076851).

-------------------------------------------------------------------
Fri Feb  9 19:05:17 UTC 2018 - jlopez@suse.com

- Partitioner: fix issues using transactions (bsc#1079880 and
  bsc#1079573).
- 4.0.92

-------------------------------------------------------------------
Fri Feb  9 00:51:22 UTC 2018 - ancor@suse.com

- Enable multipathd in the target system at the end of installation
  if there are multipath devices (bsc#1076183).
- Updated required version of libstorage-ng-ruby (bsc#1079541).
- 4.0.91

-------------------------------------------------------------------
Thu Feb  8 16:48:20 UTC 2018 - jlopez@suse.com

- Add class MountPoint (needed for bsc#1076305 and bsc#1066763).
- 4.0.90

-------------------------------------------------------------------
Thu Feb  8 15:42:52 UTC 2018 - ancor@suse.com

- Partitioner: fixed creation of partition tables (bsc#1078721).
- 4.0.89

-------------------------------------------------------------------
Thu Feb  8 10:47:53 UTC 2018 - ancor@suse.com

- Partitioner: fixed 'Installation Summary' section (part of
  fate#318196).
- 4.0.88

-------------------------------------------------------------------
Thu Feb  8 10:15:18 UTC 2018 - igonzalezsosa@suse.com

- AutoYaST: support additional names in the drive/device element
  (bsc#1077277).
- 4.0.87

-------------------------------------------------------------------
Wed Feb  7 16:47:58 UTC 2018 - shundhammer@suse.com

- Disabled empty pages in partitioner for the time being
  (bsc#1078849)
- 4.0.86

-------------------------------------------------------------------
Wed Feb  7 10:57:26 UTC 2018 - igonzalezsosa@suse.com

- AutoYaST: support reuse of already existing partitions as LVM
  physical volumes or MD RAIDs (bsc#1077277).
- 4.0.85

-------------------------------------------------------------------
Wed Feb  7 00:18:34 UTC 2018 - ancor@suse.com

- Partitioner: fixed 'Device Graph' section (part of fate#318196).
- 4.0.84

-------------------------------------------------------------------
Mon Feb  5 15:26:35 UTC 2018 - ancor@suse.com

- Added a new 'disk' client, alias for 'partitioner' (bsc#1078900).
- 4.0.83

-------------------------------------------------------------------
Wed Jan 31 16:06:25 UTC 2018 - shundhammer@suse.com

- Handle arbitrary mount options for /etc/fstab properly
  (bsc#1066076)
- 4.0.82

-------------------------------------------------------------------
Wed Jan 31 14:53:57 UTC 2018 - jlopez@suse.com

- Partitioner: list all LVM thin volumes to delete when an LVM thin
  pool is going to be deleted.
- Partitioner: show warning when an LVM thin pool is overcommitted
  after resizing.
- Part of fate#318196.
- 4.0.81

-------------------------------------------------------------------
Wed Jan 31 11:53:57 UTC 2018 - igonzalezsosa@suse.com

- AutoYaST: try to shrink new partitions/logical volumes
  proportionally when there is not enough space (bsc#1078418).
- 4.0.80

-------------------------------------------------------------------
Wed Jan 31 09:25:07 UTC 2018 - ancor@suse.com

- Partitioner: initial support for NFS (part of fate#318196)
- Partitioner: removed useless tmpfs option
- 4.0.79

-------------------------------------------------------------------
Tue Jan 30 12:00:27 UTC 2018 - jlopez@suse.com

- Partitioner: allow to create LVM thin pools and volumes.
- Fix transactions of devicegraphs.
- Part of fate#318196.
- 4.0.78

-------------------------------------------------------------------
Tue Jan 30 11:24:28 UTC 2018 - jlopez@suse.com

- Partitioner: improve error message when trying to remove an used
  physical volume.

-------------------------------------------------------------------
Thu Jan 25 16:00:29 UTC 2018 - shundhammer@suse.com

- Add default mount options for /etc/fstab for ext2/3/4 and vfat
  (bsc#1066076)
- 4.0.77

-------------------------------------------------------------------
Wed Jan 24 12:28:19 UTC 2018 - igonzalezsosa@suse.com

- Properly detect snapshots subvolumes (bsc#1076321 and
  bsc#1076335).
- 4.0.76

-------------------------------------------------------------------
Tue Jan 23 13:44:43 UTC 2018 - jlopez@suse.com

- Partitioner: allow to resize LVM volume groups.
- Part of fate#318196.
- 4.0.75

-------------------------------------------------------------------
Tue Jan 23 13:01:39 UTC 2018 - ancor@suse.com

- Partitioner: consider all sizes entered by the user as base of 2
  despite the units not being consistent with the International
  System. Thus, 1KB (which in the IS actually means 1000 bytes)
  becomes equivalent to 1KiB (which is 1024 bytes).

-------------------------------------------------------------------
Tue Jan 23 10:09:51 UTC 2018 - snwint@suse.com

- fix proposal dialog error when there are no disks (bsc#1057430)

-------------------------------------------------------------------
Mon Jan 22 19:33:46 UTC 2018 - jlopez@suse.com

- Avoid partitioning checks error when using old settings format.
- Needed for bsc#1059160, bsc#1055747 and bsc#1063957.

-------------------------------------------------------------------
Mon Jan 22 15:55:46 UTC 2018 - ancor@suse.com

- Partitioner: button to resize LVM logical volumes now works as
  expected (part of fate#31896).
- 4.0.74

-------------------------------------------------------------------
Mon Jan 22 13:11:32 UTC 2018 - igonzalezsosa@suse.com

- Consider all free spaces when deciding which partitions
  distribution is better (bsc#1077051).

-------------------------------------------------------------------
Thu Jan 19 12:10:29 UTC 2018 - jlopez@suse.com

- Fix TODOs labels in partitioner (bsc#1058652).
- 4.0.73

-------------------------------------------------------------------
Fri Jan 19 11:31:14 UTC 2018 - jreidinger@suse.com

- Fix subtracting arrays of devices (fixes multipath wires
  detection for bsc#1076766)
- 4.0.72

-------------------------------------------------------------------
Fri Jan 19 09:50:54 UTC 2018 - ancor@suse.com

- Partitioner: when creating partitions they are now aligned to
  hardware requirements (indispensable for DASD) and when possible
  also for optimal performance (bsc#1069860 and bsc#1072011).
- Partitioner: adjusted alignment logic during resizing to match
  the new logic used during creation.
- Partitioner: skip validation of disabled widgets in the dialog
  to select the size of a new partition.
- Partitioner: fixed a crash and one inconsistency in the dialog
  to resize an existing partition.
- 4.0.71

-------------------------------------------------------------------
Fri Jan 19 09:41:52 UTC 2018 - ancor@suse.com

- Correctly open the expert partitioner when called from the
  Kubic/CaaSP summary screen (bsc#1076732)
- 4.0.70

-------------------------------------------------------------------
Mon Jan 15 14:22:32 UTC 2018 - jlopez@suse.com

- Added sanity checks for partitioning setup.
- Partitioner: setup issues are shown to the user before continue.
  Mandatory product volumes are required according to control file.
- Part of fate#31896 and fix for bsc#1059160, bsc#1055747 and
  bsc#1063957.
- 4.0.69

-------------------------------------------------------------------
Mon Jan 15 12:51:01 UTC 2018 - ancor@suse.com

- Some code reorganization regarding alignment and resizing.
- Added to several places in the API the possibilty of using other
  alignment types, in addition to the optimal one.
- Added a (temporary) workaround to a possible bug in libstorage-ng
  regarding alignment.

-------------------------------------------------------------------
Tue Jan  9 15:36:15 UTC 2018 - lslezak@suse.cz

- Added Mountable#persistent? (needed for bsc#1073696)
- 4.0.68

-------------------------------------------------------------------
Mon Jan  8 22:16:30 UTC 2018 - ancor@suse.com

- Added Devicegraph#find_by_any_name (needed for bsc#1073254)
- 4.0.67

-------------------------------------------------------------------
Mon Jan  8 12:46:38 UTC 2018 - ancor@suse.com

- Do not try to reuse UUID and label from unformatted swap
  partitions (bsc#1071515).
- 4.0.66

-------------------------------------------------------------------
Mon Jan  8 11:52:30 UTC 2018 - igonzalezsosa@suse.com

- Force the subvolume name to be relative (related to bsc#1073548)
- 4.0.65

-------------------------------------------------------------------
Mon Jan  8 11:37:06 UTC 2018 - ancor@suse.com

- Fixed error when calculating the proposal on top of a BIOS RAID
  (bsc#1067349)

-------------------------------------------------------------------
Fri Dec 22 15:40:13 UTC 2017 - igonzalezsosa@suse.com

- AutoYaST: export the enable_snapshots element (bsc#1073544)

-------------------------------------------------------------------
Fri Dec 22 15:17:35 UTC 2017 - snwint@suse.com

- rewrite SpaceMaker::resize_and_delete! to be more human-readable
- 4.0.64

-------------------------------------------------------------------
Fri Dec 22 14:40:04 UTC 2017 - snwint@suse.com

- fix unnecessary Windows partition deletion (bsc #1066386)
- 4.0.63

-------------------------------------------------------------------
Fri Dec 22 12:35:29 UTC 2017 - snwint@suse.com

- fix logic in GuidedProposal::calculate_proposal (bsc#1058027)
- 4.0.62

-------------------------------------------------------------------
Fri Dec 22 10:26:05 UTC 2017 - igonzalezsosa@suse.com

- Do not crash when showing an unhandled partition id
  (bsc#1068087)

-------------------------------------------------------------------
Wed Dec 20 15:33:49 UTC 2017 - ancor@suse.com

- Partitioner: support for deleting an LVM volume group.
- Correct handling of orphan physical volume devices.
- Fix for bsc#106956 and part of fate#31896.
- 4.0.61

-------------------------------------------------------------------
Wed Dec 20 12:04:42 CET 2017 - aschnell@suse.com

- added obsoletes (bsc#1073645)
- 4.0.60

-------------------------------------------------------------------
Tue Dec 19 17:12:27 UTC 2017 - ancor@suse.com

- Added BlkDevice.find_by_any_name (needed for bsc#1073254)
- 4.0.59

-------------------------------------------------------------------
Tue Dec 19 14:05:33 UTC 2017 - jreidinger@suse.com

- Add DeviceGraph#find_by_name call (needed for bsc#1072908)
- 4.0.58

-------------------------------------------------------------------
Mon Dec 18 12:59:02 UTC 2017 - igonzalezsosa@suse.com

- AutoYaST: Improve disklabel element handling (bsc#1073307).
- 4.0.57

-------------------------------------------------------------------
Thu Dec 14 12:01:48 UTC 2017 - ancor@suse.com

- Fixed a recently added unit test to not rely on libstorage-ng
  sorting. Related to bsc#1049901 and part of fate#31896.
- 4.0.56

-------------------------------------------------------------------
Mon Dec 11 15:40:36 UTC 2017 - jlopez@suse.com

- Partitioner: add buttons to Hard Disks section for creating new
  partitions and editing devices.
- Part of fate#318196.
- 4.0.55

-------------------------------------------------------------------
Mon Dec 11 15:32:28 UTC 2017 - ancor@suse.com

- Improved how the proposal handles disks that are in use but don't
  have a partition table (directly formatted disks, disks that are
  direct members of an LVM or RAID, etc.).
  Preliminary fix for bsc#1071949 and bsc#1067670.
- 4.0.54

-------------------------------------------------------------------
Mon Dec 11 12:56:35 UTC 2017 - jlopez@suse.com

- Improve detection of efi and swap partitions.
- bsc#1071775 and bsc#1065234
- 4.0.53

-------------------------------------------------------------------
Fri Dec  8 17:34:17 CET 2017 - locilka@suse.com

- Fixed dependencies (yast2 >= 4.0.24) (fate#318196)
- 4.0.52

-------------------------------------------------------------------
Tue Dec  5 14:32:26 UTC 2017 - igonzalezsosa@suse.com

- AutoYaST: assign the correct partition_id to /boot/efi
  (bsc#1071167)
- 4.0.51

-------------------------------------------------------------------
Tue Dec  5 06:46:00 UTC 2017 - ancor@suse.com

- Don't trust any longer the order of any collection coming from
  libstorage-ng (related to bsc#1049901 and part of fate#31896).
- 4.0.50

-------------------------------------------------------------------
Mon Dec  4 09:02:09 UTC 2017 - jlopez@suse.com

- Partitoner: added support for resizing partitions (bsc#1057586).
- Part of fate#318196.
- 4.0.49

-------------------------------------------------------------------
Mon Dec  4 08:55:17 UTC 2017 - igonzalezsosa@suse.com

- AutoYaST does not ignore the 'enable_snapshots' setting even
  if the list of partitions is missing (bsc#1070790).
- 4.0.48

-------------------------------------------------------------------
Fri Dec  1 16:58:14 UTC 2017 - ancor@suse.com

- Rely on the new improved mechanism of libstorage-ng to sort
  devices by name. Preparation for bsc#1049901 and part of
  fate#31896.
- 4.0.47

-------------------------------------------------------------------
Fri Dec  1 15:34:11 UTC 2017 - igonzalezsosa@suse.com

- Fix boot partition detection (bsc#1070621).
- 4.0.46

-------------------------------------------------------------------
Fri Dec  1 12:27:34 UTC 2017 - igonzalezsosa@suse.com

- AutoYaST honors 'use' and 'initialize' elements even if the
  list of partitions is missing (related to bsc#1065061).
- 4.0.45

-------------------------------------------------------------------
Thu Nov 30 16:14:49 UTC 2017 - ancor@suse.com

- Partitioner: added buttons to sort the devices being added to
  an MD RAID (part of fate#318196).
- 4.0.44

-------------------------------------------------------------------
Thu Nov 30 16:13:18 UTC 2017 - igonzalezsosa@suse.com

- Do not ignore start_multipath setting (bsc#1070343).
- 4.0.43

-------------------------------------------------------------------
Wed Nov 29 13:54:41 UTC 2017 - snwint@suse.com

- adjust list of partition ids in expert partitioner (bsc#1060993,
  fate#314888)
- 4.0.42

-------------------------------------------------------------------
Tue Nov 28 13:35:34 UTC 2017 - igonzalezsosa@suse.com

- AutoYaST: honor size=max for logical volumes (bsc#1070131).
- 4.0.41

-------------------------------------------------------------------
Mon Nov 27 17:49:38 UTC 2017 - jlopez@suse.com

- Allow to work with BIOS RAIDs as regular disks (bsc#1067349).
- Allow to create partition table over directly formatted devices.
- 4.0.40

-------------------------------------------------------------------
Mon Nov 27 17:08:52 UTC 2017 - snwint@suse.com

- make PartitionTables::partition_id_supported? available
- 4.0.39

-------------------------------------------------------------------
Fri Nov 24 13:25:34 UTC 2017 - ancor@suse.com

- Fixed a problem when confirming the very same partitioning schema
  several times (bug#1069671).
- 4.0.38

-------------------------------------------------------------------
Fri Nov 24 12:23:03 UTC 2017 - igonzalezsosa@suse.com

- AutoYaST: safer handling of partition ids (bsc#1067207).
- 4.0.37

-------------------------------------------------------------------
Thu Nov 23 15:27:23 UTC 2017 - igonzalezsosa@suse.com

- AutoYaST: add support to resize partitions and logical volumes
  (bsc#1069505).
- AutoYaST: fix detection of root partition when using LVM
  (bsc#1069647).
- 4.0.36

-------------------------------------------------------------------
Thu Nov 23 13:05:31 UTC 2017 - ancor@suse.com

- Ensure that disks considered for (auto)installation are always
  sorted in a stable and consistent way based on its device name.
  Preparation for bsc#1049901 and part of fate#31896.
- 4.0.35

-------------------------------------------------------------------
Wed Nov 22 19:19:27 UTC 2017 - jlopez@suse.com

- Partitioner: added support for resizing MD RAIDs.
- Part of fate#318196.
- 4.0.34

-------------------------------------------------------------------
Wed Nov 22 17:11:41 UTC 2017 - shundhammer@suse.com

- No RAID chunk size below 64 kiB for most types of RAID
  (bsc#1065381)
- 4.0.33

-------------------------------------------------------------------
Mon Nov 20 15:40:58 UTC 2017 - shundhammer@suse.com

- Added "Create New Partition Table" in partitioner
- Part of fate#318196.
- 4.0.32

-------------------------------------------------------------------
Thu Nov 16 10:31:04 UTC 2017 - jlopez@suse.com

- Improve logging: add wrapper param for guard method and dump xml
  representation of the devicegraph to the logs.
- Part of fate#318196.
- 4.0.31

-------------------------------------------------------------------
Wed Nov 15 15:55:51 UTC 2017 - ancor@suse.com

- When proposing a partitions layout for installation, prefer
  getting big installations and arranging the partitions by their
  weights over creating adjacent partitions. Part of fate#318196.
- 4.0.30

-------------------------------------------------------------------
Tue Nov 14 15:41:21 UTC 2017 - jlopez@suse.com

- Partitioner: added support for creating volume groups.
- Part of fate#318196.
- 4.0.29

-------------------------------------------------------------------
Wed Nov  8 16:03:31 UTC 2017 - snwint@suse.com

- safer handling of partition ids (bsc#1060993
- 4.0.28

-------------------------------------------------------------------
Wed Nov  8 14:45:22 UTC 2017 - igonzalezsosa@suse.com

- AutoYaST: filter out old '@' entries when importing the list of
  subvolumes (bsc#1061253)
- 4.0.27

-------------------------------------------------------------------
Wed Nov  8 10:07:09 UTC 2017 - ancor@suse.com

- Added support in the UI of the guided setup for the new format
  of <volumes> in the control file.
- Part of fate#318196.
- 4.0.26

-------------------------------------------------------------------
Wed Nov  8 05:54:04 UTC 2017 - igonzalezsosa@suse.com

- AutoYaST: fix space distribution when partition table does not
  exist (bsc#1065061)
- AutoYaST: set partition tables type according to the profile
- 4.0.25

-------------------------------------------------------------------
Tue Nov  7 13:48:43 UTC 2017 - jlopez@suse.com

- Fix name of planned logical volumes.
- Take into account real RAM size to plan volumes.
- Add scenario tests using new partitioning settings.
- Part of fate#318196.
- 4.0.24

-------------------------------------------------------------------
Tue Nov  7 13:18:35 UTC 2017 - igonzalezsosa@suse.com

- AutoYaST: adjust the list of allowed keys in skip lists
  (bsc#1065668)
- 4.0.23

-------------------------------------------------------------------
Tue Nov  7 09:38:19 UTC 2017 - igonzalezsosa@suse.com

- AutoYaST: add support for udev links in the <device/> element
  (bsc#1066320)
- 4.0.22

-------------------------------------------------------------------
Fri Nov  3 15:11:42 UTC 2017 - igonzalezsosa@suse.com

- AutoYaST: do not remove partitions that are supposed to be reused
  (bsc#1066398).
- 4.0.21

-------------------------------------------------------------------
Fri Nov  3 15:04:24 UTC 2017 - jlopez@suse.com

- Partitioner: support for deleting md raids.
- Part of fate#318196.
- 4.0.20

-------------------------------------------------------------------
Fri Nov 03 14:27:02 CET 2017 - aschnell@suse.com

- do not query end of region if region is empty (bsc#1066290)
- 4.0.19

-------------------------------------------------------------------
Thu Nov  2 17:58:28 UTC 2017 - igonzalezsosa@suse.com

- AutoYaST: query hardware information on skip lists (bsc#1065668).
- AutoYaST: support multi-valued keys on skip lists.
- AutoYaST: do not crash when no suitable disk for installation
  is found.
- 4.0.18

-------------------------------------------------------------------
Wed Nov  1 09:11:23 UTC 2017 - jlopez@suse.com

- Partitioner: support for deleting logical volumes.
- Part of fate#318196.
- 4.0.17

-------------------------------------------------------------------
Wed Nov  1 08:23:17 UTC 2017 - igonzalezsosa@suse.com

- AutoYaST: do not crash when an unknown key is used in a
  skip list (bsc#1065670).
- 4.0.16

-------------------------------------------------------------------
Tue Oct 31 12:14:18 UTC 2017 - igonzalezsosa@suse.com

- AutoYaST: fix reuse of partitions (bsc#1060637).
- AutoYaST: improve error handling when trying to reuse a partition
  fails.
- AutoYaST: when a problem is detected while creating a proposal,
  register in which section it was found.
- AutoYaST: register an issue when a proposal does not contain
  a root (/) partition.
- 4.0.15

-------------------------------------------------------------------
Mon Oct 30 13:32:02 UTC 2017 - ancor@suse.com

- Added an option in the installer to run the expert partitioner
  with the current storage layout as starting point.
- Possible fix for bsc#1055644 and part of fate#318196.
- 4.0.14

-------------------------------------------------------------------
Fri Oct 27 11:33:55 UTC 2017 - jsrain@suse.cz

- Limit maximal proposed size of EFI partition (bsc#1062775)
- 4.0.13

-------------------------------------------------------------------
Thu Oct 26 15:30:53 UTC 2017 - ancor@suse.com

- Partitioner: small adjustments in the verifications performed
  before running some wizards.

-------------------------------------------------------------------
Wed Oct 25 17:28:48 UTC 2017 - jlopez@suse.com

- Partitioner: allow to work with multipath devices.
- bsc#1058373 and bsc#1028853.
- Part of fate#318196.
- 4.0.12

-------------------------------------------------------------------
Wed Oct 25 13:12:37 UTC 2017 - igonzalezsosa@suse.com

- Add support to clone subvolumes when using AutoYaST (bsc#1064875)
- 4.0.11

-------------------------------------------------------------------
Wed Oct 25 12:32:58 CEST 2017 - snwint@suse.de

- adjust control.xml documentation
- 4.0.10

-------------------------------------------------------------------
Mon Oct 23 17:53:27 UTC 2017 - jlopez@suse.com

- Partitioner: show only option to create vg when there are no vgs.
- Part of fate#318196.
- 4.0.9

-------------------------------------------------------------------
Mon Oct 23 17:14:01 CEST 2017 - snwint@suse.de

- have volumes in control.xml proposed by default (fate#318196)
- 4.0.8

-------------------------------------------------------------------
Fri Oct 20 17:28:16 UTC 2017 - jlopez@suse.com

- Partitioner: support for creating logical volumes.
- Part of fate#318196.
- 4.0.7

-------------------------------------------------------------------
Thu Oct 19 14:27:49 UTC 2017 - igonzalezsosa@suse.com

- AutoYaST: add basic support for error handling
- AutoYaST: handle 'size: auto' correctly
- 4.0.6

-------------------------------------------------------------------
Thu Oct 19 13:05:35 UTC 2017 - jsrain@suse.cz

- During installation, mount efivarfs in /mnt/sys/firmware/efivars
  if present in inst-sys (bsc#1063063)
- 4.0.5

-------------------------------------------------------------------
Tue Oct 17 16:45:21 CEST 2017 - shundhammer@suse.de

- Terminate extra space distribution loop if nothing could be
  distributed anymore (bsc#1063392)
- 4.0.4

-------------------------------------------------------------------
Tue Oct 17 11:25:03 UTC 2017 - snwint@suse.com

- finalize control.xml description (fate#318196)
- 4.0.3

-------------------------------------------------------------------
Mon Oct 16 10:02:24 UTC 2017 - jlopez@suse.com

- Add strategies to try an initial valid proposal, even changing
  settings when necessary.
- Part of fate#318196.
- 4.0.2

-------------------------------------------------------------------
Tue Oct 10 11:11:59 UTC 2017 - jlopez@suse.com

- Adapt proposal to work with new format of proposal settings.
- Part of fate#318196.
- 4.0.1

-------------------------------------------------------------------
Mon Oct  9 12:29:13 UTC 2017 - igonzalezsosa@suse.com

- AutoYaST: proper handling of the 'use' element allowing to
  delete a set of partitions (bsc#1061042)
- AutoYaST: support for mkfs_options, fstopt and mount_by elements
  (bsc#1061289)
- 4.0.0

-------------------------------------------------------------------
Fri Oct  6 07:11:35 UTC 2017 - jlopez@suse.com

- Added support for reading new format of proposal settings.
- Part of fate#318196.
- 3.3.27

-------------------------------------------------------------------
Thu Oct  5 14:38:22 UTC 2017 - ancor@suse.com

- Partitioner: don't return to the summary screen after each
  operation.
- Partitioner: speedup the refresh time after each operation (by
  not querying the hostname again).
- Both part of fate#318196.
- 3.3.26

-------------------------------------------------------------------
Wed Oct  4 17:28:24 CEST 2017 - shundhammer@suse.de

- Added disk.desktop file for partitioner (bsc#1059528)
- 3.3.25

-------------------------------------------------------------------
Wed Oct  4 12:11:11 UTC 2017 - snwint@suse.com

- separate planning strategies from DevicesPlanner into
  DevicesPlannerStrategies module
- 3.3.24

-------------------------------------------------------------------
Tue Oct  3 07:06:32 UTC 2017 - ancor@suse.com

- Partitioner: buttons to edit the filesystem in RAID and LVM LV.
- Partitioner: correct positioning of some buttons.
- Partitioner: allow to mount several swap devices.
- All part of fate#318196.
- 3.3.23

-------------------------------------------------------------------
Fri Sep 29 15:06:42 UTC 2017 - ancor@suse.com

- Partitioner: option to create an MD RAID (part of fate#318196).
- 3.3.22

-------------------------------------------------------------------
Fri Sep 29 10:54:54 UTC 2017 - jlopez@suse.com

- Fix validation when trying to create a partition with custom
  size (bsc#1060864).
- 3.3.21

-------------------------------------------------------------------
Tue Sep 26 16:47:44 CEST 2017 - shundhammer@suse.de

- Implemented simple proposal for CASP (bsc#1058736)
- 3.3.20

-------------------------------------------------------------------
Mon Sep 25 10:44:42 CEST 2017 - snwint@suse.de

- updated installer hacks document: ssh key import works

-------------------------------------------------------------------
Fri Sep 22 15:20:51 UTC 2017 - jlopez@suse.com

- Avoid to reuse small efi partitions (bsc#1056640).
- 3.3.19

-------------------------------------------------------------------
Thu Sep 21 14:54:28 UTC 2017 - ancor@suse.com

- More backwards-compatible behavior when formatting partitions in
  the expert partitioner.
- Checkbox to enable snapshots for "/" in the expert partitioner.
- Both part of fate#318196
- 3.3.18

-------------------------------------------------------------------
Tue Sep 19 07:26:06 UTC 2017 - ancor@suse.com

- Improved creation and modification of partitions in the Expert
  Partitioner (bsc#1057869, bsc#1057874).
- Added button to define the Btrfs subvolumes directly during
  creation or modification.
- 3.3.17

-------------------------------------------------------------------
Wed Sep 13 14:44:52 UTC 2017 - jreidinger@suse.com

- add all full udev links and helper to list them all
  (useful for fixing bsc#1057604)
- 3.3.16

-------------------------------------------------------------------
Wed Sep 13 14:03:00 UTC 2017 - snwint@suse.com

- don't limit uefi to x86_64 (bsc#1056629)
- 3.3.15

-------------------------------------------------------------------
Tue Sep 12 15:54:47 UTC 2017 - jlopez@suse.com

- Fix proposal to not try to create more than 3 partitions in a
  DASD partition table (bsc#1058052).
- 3.3.14

-------------------------------------------------------------------
Thu Sep  7 14:28:28 UTC 2017 - schubi@suse.de

- AutoYaST: Temporary workaround to avoid crash when size 'auto'
  (which is still not supported) is used (bnc#1056182).
- 3.3.13

-------------------------------------------------------------------
Thu Sep  7 13:45:07 UTC 2017 - jlopez@suse.com

- Fix partitioner bug creating partition with custom size
  (bsc#1057049)
- 3.3.12

-------------------------------------------------------------------
Thu Sep  7 08:34:59 UTC 2017 - ancor@suse.com

- AutoYaST: support for Btrfs snapshots (part of fate#318196).
- 3.3.11

-------------------------------------------------------------------
Wed Sep  6 15:33:27 UTC 2017 - jlopez@suse.com

- Fix bug when formatting with expert partitioner (bsc#1057405).
- 3.3.10

-------------------------------------------------------------------
Wed Sep  6 14:59:46 UTC 2017 - igonzalezsosa@suse.com

- Ignore case when parsing sizes (bsc#1056715 and bsc#1055913).
- 3.3.9

-------------------------------------------------------------------
Tue Sep  5 17:24:37 CEST 2017 - schubi@suse.de

- AutoYaST: Handle sizes without unit correctly. (bnc#1056168)
- 3.3.8

-------------------------------------------------------------------
Tue Sep  5 06:00:08 UTC 2017 - ancor@suse.com

- Create Btrfs in the guided setup if requested to do so (part of
  fate#318196).
- 3.3.7

-------------------------------------------------------------------
Wed Aug 30 15:44:35 UTC 2017 - jlopez@suse.com

- Added overall summary for the expert partitioner.
- Part of fate#318196
- 3.3.6

-------------------------------------------------------------------
Mon Aug 23 19:33:27 UTC 2017 - jlopez@suse.com

- Added methods to save user data into libstorage-ng objects.
- Added subvolume shadowing control to the expert partitioner.
- Added mount point validation to the expert partitioner.
- Removed Planned::BtrfsSubvolume class.
- Part of fate#318196
- 3.3.5

-------------------------------------------------------------------
Mon Aug 21 22:47:04 UTC 2017 - knut.anderssen@suse.com

- Added support for legacy filesystems (fate#323394).
- 3.3.4

-------------------------------------------------------------------
Mon Aug 21 13:40:03 CEST 2017 - snwint@suse.de

- adjust package description in spec file

-------------------------------------------------------------------
Mon Aug 21 10:20:59 UTC 2017 - ancor@suse.com

- When displaying partition ids to the user, use names that are
  more similar to old yast-storage (part of fate#318196).
- 3.3.3

-------------------------------------------------------------------
Fri Aug 18 08:56:36 UTC 2017 - knut.anderssen@suse.com

- ReiserFS is not allowed anymore, it was already removed in SLE 12
  for new installations and was only supported for upgrades.
  (fate#323394)
- 3.3.2

-------------------------------------------------------------------
Wed Aug 16 10:24:07 UTC 2017 - ancor@suse.com

- Added deactivation of virtual devices (multipath, LVM, etc.)
  to the public API.
- Initial management of Btrfs subvolumes in the expert partitioner.
- Both as part of fate#318196
- 3.3.1

-------------------------------------------------------------------
Mon Jul 24 16:17:03 UTC 2017 - jlopez@suse.com

- Removed temporary StorageManager API.
- 0.1.32

-------------------------------------------------------------------
Thu Jul 20 14:54:17 UTC 2017 - ancor@suse.com

- Added pop-up to ask the user about multipath activation.

-------------------------------------------------------------------
Thu Jul 20 10:45:36 UTC 2017 - ancor@suse.com

- Added Btrfs subvolumes support to the AutoYaST customized
  partitioning.

-------------------------------------------------------------------
Tue Jul 18 11:43:26 UTC 2017 - ancor@suse.com

- Adjusted the guided proposal to work properly on scenarios with
  DM RAIDs.

-------------------------------------------------------------------
Mon Jul 17 09:07:39 UTC 2017 - ancor@suse.com

- Adjusted the guided proposal to work properly on scenarios with
  Multipath I/O.

-------------------------------------------------------------------
Wed Jul 12 15:37:16 UTC 2017 - ancor@suse.com

- Replaced the original prototype of the expert partitioner with
  the one coming from yast2-partitioner.
- Added #supported_fstab_options and #default_partition_id methods
  to Y2Storage::Filesystems::Type.
- Removed Y2Storage::DevicesLists and not longer needed modules
  from Y2Storage::Refinements
- 0.1.31

-------------------------------------------------------------------
Tue Jul 11 11:18:06 UTC 2017 - jreidinger@suse.com

- Added PartitionId#to_human_string and PartitionId::formattable?
- 0.1.30

-------------------------------------------------------------------
Thu Jul  6 08:11:59 UTC 2017 - gsouza@suse.com

- Added verifications for disk in network.
- 0.1.29

-------------------------------------------------------------------
Tue Jul  4 14:29:40 UTC 2017 - jlopez@suse.com

- Added new class Y2Storage::Proposal::Base.
- Proper assignment of default values for new proposals.
- 0.1.28

-------------------------------------------------------------------
Tue Jul  4 08:32:12 UTC 2017 - ancor@suse.com

- Added AutoinstProfile::PartitioningSection which allows to export
  the current system (or any other devicegraph) to an AutoYaST
  profile (only plain partitions supported so far).
- 0.1.27

-------------------------------------------------------------------
Mon Jul  3 15:50:43 UTC 2017 - jlopez@suse.com

- Adapt proposal to different situations (disable home, snapshots,
  etc)
- 0.1.26

-------------------------------------------------------------------
Mon Jul  3 13:36:17 UTC 2017 - jreidinger@suse.com

- add LvmVg#basename
- add PartitionTables::Base#delete_all_partitions
- add logger to all devices
- add LvmVg#name
- 0.1.25

-------------------------------------------------------------------
Tue Jun 27 15:05:52 UTC 2017 - igonzalezsosa@suse.com

- Add LVM support for AutoYaST partitioning (bsc#1044697).
- 0.1.24

-------------------------------------------------------------------
Tue Jun 27 09:04:58 UTC 2017 - ancor@suse.com

- More robust Y2Storage::StorageManager#probe

-------------------------------------------------------------------
Mon Jun 26 11:56:23 UTC 2017 - jreidinger@suse.com

- Added Y2Storage::MdParity#to_human_string and
  Y2Storage::MdLevel#to_human_string
- 0.1.23

-------------------------------------------------------------------
Mon Jun 26 08:56:07 UTC 2017 - aschnell@suse.com

- Added Y2Storage::Md wrapper
- 0.1.22

-------------------------------------------------------------------
Mon Jun 19 12:30:46 UTC 2017 - mvidner@suse.com

- Added Y2Storage::DiskSize#human_floor, Y2Storage::Region#size
- 0.1.21

-------------------------------------------------------------------
Mon Jun 19 08:33:19 UTC 2017 - igonzalezsosa@suse.com

- AutoinstProposal is loaded with the rest of the proposal
  classes when 'y2storage' is required.
- 0.1.20

-------------------------------------------------------------------
Mon Jun 19 06:58:54 UTC 2017 - jilopez@localhost

- Adjustments to DASD to ensure the proposal works as expected
  in such devices.
- Added Devicegraph#disk_devices to get all DASDs and disks.
- DASD support added to YAML reader and writer.

-------------------------------------------------------------------
Fri Jun 16 12:47:40 UTC 2017 - igonzalezsosa@suse.com

- Add basic support for AutoYaST customized partitioning
  (only plain partitions are supported)
- 0.1.19

-------------------------------------------------------------------
Thu Jun 15 07:17:28 UTC 2017 - jreidinger@suse.com

- Add new method StorageManager.fake_from_xml for easy loading
  of xml device graphs

-------------------------------------------------------------------
Wed Jun 14 20:21:27 CEST 2017 - aschnell@suse.com

- added probe function to StorageManager
- 0.1.18

-------------------------------------------------------------------
Thu Jun  8 09:36:29 UTC 2017 - ancor@suse.com

- Added new method BlkDevice#to_be_formatted? (needed by
  yast2-partitioner).
- 0.1.17

-------------------------------------------------------------------
Tue Jun  6 17:57:16 CEST 2017 - shundhammer@suse.de

- Don't insist on installing filesystem support packages that
  are not available in any repo (bsc#1039830)
- 0.1.16

-------------------------------------------------------------------
Thu Jun  1 10:27:25 UTC 2017 - ancor@suse.com

- Fixed a bug in LvmLv#stripe_size=

-------------------------------------------------------------------
Mon May 22 10:58:24 UTC 2017 - ancor@suse.com

- Refactored the proposal code in preparation for the AutoYaST
  implementation. Removed PlannedVolume and PlannedVolumesList
  classes in favor of new more specific classes in the Planned
  namespace.
- Fixed the proposal to never propose subvolumes that would be
  shadowed by another proposed device.

-------------------------------------------------------------------
Wed May 17 11:53:56 UTC 2017 - jreidinger@suse.com

- Add to Y2Storage::PartitionTables::Type#to_human_string
- 0.1.15

-------------------------------------------------------------------
Thu May  4 13:21:28 CEST 2017 - schubi@suse.de

- Added SCR agent .etc.mtab again until we have a proper
  alternative for it (still needed in yast2-users).
- 0.1.14

-------------------------------------------------------------------
Thu May  4 09:07:44 UTC 2017 - ancor@suse.com

- Changelog entry to document stuff that was left behind.
  See below.
- Installation proposal now generates Btrfs subvolumes when needed
  (according to control.xml and a fallback list).
- Improved and fully functional Guided Setup.
- Added new fields to ProposalSettings and renamed others (xxx_size
  instead of xxx_disk_size). Similar changes in PlannedVolume.
- New smaller and more convenient API for DiskAnalyzer.
- Many documentation (Yardoc) improvements and fixes.
- Added dummy activate callbacks (for activating a previous LUKS).
- The installer now saves a xml representation of the probed and
  staging devicegraphs before proceeding with the installation.
- New API for accessing the libstorage objects from Ruby:
  * New classes in the Y2Storage namespace offering a wrapper around
    the corresponding libstorage classes and enums: Actiongraph,
    AlignPolicy, BlkDevice, BtrfsSubvolume, Dasd, DasdFormat,
    DasdType, DataTransport, Device, Devicegraph, Disk, Encryption,
    LvmLv, LvmPv, LvmVg, Mountable, Partition, PartitionId,
    PartitionType, Partitionable, Region and ResizeInfo.
  * Mixins StorageClassWrapper and StorageEnumWrapper to define more
    wrappers as needed.
  * Removed EnumMappings.
  * Removed most refinements in Y2Storage, functionality moved to
    the new classes.
  * Marked DevicesList as deprecated.
  * Marked some refinements as deprecated.

-------------------------------------------------------------------
Tue Apr 25 08:50:10 UTC 2017 - jreidinger@suse.com

- add Gpt#pmbr_boot(?/=) methods for protective MBR
- 0.1.13

-------------------------------------------------------------------
Thu Mar 23 08:18:36 UTC 2017 - jilopez@localhost

- Adapted prepdisk client to work in update mode.

-------------------------------------------------------------------
Tue Mar 21 17:11:37 CET 2017 - schubi@suse.de

- Added to_s in ProposalSettings

-------------------------------------------------------------------
Thu Mar  9 12:47:11 UTC 2017 - ancor@suse.com

- Partially adjust the proposal settings according to control.xml.

-------------------------------------------------------------------
Fri Mar  3 12:30:12 UTC 2017 - ancor@suse.com

- Improved the EnumMappings module.
- 0.1.12

-------------------------------------------------------------------
Thu Feb 16 11:37:57 UTC 2017 - ancor@suse.com

- Improvements in the devicegraph query interface: added an
  EncryptionLists class and adapted all the other classes to take
  several encryption-related scenarios into account.
- 0.1.11

-------------------------------------------------------------------
Wed Feb  8 13:19:24 UTC 2017 - ancor@suse.com

- Added a prototype of the "Guided Setup" wizard to configure the
  proposal settings.

-------------------------------------------------------------------
Wed Jan 25 14:35:38 UTC 2017 - ancor@suse.com

- Proper management of completely empty disks (no partition table,
  no file-system and no LVM PV) in the proposal.
- Improved FreeDiskSpace and Disk#free_spaces to correctly handle
  disks without partition table.
- 0.1.10

-------------------------------------------------------------------
Thu Jan 19 10:54:22 CET 2017 - shundhammer@suse.de

- Install storage-related software packages as needed: Migrated
  UsedStorageFeatures to storage-ng and added PackageHandler
- 0.1.9

-------------------------------------------------------------------
Tue Jan 17 12:07:18 UTC 2017 - ancor@suse.com

- Improved StorageManager that complies to the Singleton pattern
  and includes a revision counter for the staging devicegraph.
- 0.1.8

-------------------------------------------------------------------
Mon Jan 16 12:27:03 UTC 2017 - ancor@suse.com

- Added 'fstab_options' key to the YAML representation of the
  devicegraphs used for testing.
- 0.1.7

-------------------------------------------------------------------
Thu Jan  5 15:27:02 UTC 2017 - ancor@suse.com

- Y2Storage::DiskAnalyzer - distinguish disks with no MBR gap
  (0 bytes gap) from cases where the MBR gap is not applicable.
  This fixes the proposal for some LVM scenarios with legacy boot.

-------------------------------------------------------------------
Fri Dec 23 12:44:24 UTC 2016 - ancor@suse.com

- Removed unused ProposalDemo client (kind of obsoleted by
  Dialogs::InstDiskProposal)

-------------------------------------------------------------------
Wed Dec 21 12:01:32 UTC 2016 - ancor@suse.com

- Improvements in the devicegraph query interface
  (DisksLists#with_name_or_partition)
- 0.1.6

-------------------------------------------------------------------
Tue Dec 20 06:39:28 UTC 2016 - ancor@suse.com

- Fixed partitioning proposal to not fail when trying to create
  very small partitions (like bios_boot), to work better with uneven
  spaces (not divisible by the minimal grain) and to reduce the
  gaps between partitions.

-------------------------------------------------------------------
Wed Dec 14 16:01:00 UTC 2016 - ancor@suse.com

- Write more precise information in the logs (DiskSize#to_s)

-------------------------------------------------------------------
Tue Dec 13 11:11:20 UTC 2016 - ancor@suse.com

- Proposal does not try to set the boot flag if not supported
  (for example, GPT partition tables)

-------------------------------------------------------------------
Fri Dec  9 10:30:33 UTC 2016 - aschnell@suse.com

- Adapted to several changes in libstorage-ng

-------------------------------------------------------------------
Fri Nov 25 16:39:13 UTC 2016 - ancor@suse.com

- Improvements in the LVM-based proposal

-------------------------------------------------------------------
Tue Nov 22 15:32:41 UTC 2016 - ancor@suse.com

- Improvements in Refinements::DevicegraphLists

-------------------------------------------------------------------
Tue Nov 22 12:28:39 UTC 2016 - ancor@suse.com

- Convenience method to check for GPT
- Several methods added to most of the DevicesLists classes
- 0.1.5

-------------------------------------------------------------------
Thu Oct 27 12:49:59 UTC 2016 - ancor@suse.com

- Better management of LVM partitions in Proposal::SpaceMaker

-------------------------------------------------------------------
Thu Oct 27 13:46:39 CEST 2016 - aschnell@suse.com

- mount special filesystems in target during installation

-------------------------------------------------------------------
Wed Oct 26 12:26:58 UTC 2016 - ancor@suse.com

- LVM classes added to Refinements::DevicegraphLists

-------------------------------------------------------------------
Wed Oct 12 13:38:38 UTC 2016 - cwh@suse.com

- Use own textdomain (storage-ng instead of storage) (bsc#1004050)
- 0.1.4

-------------------------------------------------------------------
Fri Sep 30 14:05:08 UTC 2016 - ancor@suse.com

- Added new inst_prepdisk client - first version in which the
  installer commits the changes to the target disk(s).
- 0.1.3

-------------------------------------------------------------------
Tue Sep 27 06:00:45 UTC 2016 - ancor@suse.com

- More reusable DiskAnalyzer.
- Use libstorage mechanisms to check for windows partitions.
- Added new minimalistic inst_disk_proposal client.
- 0.1.2

-------------------------------------------------------------------
Mon Aug  1 13:11:13 UTC 2016 - ancor@suse.com

- Namespaces adapted to avoid conflicts with old yast2-storage
  and to follow the new YaST convention.
- 0.1.1

-------------------------------------------------------------------
Thu Feb 25 16:35:57 CET 2016 - aschnell@suse.com

- initial package with yast2-storage-ng, successor of yast2-storage
<|MERGE_RESOLUTION|>--- conflicted
+++ resolved
@@ -1,15 +1,14 @@
 -------------------------------------------------------------------
-<<<<<<< HEAD
-Wed Apr 06 13:24:58 UTC 2022 - Ladislav Slezák <lslezak@suse.cz>
-
-- Bump version to 4.5.0 (#bsc1198109)
-=======
 Thu Apr  7 16:29:00 UTC 2022 - Knut Anderssen <kanderssen@suse.com>
 
 - Fix fstab entry filesystem matching allowing the use of quotes
   surrounding the device UUID or label (bsc#1197692)
-- 4.4.37
->>>>>>> ada3b297
+- 4.5.1
+
+-------------------------------------------------------------------
+Wed Apr 06 13:24:58 UTC 2022 - Ladislav Slezák <lslezak@suse.cz>
+
+- Bump version to 4.5.0 (#bsc1198109)
 
 -------------------------------------------------------------------
 Thu Feb 10 10:18:23 UTC 2022 - Ancor Gonzalez Sosa <ancor@suse.com>
