--- conflicted
+++ resolved
@@ -1,5 +1,11 @@
 -------------------------------------------------------------------
-<<<<<<< HEAD
+Fri Feb 21 13:30:05 UTC 2025 - Knut Anderssen <kanderssen@suse.com>
+
+- Added AutoYaST support for selecting the APQNs and pervasive
+  encryption key type (jsc#PED-10950).
+- 5.0.26
+
+-------------------------------------------------------------------
 Wed Feb 12 11:01:03 UTC 2025 - Stefan Hundhammer <shundhammer@suse.com>
 
 - Require libstorage bindings for the current Ruby version (bsc#1235598)
@@ -10,13 +16,6 @@
 
 - Reserve 1GiB boot partition for grub2-bls bootloader (jsc#PED-10703).
 - 5.0.24
-=======
-Fri Feb 21 13:30:05 UTC 2025 - Knut Anderssen <kanderssen@suse.com>
-
-- Added AutoYaST support for selecting the APQNs and pervasive
-  encryption key type (jsc#PED-10950).
-- 4.7.3
->>>>>>> 9d21d1b4
 
 -------------------------------------------------------------------
 Tue Jan 21 09:43:35 UTC 2025 - Ancor Gonzalez Sosa <ancor@suse.com>
