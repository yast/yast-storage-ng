-------------------------------------------------------------------
<<<<<<< HEAD
Wed Feb 20 11:55:30 UTC 2019 - jreidinger@suse.com

- filesystem label is kept when using existing partitioning
  (bsc#108722)
=======
Wed Feb 20 09:35:48 UTC 2019 - José Iván López González <jlopez@suse.com>

- Partitioner: add new tab in Bcache section to show all caching
  set devices (part of fate#325346).
>>>>>>> b2e27034
- 4.1.64

-------------------------------------------------------------------
Tue Feb 19 14:40:11 UTC 2019 - ancor@suse.com

- Partitioner: new option "Provide Crypt Passwords" (bsc#1113515).
- 4.1.63

-------------------------------------------------------------------
Tue Feb 19 14:15:16 UTC 2019 - jlopez@suse.com

- Partitioner: allow to edit bcache devices (part of fate#325346).
- 4.1.62

-------------------------------------------------------------------
Tue Feb 19 13:39:49 UTC 2019 - Stefan Hundhammer <shundhammer@suse.com>

- Added help texts for guided setup (bsc#1121801)
- 4.1.61

-------------------------------------------------------------------
Mon Feb 18 14:54:15 CET 2019 - aschnell@suse.com

- AutoYaST: handle device_order for MD RAIDs during installation
  (bsc#1083542)
- 4.1.60

-------------------------------------------------------------------
Thu Feb 14 17:03:05 UTC 2019 - Stefan Hundhammer <shundhammer@suse.com>

- Force mocking arch to x86_64 for unit tests that depend on bcache
  (part of jsc#SLE-4329)
- 4.1.59

-------------------------------------------------------------------
Thu Feb 14 12:49:25 UTC 2019 - Stefan Hundhammer <shundhammer@suse.com>

- Limit bcache support to x86_64 arch (jsc#SLE-4329)
- 4.1.58

-------------------------------------------------------------------
Thu Feb 14 12:19:58 UTC 2019 - Ancor Gonzalez Sosa <ancor@suse.com>

- Guided Setup: improved the disk selection user interface to
  properly support scenarios with many disks (bsc#1123688).
- 4.1.57

-------------------------------------------------------------------
Thu Feb 14 10:49:47 CET 2019 - aschnell@suse.com

- AutoYaST: save device_order for MD RAIDs (bsc#1083542)
- 4.1.56

-------------------------------------------------------------------
Fri Feb  8 11:43:53 UTC 2019 - ancor@suse.com

- AutoYaST: fix broken support for retaining existing MD RAIDs in
  some scenarios (bsc#1120979,  bsc#1121720).
- 4.1.55

-------------------------------------------------------------------
Thu Feb  7 15:53:28 UTC 2019 - jlopez@suse.com

- Partitioner: allow to create bcache devices without a caching
  set (part of fate#325346).
- 4.1.54

-------------------------------------------------------------------
Wed Feb  6 11:54:41 UTC 2019 - Ancor Gonzalez Sosa <ancor@suse.com>

- Partitioner: when running standalone (in an installed system)
  abort gracefully if probing fails (bsc#1123837).
- 4.1.53

-------------------------------------------------------------------
Mon Feb  4 15:55:56 UTC 2019 - jlopez@suse.com

- Remove setters for bcache attributes that cannot be permanent
  saved (writeback_percent and sequential_cutoff).
- Part of fate#325346.
- 4.1.52

-------------------------------------------------------------------
Mon Feb  4 15:54:13 UTC 2019 - Stefan Hundhammer <shundhammer@suse.com>

- Limit ESP to min size on aarch64 (bsc#1119318)
- 4.1.51

-------------------------------------------------------------------
Thu Jan 31 12:35:36 UTC 2019 - jlopez@suse.com

- Partitioner: properly show Flash-only Bcache devices.
- Part of fate#325346.
- 4.1.50

-------------------------------------------------------------------
Thu Jan 31 12:23:49 CET 2019 - aschnell@suse.com

- do not show hint for details button if button does not exist
  (bsc#1115807)
- 4.1.49

-------------------------------------------------------------------
Thu Jan 24 16:44:15 UTC 2019 - ancor@suse.com

- Partitioning proposal: improved the calculation about how much
  each Windows partition must be resized (bsc#1121286).
- 4.1.48

-------------------------------------------------------------------
Wed Jan 23 10:14:20 UTC 2019 - Ancor Gonzalez Sosa <ancor@suse.com>

- Make the storage proposal (i.e. the Guided Setup) easier to
  debug (bsc#1057436).
- 4.1.47

-------------------------------------------------------------------
Wed Jan 23 10:11:58 CET 2019 - aschnell@suse.com

- do not include nil in package list of used storage features
  for FC devices (bsc#1122781)
- 4.1.46

-------------------------------------------------------------------
Thu Jan 17 13:46:54 UTC 2019 - ancor@suse.com

- Specific error pop-up for exceptions raised while calculating the
  storage actions (mitigation of bsc#1120070).
- 4.1.45

-------------------------------------------------------------------
Thu Jan 10 14:59:32 UTC 2019 - jlopez@suse.com

- Allow to cancel Guided Setup (bsc#1121442).
- Link to storage client from installation summary (bsc#1099485).
- 4.1.44

-------------------------------------------------------------------
Tue Dec 18 12:43:21 CET 2018 - schubi@suse.de

- Do not touch eMMC boot partitions (mmcblk*boot*) (bsc#1119316)
- 4.1.43

-------------------------------------------------------------------
Tue Dec 18 12:02:57 CET 2018 - aschnell@suse.com

- do not use removed function IconPath anymore (bsc#1119699)
- 4.1.42

-------------------------------------------------------------------
Tue Dec 11 10:36:52 UTC 2018 - jlopez@suse.com

- Hardening execution of system commands (part of bsc#1118291).
- 4.1.41

-------------------------------------------------------------------
Wed Dec  5 17:01:14 UTC 2018 - Stasiek Michalski <hellcp@mailbox.org>

- Ship only primary icons with module to avoid conflicts (boo#1118521)
- 4.1.40

-------------------------------------------------------------------
Tue Dec  4 15:07:42 UTC 2018 - jlopez@suse.com

- Partitioner: does not allow to create BTRFS subvolumes with
  unsafe characters in its path (related to bsc#1059972).
- 4.1.39

-------------------------------------------------------------------
Fri Nov 30 14:35:44 UTC 2018 - ancor@suse.com

- Support for Raspberry Pi in Guided Proposal: it suggests to keep
  the firmware partition and mount it as /boot/vc (fate#323484).
- 4.1.38

-------------------------------------------------------------------
Tue Nov 27 05:34:41 UTC 2018 - Noah Davis <noahadvs@gmail.com>

- Provide icon with module (boo#1109310)
- 4.1.37

-------------------------------------------------------------------
Thu Nov 22 15:56:50 UTC 2018 - jlopez@suse.com

- Partitioner: add support for UDF filesystem (fate#326877).
- 4.1.36

-------------------------------------------------------------------
Fri Nov 16 16:08:38 UTC 2018 - Ancor Gonzalez Sosa <ancor@suse.com>

- The Guided Proposal tries to preserve partitions of type IRST
  (Intel Rapid Start Technology) when possible (bsc#1099187,
  fate#325885).
- Made the Guided Proposal algorithm more clear, so it's easier to
  debug (bsc#1057436).
- 4.1.35

-------------------------------------------------------------------
Fri Nov 16 14:59:05 UTC 2018 - jlopez@suse.com

- Initial proposal tries all possible attempts over each candidate
  device before switching to another device.
- Related to bsc#1102026 and bsc#1090383.
- 4.1.34

-------------------------------------------------------------------
Fri Nov 16 14:56:26 UTC 2018 - snwint@suse.com

- adjust boot requirements to handle RAID cases (fate#326573)
- 4.1.33

-------------------------------------------------------------------
Wed Nov 14 15:15:04 CET 2018 - schubi@suse.de

- SkipListValue.size_k returns the correct value (bsc#1115507).
- 4.1.32

-------------------------------------------------------------------
Thu Nov  8 16:44:24 UTC 2018 - ancor@suse.com

- Internal code reorganization at Proposal::SpaceMaker
  (preparations for fate#325885 and fate#323484).

-------------------------------------------------------------------
Wed Nov  7 12:28:40 UTC 2018 - jlopez@suse.com

- Crypttab entry allows to find a crypttab device by its UUID.
- Devicegraph#find_by_any_name is able to find a LUKS device by
  using its name at crypttab file.
- Related to bsc#1094963.
- 4.1.31

-------------------------------------------------------------------
Wed Nov  7 10:08:49 UTC 2018 - dgonzalez@suse.com

- Improve the proposal to be able to work with existing MD RAIDs
  (fate#326573).
- 4.1.30

-------------------------------------------------------------------
Wed Oct 31 13:34:48 UTC 2018 - Stefan Hundhammer <shundhammer@suse.com>

- Format the new multi-line compound actions correctly (bsc#1085134)
- 4.1.29

-------------------------------------------------------------------
Tue Oct 30 13:38:10 UTC 2018 - snwint@suse.com

- do not include 'Partition' in partition type names

-------------------------------------------------------------------
Fri Oct 26 11:37:48 UTC 2018 - snwint@suse.com

- allow creation of partitions starting before 1 MiB in expert
  partitioner

-------------------------------------------------------------------
Sat Oct 20 22:10:48 WEST 2018 - igonzalezsosa@suse.com

- Fixes and improvements to AutoYaST partitioning:
  - Improve support to reuse a disk as a PV (bsc#1107298).
  - Resize and then create new devices (bsc#1112545).
  - Warn the user when trying to reuse a non-existent filesystem.
  - Fix support of old format to specify several software RAIDs
    (bsc#1112546).
  - Proper support for Xen virtual partitions (bsc#1105350).
  - Export enable_snapshots element properly (related to
    bsc#1073544).
  - Allow to format a whole disk and use it as a filesystem.
  - Add support for partitioned software RAIDs (fate#326573).
  - Allow to use a whole disk as a software RAID member (related
    to fate#326573).
- 4.1.28

-------------------------------------------------------------------
Fri Oct 19 11:59:10 UTC 2018 - jreidinger@suse.com

- Add support for selecting cache mode during bcache creation
  (fate#325346)
- 4.1.27

-------------------------------------------------------------------
Thu Oct 18 14:04:59 UTC 2018 - ancor@suse.com

- Improved UI responsiveness by caching the value of some internal
  methods (bsc#1112402):
  * StorageClassWrapper.downcasted_new
  * StorageEnv#active?
  * DiskDevice#types_for_is
- Improved compatibility with RSpec 3.8 by caching the objects
  used to wrap libstorage-ng enum values.
- 4.1.26

-------------------------------------------------------------------
Tue Oct 16 12:58:10 UTC 2018 - jreidinger@suse.com

- Improve filtering of possible backing devices for bcache and
  limit deletion of bcache to only safe cases (fate#325346)
- 4.1.25

-------------------------------------------------------------------
Thu Oct 11 15:03:26 UTC 2018 - ancor@suse.com

- Improved the warning messages about missing BIOS Boot partition,
  both in the Partitioner and in AutoYaST (bsc#1087275).
- Improved other AutoYaST warning messages related to the
  partitions needed for booting.
- 4.1.24

-------------------------------------------------------------------
Fri Oct  5 09:43:38 UTC 2018 - jreidinger@suse.com

- Implement creating and deleting bcache devices (fate#325346)
- 4.1.23

-------------------------------------------------------------------
Tue Oct  2 13:44:40 UTC 2018 - schubi@suse.de

- Fixed flickering testcase. Maybe produced by the fix of
  bsc#1108831.
- 4.1.22

-------------------------------------------------------------------
Tue Oct  2 13:43:16 UTC 2018 - ancor@suse.com

- Partitioner: make it possible to directly format a disk (with
  no partitions).
- Partitioner: reorganized the user interface by grouping options
  to ensure all the new possibilities (like formatting a whole
  disk or creating partitions on an MD RAID) fit into text mode
  80x24 (part of fate#318196 and of fate#326573).
- 4.1.21

-------------------------------------------------------------------
Thu Sep 27 15:13:31 CEST 2018 - schubi@suse.de

- AutoYaST proposal: Do not crash if existing boot partition
  cannot be used without formatting it. (bsc#1108831)
- 4.1.20

-------------------------------------------------------------------
Fri Sep 20 13:19:58 UTC 2018 - jlopez@suse.com

- Partitioner: ask for unmounting when deleting a device.
- Partitioner: ask for unmounting when resizing a device.
- Part of fate#318196
- 4.1.19

-------------------------------------------------------------------
Tue Sep 20 13:00:29 UTC 2018 - jlopez@suse.com

- AutoYaST: Allow to use whole disk as PV by indicating a partition
  with number 0 (bsc#1107298).

-------------------------------------------------------------------
Wed Sep 19 21:23:54 UTC 2018 - lorenz@math.tu-berlin.de

- When trying to reuse a partition, AutoYaST will consider only
  those partitions from the right disk (bsc#1106774).

-------------------------------------------------------------------
Wed Sep 19 14:28:22 UTC 2018 - dgonzalez@suse.com

- Do not crash when a partition content info cannot be
  detected (bsc#1101979).
- 4.1.18

-------------------------------------------------------------------
Wed Sep 19 11:43:13 UTC 2018 - jreidinger@suse.com

- Add read-only support for Bcache (fate#325346)
- 4.1.17

-------------------------------------------------------------------
Wed Sep 19 11:25:25 UTC 2018 - ancor@suse.com

- Partitioner: allow to manage partitions in software MD RAIDs
  (fate#318196, bsc#1094933 and bsc#1092417).
- 4.1.16

-------------------------------------------------------------------
Fri Sep  7 15:24:41 UTC 2018 - ancor@suse.com

- Partitioner: do not offer partitions of other RAIDs as available
  devices to create MD RAID arrays (fate#318196).
- 4.1.15

-------------------------------------------------------------------
Wed Sep  5 14:41:15 UTC 2018 - ancor@suse.com

- Partitioner: allow to add full disks and multipath devices (with
  no partition table) to MD RAID arrays (fate#318196).
- Partitioner: improved checks and workflow for "Create New
  Partition Table"
- More informative message when a device is in use.
- 4.1.14

-------------------------------------------------------------------
Tue Sep  4 11:45:19 UTC 2018 - jreidinger@suse.com

- Add asterisk to mount points that is not active and also write it
  to description (FATE#318196)
- 4.1.13

-------------------------------------------------------------------
Thu Aug 30 07:41:35 UTC 2018 - jlopez@suse.com

- Improved wording when moving partitions (bsc#1099599).
- 4.1.12

-------------------------------------------------------------------
Wed Aug 29 14:30:59 UTC 2018 - jreidinger@suse.com

- Add support for Intel Rapid Start technology partitions
  (FATE#325885)
- 4.1.11

-------------------------------------------------------------------
Tue Aug 28 13:27:53 UTC 2018 - ancor@suse.com

- Fixed a wrong unit test.
- 4.1.10

-------------------------------------------------------------------
Fri Aug 24 12:43:32 UTC 2018 - mvidner@suse.com

- RAID attributes: include "Active: Yes/No" (bsc#1090010)

-------------------------------------------------------------------
Wed Aug 22 21:45:06 UTC 2018 - knut.anderssen@suse.com

- Partitioner: Hide the "what to do" selector for windows
  partitions if there are no windows partitions (bsc#1055646)
- 4.1.9

-------------------------------------------------------------------
Wed Aug 22 16:56:53 CEST 2018 - schubi@suse.de

- Switched license in spec file from SPDX2 to SPDX3 format.

-------------------------------------------------------------------
Wed Aug 22 13:01:37 CEST 2018 - schubi@suse.de

- Changed dir of COPYING file.

-------------------------------------------------------------------
Tue Aug 21 15:12:28 UTC 2018 - shundhammer@suse.com

- Fixed crash in the Kubic proposal when insufficient disk space
  (bsc#1099762)
- 4.1.8

-------------------------------------------------------------------
Fri Aug 17 08:47:53 UTC 2018 - ancor@suse.com

- AutoYaST: recognize Xen virtual partitions in the profile when
  importing and installing (bsc#1085134).
- 4.1.7

-------------------------------------------------------------------
Tue Aug 14 13:58:03 UTC 2018 - igonzalezsosa@suse.com

- AutoYaST: set the 'mount by' option when reusing partitions
  (bsc#1104774).
- 4.1.6

-------------------------------------------------------------------
Tue Aug 14 11:57:28 UTC 2018 - knut.anderssen@suse.com

- Partitioner: Permit going back when the partition dialog is
  skipped (bsc#1075443)
- 4.1.5

-------------------------------------------------------------------
Mon Aug 13 14:44:32 UTC 2018 - ancor@suse.com

- Partitioner: fixed some strings that contained mistakes about
  format and/or internationalization.

-------------------------------------------------------------------
Fri Aug 10 11:56:40 UTC 2018 - ancor@suse.com

- Fixed the warning about overwriting a manually edited partition
  layout. Now it works even after going back and forth in the
  installer steps (bsc#1055756).
- 4.1.4

-------------------------------------------------------------------
Thu Aug  9 15:43:17 UTC 2018 - ancor@suse.com

- Partitioner: display Xen virtual partitions and allow to format
  and mount them (bsc#1085134).

-------------------------------------------------------------------
Tue Jul 31 15:03:42 UTC 2018 - schubi@suse.de

- Warning if overwriting manually edited settings (bsc#1055756)
- 4.1.3

-------------------------------------------------------------------
Tue Jul 31 13:44:39 UTC 2018 - igonzalezsosa@suse.com

- AutoYaST: export volume group name (lvm_group) when a MD RAID
  device is used as a physical volume (bsc#1103113).
- 4.1.2

-------------------------------------------------------------------
Thu Jul 26 11:16:27 UTC 2018 - snwint@suse.com

- make bsc#1098594 regression test work on s390
- 4.1.1

-------------------------------------------------------------------
Wed Jul 25 21:41:48 CEST 2018 - aschnell@suse.com

- use "Partition Table" instead of "Disk Label" in expert
  partitioner (bsc#1070570)
- 4.1.0

-------------------------------------------------------------------
Mon Jul 23 13:55:03 UTC 2018 - snwint@suse.com

- document XEN guest setup for testing (bsc#1085134)
- 4.0.199

-------------------------------------------------------------------
Wed Jul 18 19:00:11 UTC 2018 - ancor@suse.com

- Partitioner: when creating a partition, use only regions of
  the selected type: primary, logical or extended (bsc#1097634).
- 4.0.198

-------------------------------------------------------------------
Wed Jul 18 11:38:39 UTC 2018 - ancor@suse.com

- AutoYaST: export BIOS RAID devices correctly (bsc#1098594).
- 4.0.197

-------------------------------------------------------------------
Mon Jul 16 16:26:28 UTC 2018 - ancor@suse.com

- AutoYaST: do not crash when reusing partitions on non-disk
  devices like DASD or BIOS RAID (bsc#1098594).
- 4.0.196

-------------------------------------------------------------------
Thu Jun 28 16:04:56 CEST 2018 - schubi@suse.de

- Added additional searchkeys to desktop file (fate#321043).
- 4.0.195

-------------------------------------------------------------------
Fri Jun 22 12:23:51 CEST 2018 - aschnell@suse.com

- mask systemd mount and swap units while expert partitioner is
  running (bsc#1073633)
- 4.0.194

-------------------------------------------------------------------
Tue Jun 19 15:25:36 UTC 2018 - jlopez@suse.com

- Partitioner: add checkbox to format system volumes when importing
  mount points (bsc#1078359 and bsc#1094924).
- 4.0.193

-------------------------------------------------------------------
Fri Jun 15 14:12:53 UTC 2018 - ancor@suse.com

- Partitioner: honor default subvolumes when importing the root
  mount point (related to bsc#1078359, bsc#1083851 and fate#318196)
- Partitioner: honor default snapshots configuration when importing
  the root mount point (bsc#966637)

-------------------------------------------------------------------
Thu Jun 14 12:25:37 UTC 2018 - lslezak@suse.cz

- Fixed crash in the error callback when the text contained
  non-ASCII characters in the translated message (bsc#1096758)
- 4.0.192

-------------------------------------------------------------------
Wed Jun 13 13:56:14 UTC 2018 - snwint@suse.com

- allow for numbers > 32 bit in region dialog (bsc#1065258)
- 4.0.191

-------------------------------------------------------------------
Tue Jun 12 16:18:40 UTC 2018 - igonzalezsosa@suse.com

- Fix 'Arbitrary Option Value' translation (bsc#1081605).
- 4.0.190

-------------------------------------------------------------------
Tue Jun 12 13:11:07 UTC 2018 - lslezak@suse.cz

- Use parallel_tests to speed up running the unit tests
  (bsc#1094875), active only in SLE15-SP1/Leap-15.1

-------------------------------------------------------------------
Tue Jun 12 08:40:48 UTC 2018 - ancor@suse.com

- Better auto-generated names for encryption devices:
  * Based on the udev id of the encrypted devices instead of its
    kernel name (bsc#760213).
  * Adapted when partition numbers change, if doable (bsc#1094157).
  * Prevent collision with other DeviceMapper names (bsc#1094157).
- Do not write LUKS password of the proposal into YaST logs.
- Do not crash when registering a zero-sized device into the logs.
- 4.0.189

-------------------------------------------------------------------
Mon Jun 11 13:26:54 UTC 2018 - igonzalezsosa@suse.com

- AutoYaST: fix handling of empty Btrfs subvolume prefixes
  (bsc#1096240).
- 4.0.188

-------------------------------------------------------------------
Thu Jun  7 16:13:18 UTC 2018 - jlopez@suse.com

- Added method to update encryption names according to a crypttab
  file (needed for bsc#1094963).
- 4.0.187

-------------------------------------------------------------------
Tue Jun  5 13:39:26 UTC 2018 - jlopez@suse.com

- Partitioner: fixed error when creating new BTRFS subvolumes in
  an installed system (bsc#1067510).
- 4.0.186

-------------------------------------------------------------------
Tue Jun  5 10:24:23 UTC 2018 - shundhammer@suse.com

- Partitioner: Handle limitations for volume labels (bsc#1084867)
- 4.0.185

-------------------------------------------------------------------
Mon Jun  4 15:13:54 UTC 2018 - jlopez@suse.com

- Partitioner: allow to move partitions (part of fate#318196).
- 4.0.184

-------------------------------------------------------------------
Thu May 17 13:49:57 UTC 2018 - ancor@suse.com

- Added to the installer a detailed description about the origin of
  the partitioning layout, as discussed in bsc#1089274.
- 4.0.183

-------------------------------------------------------------------
Thu May 17 13:32:37 UTC 2018 - jlopez@suse.com

- Allow to consider MD RAIDs as BIOS RAIDs by using the env
  variable LIBSTORAGE_MDPART (bsc#1092417).

-------------------------------------------------------------------
Thu May 17 08:53:17 UTC 2018 - jlopez@suse.com

- Fixed tests to avoid to require files provided by
  yast-installation package (needed for bsc#1091047).

-------------------------------------------------------------------
Wed May 16 14:10:01 UTC 2018 - jlopez@suse.com

- Fixed detection of candidate disks for installation
  (bsc#1091047).
- 4.0.182

-------------------------------------------------------------------
Wed May 16 13:12:11 UTC 2018 - snwint@suse.com

- don't reuse prep partitions larger than 8 MiB (bsc#1090019)
- 4.0.181

-------------------------------------------------------------------
Wed May 16 10:59:27 UTC 2018 - igonzalezsosa@suse.com

- Partitioner: fix several translation issues (bsc#1081837 and
  bsc#1081601).

-------------------------------------------------------------------
Mon May 14 16:43:05 UTC 2018 - ancor@suse.com

- Expose the active flag of the MountPoint class (needed for the
  definitive fix for bsc#1064437 in modern distributions).
- 4.0.180

-------------------------------------------------------------------
Fri May 11 14:05:49 UTC 2018 - igonzalezsosa@suse.com

- Partitioner: check whether required packages are installed
  before committing changes to disk (bsc#1089508).
- 4.0.179

-------------------------------------------------------------------
Fri May 11 10:31:10 UTC 2018 - jlopez@suse.com

- Partitioner: fix buttons to abort and to go back
  (part of fate#318196 and related to bsc#1075443).
- Partitioner: fixed detection of reprobed system to avoid
  unnecessary proposal re-calculation.

-------------------------------------------------------------------
Fri May 11 10:08:24 UTC 2018 - jlopez@suse.com

- Partitioner: allow to select only valid parity algorithms when
  creating a new MD RAID (bsc#1090182).

-------------------------------------------------------------------
Fri May 11 07:36:18 UTC 2018 - ancor@suse.com

- Partitioner: "Configure..." button allowing to execute the
  YaST clients for iSCI, FCoE, DASD, zFCP and XPRAM (bsc#1090753).

-------------------------------------------------------------------
Wed May  9 08:21:50 UTC 2018 - igonzalezsosa@suse.com

- AutoYaST: do not crash when size is set to 'auto' for a partition
  without a mount point (bsc#1092414).
- 4.0.178

-------------------------------------------------------------------
Tue May  8 15:34:19 UTC 2018 - shundhammer@suse.com

- Add note to YAML files for devices not supported in YAML
  (part of fate#318196)
- 4.0.177

-------------------------------------------------------------------
Mon May  7 16:39:49 UTC 2018 - shundhammer@suse.com

- Dump devicegraphs and actions in better strategic places
  (part of fate#318196)
- Make sure not to write LUKS passwords to YAML dump files
- 4.0.176

-------------------------------------------------------------------
Fri May 04 18:06:41 CEST 2018 - aschnell@suse.com

- provide function to disable MD auto assembly (bsc#1090690)
- provide function to inhibit udisks from doing mounts
- use these two functions when running expert partitioner
- 4.0.175

-------------------------------------------------------------------
Fri May  4 14:46:31 UTC 2018 - jlopez@suse.com

- Partitioner: added option to import mount points (part of
  fate#318196 and bsc#1083851).
- 4.0.174

-------------------------------------------------------------------
Fri May  4 10:46:31 UTC 2018 - igonzalezsosa@suse.com

- AutoYaST: handle <subvolumes_prefix/> and <subvolumes> empty
  values properly (bsc#1076337, bsc#1090095 and bsc#1091669).
- 4.0.173

-------------------------------------------------------------------
Thu May  3 15:46:27 UTC 2018 - ancor@suse.com

- Set fs_passno to 2 for ext2/3/4 filesystems assigned to non-root
  mount points (bsc#1078703).
- 4.0.172

-------------------------------------------------------------------
Thu May  3 15:12:09 UTC 2018 - shundhammer@suse.com

- Don't require rspec/mocks (not present in inst-sys)
  (part of fate#318196)
- 4.0.171

-------------------------------------------------------------------
Wed May  2 12:55:09 UTC 2018 - shundhammer@suse.com

- Dump devicegraph and actions to separate human readable files
  (part of fate#318196)
- 4.0.170

-------------------------------------------------------------------
Fri Apr 27 15:23:05 UTC 2018 - ancor@suse.com

- Partitioner: fixed checks when the root filesystem is NFS
  (bsc#1090752).
- 4.0.169

-------------------------------------------------------------------
Fri Apr 27 12:57:25 UTC 2018 - jreidinger@suse.com

- add method to check if system has any disk device (bsc#1090753)
- 4.0.168

-------------------------------------------------------------------
Fri Apr 27 11:15:20 UTC 2018 - ancor@suse.com

- Set fs_passno to 1 for ext2/3/4 root filesystems (bsc#1078703).
- 4.0.167

-------------------------------------------------------------------
Fri Apr 27 05:57:25 UTC 2018 - jreidinger@suse.com

- fix libstorage logging that do not expect printf expansion
  (bsc#1091062)
- 4.0.166

-------------------------------------------------------------------
Thu Apr 26 10:59:42 UTC 2018 - ancor@suse.com

- Ensure the installer adds reused devices to /etc/crypttab and/or
  /etc/mdadm.conf if needed for booting (bsc#1071350).
- 4.0.165

-------------------------------------------------------------------
Wed Apr 25 16:07:46 UTC 2018 - jlopez@suse.com

- Partitioner: fix bug after confirming changes in a running system
  (related to bsc#1086892).
- 4.0.164

-------------------------------------------------------------------
Tue Apr 24 09:15:14 UTC 2018 - jlopez@suse.com

- Partitioner: do not validate setup just after rescanning
  (related to bsc#1086892).
- 4.0.163

-------------------------------------------------------------------
Mon Apr 23 13:10:15 UTC 2018 - ancor@suse.com

- Partitioner: use the correct default value for 'Enable Snapshots'
  when the 'Operating System' role is chosen for a new device
  (bsc#1084491).
- 4.0.162

-------------------------------------------------------------------
Mon Apr 23 10:27:04 UTC 2018 - jlopez@suse.com

- Make the package to be architecture dependant to correctly check
  the current architecture (bsc#1081198).
- 4.0.161

-------------------------------------------------------------------
Fri Apr 20 20:27:15 UTC 2018 - igonzalezsosa@suse.com

- AutoYaST: properly handle empty proposals (bsc#1090390).
- 4.0.160

-------------------------------------------------------------------
Fri Apr 20 09:39:44 UTC 2018 - ancor@suse.com

- Implemented the use_available LVM strategy for the proposal
  (part of fate#318196).
- Make use_available the new default LVM strategy, so the system
  behavior is closer to the old yast-storage.
- Speed improvements in the use_needed LVM strategy.
- 4.0.159

-------------------------------------------------------------------
Fri Apr 20 08:49:29 UTC 2018 - jlopez@suse.com

- Partitioner: add missing warning and summary of changes when
  running in an installed system (part of fate#318196 and related
  to bsc#1086892).
- 4.0.158

-------------------------------------------------------------------
Thu Apr 19 13:52:34 UTC 2018 - igonzalezsosa@suse.com

- Fix some translations issues in the Expert Partitioner
  (bsc#1081571).

-------------------------------------------------------------------
Wed Apr 18 10:37:17 UTC 2018 - ancor@suse.com

- Updated libstorage-ng dependency to ensure slots on extended
  partitions are handled correctly and added regression unit test
  about it (bsc#1088483).
- Significant speed improvements in the proposal code.

-------------------------------------------------------------------
Tue Apr 17 12:01:08 UTC 2018 - shundhammer@suse.com

- Added missing help texts in the partitioner (bsc#1079591) 
- 4.0.157

-------------------------------------------------------------------
Fri Apr 13 12:33:25 UTC 2018 - jlopez@suse.com

- Added support for settings 'expert_partitioner_warning' and
  'proposal_settings_editable' (bsc#1087486).
- Fix bug going back in Partitioner: only re-calculate proposal
  when the system was re-probed (bsc#1088960).
- 4.0.156

-------------------------------------------------------------------
Fri Apr 13 12:31:04 UTC 2018 - igonzalezsosa@suse.com

- AutoYaST: support partition_type when set to "primary"
 (bsc#1081506).
- 4.0.155

-------------------------------------------------------------------
Fri Apr 13 10:56:19 UTC 2018 - ancor@suse.com

- More informative message displayed when the proposal failed with
  some given settings, so it doesn't sound like a definitive error
  (related to bsc#1089274).
- 4.0.154

-------------------------------------------------------------------
Tue Apr 10 16:24:16 UTC 2018 - jlopez@suse.com

- Partitioner: fix creation of default BTRFS subvolume
  (bsc#1087918 and bsc#1087763).
- 4.0.153

-------------------------------------------------------------------
Tue Apr 10 16:21:04 UTC 2018 - ancor@suse.com

- Partitioner: make possible for the embedded yast2-nfs-client to
  access the vfstype field of fstab, so it can detect and correct
  legacy NFS entries (bsc#1088426).
- 4.0.152

-------------------------------------------------------------------
Tue Apr 10 10:59:32 UTC 2018 - jlopez@suse.com

- Update dependency with libstorage-ng (ensure lock system).
- Part of fate#318196.
- 4.0.151

-------------------------------------------------------------------
Mon Apr  9 19:44:44 UTC 2018 - ancor@suse.com

- Fixed the disable_order property of control.xml. Now it affects
  all the configurable aspects of the volume, as documented
  (related to bsc#1078495).
- 4.0.150

-------------------------------------------------------------------
Mon Apr  9 10:14:12 UTC 2018 - jlopez@suse.com

- Add system lock to avoid several processes using the storage
  stack when a process is already using it with read-write access.
- Part of fate#318196.
- 4.0.149

-------------------------------------------------------------------
Mon Apr  9 09:14:12 UTC 2018 - ancor@suse.com

- Force UTF-8 encoding for (most) strings coming from libstorage-ng
  (bsc#1088067).
- 4.0.148

-------------------------------------------------------------------
Thu Apr  5 15:30:57 UTC 2018 - shundhammer@suse.com

- Better error handling if no storage proposal is possible
  (bsc#1064677)
- 4.0.147

-------------------------------------------------------------------
Tue Apr  3 13:26:50 UTC 2018 - jlopez@suse.com

- Recover method #exists_in_probed? (bsc#1087818).
- 4.0.146

-------------------------------------------------------------------
Tue Apr  3 11:40:35 UTC 2018 - igonzalezsosa@suse.com

- Partitioner: do not crash when a striped logical volume is
  selected (bsc#1087702).

-------------------------------------------------------------------
Tue Apr  3 08:23:14 UTC 2018 - ancor@suse.com

- Fixed an error searching devices by name introduced by the recent
  sanitization related to bsc#1083672.
- 4.0.145

-------------------------------------------------------------------
Mon Apr  2 11:53:31 UTC 2018 - jlopez@suse.com

- Partitioner: add check for minimum size when using snapshots
  (bsc#1085131).
- 4.0.144

-------------------------------------------------------------------
Mon Apr  2 11:04:31 UTC 2018 - ancor@suse.com

- If a duplicate PV is found, show an specific error message with
  instructions (bsc#1082542).
- 4.0.143

-------------------------------------------------------------------
Mon Apr  2 09:53:31 UTC 2018 - jlopez@suse.com

- Use correct probe mode in unit tests (fate#318196).

-------------------------------------------------------------------
Mon Mar 26 14:54:45 UTC 2018 - ancor@suse.com

- Honor the LIBSTORAGE_MULTIPATH_AUTOSTART environment variable
  (part of fate#318196 and part of the fix for bsc#1082542).
- 4.0.142

-------------------------------------------------------------------
Mon Mar 26 12:43:53 UTC 2018 - jlopez@suse.com

- Sanitize devicegraph after probing when there are LVM volume
  groups with missing physical volumes (bsc#1083672).
- 4.0.141

-------------------------------------------------------------------
Mon Mar 26 09:41:25 UTC 2018 - shundhammer@suse.com

- Partitioner: Report detailed reasons why resizing is not possible
  (fate#318196)
- 4.0.140

-------------------------------------------------------------------
Mon Mar 26 09:02:11 UTC 2018 - ancor@suse.com

- Partitioner: fixed an error that was causing filesystems to be
  deleted in some combination of actions (part of fate#318196).

-------------------------------------------------------------------
Fri Mar 23 06:33:21 UTC 2018 - igonzalezsosa@suse.com

- AutoYaST: add support for LVM thin pools (bsc#1086596).
- AutoYaST: add support for stripes/stripesize elements.
- 4.0.139

-------------------------------------------------------------------
Mon Mar 19 07:47:13 UTC 2018 - jlopez@suse.com

- Fix issues with zero-size devices (bsc#1083887).
- Proposal: do not use zero-size devices.
- Partitioner: completely hide zero-size devices.
- 4.0.138

-------------------------------------------------------------------
Fri Mar 16 16:44:51 UTC 2018 - ancor@suse.com

- Added methods to deal with /etc/fstab specs (part of bsc#1071454)
- 4.0.137

-------------------------------------------------------------------
Fri Mar 16 10:06:25 UTC 2018 - igonzalezsosa@suse.com

- AutoYaST: fixed space distribution on LVM volume groups when
  using percentages (bsc#1079369).
- AutoYaST: do not ignore free spaces smaller than 30MiB
  (bsc#1085627).
- 4.0.136

-------------------------------------------------------------------
Thu Mar 15 16:29:56 UTC 2018 - jreidinger@suse.com

- Warn if user creates too big PReP partition which firmware can
  have problem to load (bsc#1081979)
- 4.0.135

-------------------------------------------------------------------
Thu Mar 15 15:37:51 UTC 2018 - shundhammer@suse.com

- Partitioner: Check if resize is possible based on filesystem type
  (fate#318196)
- 4.0.134

-------------------------------------------------------------------
Thu Mar 15 09:57:41 UTC 2018 - jlopez@suse.com

- Partitioner: do not allow to remove implicit partitions.
- Partitioner: allow to remove any disk device (not only disks).
- Part of fate#318196.
- 4.0.133

-------------------------------------------------------------------
Tue Mar 13 15:04:59 UTC 2018 - shundhammer@suse.com

- Post a warning if reusing an existing system mount point without
  formatting during installation in the partitioner (bsc#1080073)
- 4.0.132

-------------------------------------------------------------------
Mon Mar 12 11:35:55 UTC 2018 - igonzalezsosa@suse.com

- Add a new btrfs_read_only property to force the root filesystem
  to be read-only (bsc#1079000)
- Honor the subvolumes list for the root filesystem (bsc#1077866)
- 4.0.131

-------------------------------------------------------------------
Mon Mar 12 08:50:40 UTC 2018 - jlopez@suse.com

- Partitioner: always allow to edit the partition id (bsc#1077868).
- 4.0.130

-------------------------------------------------------------------
Fri Mar  9 09:36:27 UTC 2018 - ancor@suse.com

- Shadowed subvolumes that are ignored in the first proposal
  attempt are not longer omitted in subsequent ones (#bsc#1084213
  and bsc#1084261).
- 4.0.129

-------------------------------------------------------------------
Thu Mar  8 14:35:20 UTC 2018 - jlopez@suse.com

- Make proposal to work with implicit partition tables (s390).
- Part of fate#318196.
- 4.0.128

-------------------------------------------------------------------
Wed Mar  7 16:41:09 UTC 2018 - shundhammer@suse.com

- Make sure subvolumes use the same mount_by as their parent btrfs
  (bsc#1080408)
- 4.0.127

-------------------------------------------------------------------
Wed Mar  7 15:01:47 UTC 2018 - ancor@suse.com

- Better control on whether a separate /boot/zipl is needed in
  S/390 systems, both in the Guided Setup and the Partitioner.
- Do not longer report FBA DASDs to be unsupported devices for
  booting (they are indeed supported).
- Part of bsc#1070265.
- 4.0.126

-------------------------------------------------------------------
Wed Mar  7 11:39:52 UTC 2018 - snwint@suse.com

- fix translations in blk_device_resize.rb (bsc#1081598)
- 4.0.125

-------------------------------------------------------------------
Mon Mar  5 15:47:29 UTC 2018 - jlopez@suse.com

- Guided proposal uses preferred partition table type when
  possible (e.g., all partitions are deleted).
- Part of fate#318196.
- 4.0.124

-------------------------------------------------------------------
Mon Mar  5 15:18:00 UTC 2018 - jreidinger@suse.com

- Add specialized warning when /boot/efi is on software RAID
  (bsc#1081578)
- 4.0.123

-------------------------------------------------------------------
Mon Mar  5 12:42:49 UTC 2018 - igonzalezsosa@suse.com

- AutoYaST: do not stop installation when there is not enough
  space for automatically added boot devices (bsc#1082999).

-------------------------------------------------------------------
Fri Mar  2 13:52:37 UTC 2018 - igonzalezsosa@suse.com

- AutoYaST: support to export LVM volume group and MD RAIDs
  (bsc#1081331).

-------------------------------------------------------------------
Fri Mar  2 11:59:29 UTC 2018 - ancor@suse.com

- New PReP partitions proposed by the Guided Setup are now always
  primary (bsc#1082468).
- 4.0.122

-------------------------------------------------------------------
Fri Mar  2 10:28:49 UTC 2018 - snwint@suse.com

- ensure proper hierarchy when creating btrfs subvolumes (bsc#1078732)
- 4.0.121

-------------------------------------------------------------------
Thu Mar  1 15:20:35 UTC 2018 - shundhammer@suse.com

- Use default swap priority, not 42 (bsc#1066077)
- 4.0.120

-------------------------------------------------------------------
Thu Mar  1 14:48:34 UTC 2018 - jreidinger@suse.com

- Do not crash for separate /boot which does not exists yet
  (bsc#1078774
- 4.0.119

-------------------------------------------------------------------
Thu Mar  1 08:17:01 UTC 2018 - jlopez@suse.com

- Partitioner: allow to clone a disk (part of fate#318196).
- 4.0.118

-------------------------------------------------------------------
Wed Feb 28 15:39:15 UTC 2018 - ancor@suse.com

- More reliable parsing for the hwinfo output (bsc#1082536).
- Better documentation and tests for activate callbacks.
- 4.0.117

-------------------------------------------------------------------
Wed Feb 28 14:26:21 CET 2018 - aschnell@suse.com

- adapted to new activate callbacks in libstorage-ng (see
  bsc#1082542)
- 4.0.116

-------------------------------------------------------------------
Tue Feb 27 09:47:17 UTC 2018 - igonzalezsosa@suse.com

- Keep encryption when adding a device to a LVM volume group
  (bsc#1077750).
- 4.0.115

-------------------------------------------------------------------
Tue Feb 27 01:22:48 UTC 2018 - ancor@suse.com

- Improved handling of libstorage-ng errors (bsc#1070459,
  bsc#1079228, bsc#1079817, bsc#1063059, bsc#1080554, bsc#1076776,
  bsc#1070459 and some others).
- 4.0.114

-------------------------------------------------------------------
Mon Feb 26 16:11:12 UTC 2018 - shundhammer@suse.com

- Use format(), not Ruby variable expansion for translated messages
  (bsc#1081454)
- 4.0.113

-------------------------------------------------------------------
Mon Feb 26 14:54:59 UTC 2018 - ancor@suse.com

- Partitioner: ensure a valid password is provided when encrypting
  a device (bsc#1065079).
- Increase to 8 characters the minimum size to consider an
  encryption password to be valid (same limit than yast2-storage).
- 4.0.112

-------------------------------------------------------------------
Fri Feb 23 14:57:51 UTC 2018 - jreidinger@suse.com

- Do not allow to encrypt too small partition (bsc#1065071)
- Check size for separate /boot
- 4.0.111

-------------------------------------------------------------------
Fri Feb 23 14:50:46 UTC 2018 - jlopez@suse.com

- Partitioner: prevent to modify devices used in LVM or MD RAID
  (bsc#1079827).
- 4.0.110

-------------------------------------------------------------------
Fri Feb 23 14:11:10 UTC 2018 - ancor@suse.com

- Better handling of errors during hardware probing (bsc#1070459,
  bsc#1079228, bsc#1079817, bsc#1063059, bsc#1080554, bsc#1076776,
  bsc#1070459 and some others).
- 4.0.109

-------------------------------------------------------------------
Fri Feb 23 13:42:46 UTC 2018 - jlopez@suse.com

- Avoid to write files in tests (SCR.Write) (fate#323457).

-------------------------------------------------------------------
Thu Feb 22 19:28:22 CET 2018 - aschnell@suse.com

- adapted to callback improvements in libstorage-ng (bsc#1070459
  and many others)
- 4.0.108

-------------------------------------------------------------------
Thu Feb 22 17:12:46 UTC 2018 - shundhammer@suse.com

- Added missing textdomain calls (bsc#1081454)
- 4.0.107

-------------------------------------------------------------------
Thu Feb 22 16:59:52 UTC 2018 - igonzalezsosa@suse.com

- AutoYaST: fix support to create multiple volume groups
  (bsc#1081633).
- 4.0.106

-------------------------------------------------------------------
Thu Feb 22 12:51:48 UTC 2018 - shundhammer@suse.com

- Added missing ptable type conversion (fate#323457)
- 4.0.105

-------------------------------------------------------------------
Thu Feb 22 12:02:57 UTC 2018 - shundhammer@suse.com

- Changed default partition table from MSDOS to GPT (fate#323457)
- 4.0.104

-------------------------------------------------------------------
Thu Feb 22 11:41:45 UTC 2018 - snwint@suse.com

- ensure partition name changes during the proposal process are taken
  properly into account (bsc#1078691)
- 4.0.103

-------------------------------------------------------------------
Tue Feb 21 14:35:16 UTC 2018 - jlopez@suse.com

- Use sysconfig storage file to read the default value for mount_by
   (bsc#1081198).
- Partitioner: allow to configure default value for mount_by.
- 4.0.102

-------------------------------------------------------------------
Wed Feb 21 12:29:02 UTC 2018 - ancor@suse.com

- Do not take into account unformatted DASDs as a possible target
  for installation (bsc#1071798).
- Partitioner: do not show unformatted DASDs, since they cannot
  be partitioned or used in any other way.

-------------------------------------------------------------------
Wed Feb 21 08:46:02 UTC 2018 - igonzalezsosa@suse.com

- AutoYaST: guess which filesystem type should be used for a given
  partition/logical volume when it is not specified in the profile
  (bsc#1075203).

-------------------------------------------------------------------
Tue Feb 20 16:43:31 UTC 2018 - shundhammer@suse.com

- Special handling for mount options for / and /boot/*
  in the partitioner (bsc#1080731)
- 4.0.101

-------------------------------------------------------------------
Tue Feb 20 09:43:12 UTC 2018 - ancor@suse.com

- Partitioner: bring back traditional list of mount points for both
  installation and installed system (bsc#1076167 and bsc#1081200).
- Partitioner: bring back traditional behavior of the "Operating
  System" and "Data" roles during installation (bsc#1078975 and
  bsc#1073854).
- 4.0.100

-------------------------------------------------------------------
Mon Feb 19 18:08:01 UTC 2018 - shundhammer@suse.com

- Special handling for mount options for / and /boot/*
  (bsc#1080731, bsc#1061867, bsc#1077859)
- 4.0.99

-------------------------------------------------------------------
Mon Feb 19 14:19:30 UTC 2018 - jreidinger@suse.com

- Ensure that there is always selected item in table, if it is not
  empty (bsc#1076318)
- 4.0.98

-------------------------------------------------------------------
Thu Feb 15 16:16:19 UTC 2018 - ancor@suse.com

- Adjusted the suggested and minimum sizes of all the booting
  partitions, both in the storage proposal and in the Partitioner
  validations (bsc#1076851 and fate#318196).
- 4.0.97

-------------------------------------------------------------------
Thu Feb 15 13:01:41 UTC 2018 - igonzalezsosa@suse.com

- Fix hwinfo parsing to support more than one device_file property
  (bsc#1080999)
- 4.0.96

-------------------------------------------------------------------
Thu Feb 15 12:33:23 UTC 2018 - jreidinger@suse.com

- Split detection of problematic boot scenarios into errors and
  warnings. With warnings user can continue, but not with errors.
  (bsc#1074475)
- 4.0.95

-------------------------------------------------------------------
Wed Feb 14 09:39:42 UTC 2018 - jlopez@suse.com

- PowerPC: do not require /boot partition for non-PowerNV
  (bsc#1070139).
- Partitioner: do not enforce partition id for /boot/efi
  (bsc#1078707).
- 4.0.94

-------------------------------------------------------------------
Mon Feb 12 14:17:15 UTC 2018 - snwint@suse.com

- add format options dialog (bsc#1077868)
- 4.0.93

-------------------------------------------------------------------
Mon Feb 12 13:13:35 UTC 2018 - ancor@suse.com

- More reasonable location in the disk for the partitions proposed
  to make the system bootable (bsc#1073680 and bsc#1076851).

-------------------------------------------------------------------
Fri Feb  9 19:05:17 UTC 2018 - jlopez@suse.com

- Partitioner: fix issues using transactions (bsc#1079880 and
  bsc#1079573).
- 4.0.92

-------------------------------------------------------------------
Fri Feb  9 00:51:22 UTC 2018 - ancor@suse.com

- Enable multipathd in the target system at the end of installation
  if there are multipath devices (bsc#1076183).
- Updated required version of libstorage-ng-ruby (bsc#1079541).
- 4.0.91

-------------------------------------------------------------------
Thu Feb  8 16:48:20 UTC 2018 - jlopez@suse.com

- Add class MountPoint (needed for bsc#1076305 and bsc#1066763).
- 4.0.90

-------------------------------------------------------------------
Thu Feb  8 15:42:52 UTC 2018 - ancor@suse.com

- Partitioner: fixed creation of partition tables (bsc#1078721).
- 4.0.89

-------------------------------------------------------------------
Thu Feb  8 10:47:53 UTC 2018 - ancor@suse.com

- Partitioner: fixed 'Installation Summary' section (part of
  fate#318196).
- 4.0.88

-------------------------------------------------------------------
Thu Feb  8 10:15:18 UTC 2018 - igonzalezsosa@suse.com

- AutoYaST: support additional names in the drive/device element
  (bsc#1077277).
- 4.0.87

-------------------------------------------------------------------
Wed Feb  7 16:47:58 UTC 2018 - shundhammer@suse.com

- Disabled empty pages in partitioner for the time being
  (bsc#1078849)
- 4.0.86

-------------------------------------------------------------------
Wed Feb  7 10:57:26 UTC 2018 - igonzalezsosa@suse.com

- AutoYaST: support reuse of already existing partitions as LVM
  physical volumes or MD RAIDs (bsc#1077277).
- 4.0.85

-------------------------------------------------------------------
Wed Feb  7 00:18:34 UTC 2018 - ancor@suse.com

- Partitioner: fixed 'Device Graph' section (part of fate#318196).
- 4.0.84

-------------------------------------------------------------------
Mon Feb  5 15:26:35 UTC 2018 - ancor@suse.com

- Added a new 'disk' client, alias for 'partitioner' (bsc#1078900).
- 4.0.83

-------------------------------------------------------------------
Wed Jan 31 16:06:25 UTC 2018 - shundhammer@suse.com

- Handle arbitrary mount options for /etc/fstab properly
  (bsc#1066076)
- 4.0.82

-------------------------------------------------------------------
Wed Jan 31 14:53:57 UTC 2018 - jlopez@suse.com

- Partitioner: list all LVM thin volumes to delete when an LVM thin
  pool is going to be deleted.
- Partitioner: show warning when an LVM thin pool is overcommitted
  after resizing.
- Part of fate#318196.
- 4.0.81

-------------------------------------------------------------------
Wed Jan 31 11:53:57 UTC 2018 - igonzalezsosa@suse.com

- AutoYaST: try to shrink new partitions/logical volumes
  proportionally when there is not enough space (bsc#1078418).
- 4.0.80

-------------------------------------------------------------------
Wed Jan 31 09:25:07 UTC 2018 - ancor@suse.com

- Partitioner: initial support for NFS (part of fate#318196)
- Partitioner: removed useless tmpfs option
- 4.0.79

-------------------------------------------------------------------
Tue Jan 30 12:00:27 UTC 2018 - jlopez@suse.com

- Partitioner: allow to create LVM thin pools and volumes.
- Fix transactions of devicegraphs.
- Part of fate#318196.
- 4.0.78

-------------------------------------------------------------------
Tue Jan 30 11:24:28 UTC 2018 - jlopez@suse.com

- Partitioner: improve error message when trying to remove an used
  physical volume.

-------------------------------------------------------------------
Thu Jan 25 16:00:29 UTC 2018 - shundhammer@suse.com

- Add default mount options for /etc/fstab for ext2/3/4 and vfat
  (bsc#1066076)
- 4.0.77

-------------------------------------------------------------------
Wed Jan 24 12:28:19 UTC 2018 - igonzalezsosa@suse.com

- Properly detect snapshots subvolumes (bsc#1076321 and
  bsc#1076335).
- 4.0.76

-------------------------------------------------------------------
Tue Jan 23 13:44:43 UTC 2018 - jlopez@suse.com

- Partitioner: allow to resize LVM volume groups.
- Part of fate#318196.
- 4.0.75

-------------------------------------------------------------------
Tue Jan 23 13:01:39 UTC 2018 - ancor@suse.com

- Partitioner: consider all sizes entered by the user as base of 2
  despite the units not being consistent with the International
  System. Thus, 1KB (which in the IS actually means 1000 bytes)
  becomes equivalent to 1KiB (which is 1024 bytes).

-------------------------------------------------------------------
Tue Jan 23 10:09:51 UTC 2018 - snwint@suse.com

- fix proposal dialog error when there are no disks (bsc#1057430)

-------------------------------------------------------------------
Mon Jan 22 19:33:46 UTC 2018 - jlopez@suse.com

- Avoid partitioning checks error when using old settings format.
- Needed for bsc#1059160, bsc#1055747 and bsc#1063957.

-------------------------------------------------------------------
Mon Jan 22 15:55:46 UTC 2018 - ancor@suse.com

- Partitioner: button to resize LVM logical volumes now works as
  expected (part of fate#31896).
- 4.0.74

-------------------------------------------------------------------
Mon Jan 22 13:11:32 UTC 2018 - igonzalezsosa@suse.com

- Consider all free spaces when deciding which partitions
  distribution is better (bsc#1077051).

-------------------------------------------------------------------
Thu Jan 19 12:10:29 UTC 2018 - jlopez@suse.com

- Fix TODOs labels in partitioner (bsc#1058652).
- 4.0.73

-------------------------------------------------------------------
Fri Jan 19 11:31:14 UTC 2018 - jreidinger@suse.com

- Fix subtracting arrays of devices (fixes multipath wires
  detection for bsc#1076766)
- 4.0.72

-------------------------------------------------------------------
Fri Jan 19 09:50:54 UTC 2018 - ancor@suse.com

- Partitioner: when creating partitions they are now aligned to
  hardware requirements (indispensable for DASD) and when possible
  also for optimal performance (bsc#1069860 and bsc#1072011).
- Partitioner: adjusted alignment logic during resizing to match
  the new logic used during creation.
- Partitioner: skip validation of disabled widgets in the dialog
  to select the size of a new partition.
- Partitioner: fixed a crash and one inconsistency in the dialog
  to resize an existing partition.
- 4.0.71

-------------------------------------------------------------------
Fri Jan 19 09:41:52 UTC 2018 - ancor@suse.com

- Correctly open the expert partitioner when called from the
  Kubic/CaaSP summary screen (bsc#1076732)
- 4.0.70

-------------------------------------------------------------------
Mon Jan 15 14:22:32 UTC 2018 - jlopez@suse.com

- Added sanity checks for partitioning setup.
- Partitioner: setup issues are shown to the user before continue.
  Mandatory product volumes are required according to control file.
- Part of fate#31896 and fix for bsc#1059160, bsc#1055747 and
  bsc#1063957.
- 4.0.69

-------------------------------------------------------------------
Mon Jan 15 12:51:01 UTC 2018 - ancor@suse.com

- Some code reorganization regarding alignment and resizing.
- Added to several places in the API the possibilty of using other
  alignment types, in addition to the optimal one.
- Added a (temporary) workaround to a possible bug in libstorage-ng
  regarding alignment.

-------------------------------------------------------------------
Tue Jan  9 15:36:15 UTC 2018 - lslezak@suse.cz

- Added Mountable#persistent? (needed for bsc#1073696)
- 4.0.68

-------------------------------------------------------------------
Mon Jan  8 22:16:30 UTC 2018 - ancor@suse.com

- Added Devicegraph#find_by_any_name (needed for bsc#1073254)
- 4.0.67

-------------------------------------------------------------------
Mon Jan  8 12:46:38 UTC 2018 - ancor@suse.com

- Do not try to reuse UUID and label from unformatted swap
  partitions (bsc#1071515).
- 4.0.66

-------------------------------------------------------------------
Mon Jan  8 11:52:30 UTC 2018 - igonzalezsosa@suse.com

- Force the subvolume name to be relative (related to bsc#1073548)
- 4.0.65

-------------------------------------------------------------------
Mon Jan  8 11:37:06 UTC 2018 - ancor@suse.com

- Fixed error when calculating the proposal on top of a BIOS RAID
  (bsc#1067349)

-------------------------------------------------------------------
Fri Dec 22 15:40:13 UTC 2017 - igonzalezsosa@suse.com

- AutoYaST: export the enable_snapshots element (bsc#1073544)

-------------------------------------------------------------------
Fri Dec 22 15:17:35 UTC 2017 - snwint@suse.com

- rewrite SpaceMaker::resize_and_delete! to be more human-readable
- 4.0.64

-------------------------------------------------------------------
Fri Dec 22 14:40:04 UTC 2017 - snwint@suse.com

- fix unnecessary Windows partition deletion (bsc #1066386)
- 4.0.63

-------------------------------------------------------------------
Fri Dec 22 12:35:29 UTC 2017 - snwint@suse.com

- fix logic in GuidedProposal::calculate_proposal (bsc#1058027)
- 4.0.62

-------------------------------------------------------------------
Fri Dec 22 10:26:05 UTC 2017 - igonzalezsosa@suse.com

- Do not crash when showing an unhandled partition id
  (bsc#1068087)

-------------------------------------------------------------------
Wed Dec 20 15:33:49 UTC 2017 - ancor@suse.com

- Partitioner: support for deleting an LVM volume group.
- Correct handling of orphan physical volume devices.
- Fix for bsc#106956 and part of fate#31896.
- 4.0.61

-------------------------------------------------------------------
Wed Dec 20 12:04:42 CET 2017 - aschnell@suse.com

- added obsoletes (bsc#1073645)
- 4.0.60

-------------------------------------------------------------------
Tue Dec 19 17:12:27 UTC 2017 - ancor@suse.com

- Added BlkDevice.find_by_any_name (needed for bsc#1073254)
- 4.0.59

-------------------------------------------------------------------
Tue Dec 19 14:05:33 UTC 2017 - jreidinger@suse.com

- Add DeviceGraph#find_by_name call (needed for bsc#1072908)
- 4.0.58

-------------------------------------------------------------------
Mon Dec 18 12:59:02 UTC 2017 - igonzalezsosa@suse.com

- AutoYaST: Improve disklabel element handling (bsc#1073307).
- 4.0.57

-------------------------------------------------------------------
Thu Dec 14 12:01:48 UTC 2017 - ancor@suse.com

- Fixed a recently added unit test to not rely on libstorage-ng
  sorting. Related to bsc#1049901 and part of fate#31896.
- 4.0.56

-------------------------------------------------------------------
Mon Dec 11 15:40:36 UTC 2017 - jlopez@suse.com

- Partitioner: add buttons to Hard Disks section for creating new
  partitions and editing devices.
- Part of fate#318196.
- 4.0.55

-------------------------------------------------------------------
Mon Dec 11 15:32:28 UTC 2017 - ancor@suse.com

- Improved how the proposal handles disks that are in use but don't
  have a partition table (directly formatted disks, disks that are
  direct members of an LVM or RAID, etc.).
  Preliminary fix for bsc#1071949 and bsc#1067670.
- 4.0.54

-------------------------------------------------------------------
Mon Dec 11 12:56:35 UTC 2017 - jlopez@suse.com

- Improve detection of efi and swap partitions.
- bsc#1071775 and bsc#1065234
- 4.0.53

-------------------------------------------------------------------
Fri Dec  8 17:34:17 CET 2017 - locilka@suse.com

- Fixed dependencies (yast2 >= 4.0.24) (fate#318196)
- 4.0.52

-------------------------------------------------------------------
Tue Dec  5 14:32:26 UTC 2017 - igonzalezsosa@suse.com

- AutoYaST: assign the correct partition_id to /boot/efi
  (bsc#1071167)
- 4.0.51

-------------------------------------------------------------------
Tue Dec  5 06:46:00 UTC 2017 - ancor@suse.com

- Don't trust any longer the order of any collection coming from
  libstorage-ng (related to bsc#1049901 and part of fate#31896).
- 4.0.50

-------------------------------------------------------------------
Mon Dec  4 09:02:09 UTC 2017 - jlopez@suse.com

- Partitoner: added support for resizing partitions (bsc#1057586).
- Part of fate#318196.
- 4.0.49

-------------------------------------------------------------------
Mon Dec  4 08:55:17 UTC 2017 - igonzalezsosa@suse.com

- AutoYaST does not ignore the 'enable_snapshots' setting even
  if the list of partitions is missing (bsc#1070790).
- 4.0.48

-------------------------------------------------------------------
Fri Dec  1 16:58:14 UTC 2017 - ancor@suse.com

- Rely on the new improved mechanism of libstorage-ng to sort
  devices by name. Preparation for bsc#1049901 and part of
  fate#31896.
- 4.0.47

-------------------------------------------------------------------
Fri Dec  1 15:34:11 UTC 2017 - igonzalezsosa@suse.com

- Fix boot partition detection (bsc#1070621).
- 4.0.46

-------------------------------------------------------------------
Fri Dec  1 12:27:34 UTC 2017 - igonzalezsosa@suse.com

- AutoYaST honors 'use' and 'initialize' elements even if the
  list of partitions is missing (related to bsc#1065061).
- 4.0.45

-------------------------------------------------------------------
Thu Nov 30 16:14:49 UTC 2017 - ancor@suse.com

- Partitioner: added buttons to sort the devices being added to
  an MD RAID (part of fate#318196).
- 4.0.44

-------------------------------------------------------------------
Thu Nov 30 16:13:18 UTC 2017 - igonzalezsosa@suse.com

- Do not ignore start_multipath setting (bsc#1070343).
- 4.0.43

-------------------------------------------------------------------
Wed Nov 29 13:54:41 UTC 2017 - snwint@suse.com

- adjust list of partition ids in expert partitioner (bsc#1060993,
  fate#314888)
- 4.0.42

-------------------------------------------------------------------
Tue Nov 28 13:35:34 UTC 2017 - igonzalezsosa@suse.com

- AutoYaST: honor size=max for logical volumes (bsc#1070131).
- 4.0.41

-------------------------------------------------------------------
Mon Nov 27 17:49:38 UTC 2017 - jlopez@suse.com

- Allow to work with BIOS RAIDs as regular disks (bsc#1067349).
- Allow to create partition table over directly formatted devices.
- 4.0.40

-------------------------------------------------------------------
Mon Nov 27 17:08:52 UTC 2017 - snwint@suse.com

- make PartitionTables::partition_id_supported? available
- 4.0.39

-------------------------------------------------------------------
Fri Nov 24 13:25:34 UTC 2017 - ancor@suse.com

- Fixed a problem when confirming the very same partitioning schema
  several times (bug#1069671).
- 4.0.38

-------------------------------------------------------------------
Fri Nov 24 12:23:03 UTC 2017 - igonzalezsosa@suse.com

- AutoYaST: safer handling of partition ids (bsc#1067207).
- 4.0.37

-------------------------------------------------------------------
Thu Nov 23 15:27:23 UTC 2017 - igonzalezsosa@suse.com

- AutoYaST: add support to resize partitions and logical volumes
  (bsc#1069505).
- AutoYaST: fix detection of root partition when using LVM
  (bsc#1069647).
- 4.0.36

-------------------------------------------------------------------
Thu Nov 23 13:05:31 UTC 2017 - ancor@suse.com

- Ensure that disks considered for (auto)installation are always
  sorted in a stable and consistent way based on its device name.
  Preparation for bsc#1049901 and part of fate#31896.
- 4.0.35

-------------------------------------------------------------------
Wed Nov 22 19:19:27 UTC 2017 - jlopez@suse.com

- Partitioner: added support for resizing MD RAIDs.
- Part of fate#318196.
- 4.0.34

-------------------------------------------------------------------
Wed Nov 22 17:11:41 UTC 2017 - shundhammer@suse.com

- No RAID chunk size below 64 kiB for most types of RAID
  (bsc#1065381)
- 4.0.33

-------------------------------------------------------------------
Mon Nov 20 15:40:58 UTC 2017 - shundhammer@suse.com

- Added "Create New Partition Table" in partitioner
- Part of fate#318196.
- 4.0.32

-------------------------------------------------------------------
Thu Nov 16 10:31:04 UTC 2017 - jlopez@suse.com

- Improve logging: add wrapper param for guard method and dump xml
  representation of the devicegraph to the logs.
- Part of fate#318196.
- 4.0.31

-------------------------------------------------------------------
Wed Nov 15 15:55:51 UTC 2017 - ancor@suse.com

- When proposing a partitions layout for installation, prefer
  getting big installations and arranging the partitions by their
  weights over creating adjacent partitions. Part of fate#318196.
- 4.0.30

-------------------------------------------------------------------
Tue Nov 14 15:41:21 UTC 2017 - jlopez@suse.com

- Partitioner: added support for creating volume groups.
- Part of fate#318196.
- 4.0.29

-------------------------------------------------------------------
Wed Nov  8 16:03:31 UTC 2017 - snwint@suse.com

- safer handling of partition ids (bsc#1060993
- 4.0.28

-------------------------------------------------------------------
Wed Nov  8 14:45:22 UTC 2017 - igonzalezsosa@suse.com

- AutoYaST: filter out old '@' entries when importing the list of
  subvolumes (bsc#1061253)
- 4.0.27

-------------------------------------------------------------------
Wed Nov  8 10:07:09 UTC 2017 - ancor@suse.com

- Added support in the UI of the guided setup for the new format
  of <volumes> in the control file.
- Part of fate#318196.
- 4.0.26

-------------------------------------------------------------------
Wed Nov  8 05:54:04 UTC 2017 - igonzalezsosa@suse.com

- AutoYaST: fix space distribution when partition table does not
  exist (bsc#1065061)
- AutoYaST: set partition tables type according to the profile
- 4.0.25

-------------------------------------------------------------------
Tue Nov  7 13:48:43 UTC 2017 - jlopez@suse.com

- Fix name of planned logical volumes.
- Take into account real RAM size to plan volumes.
- Add scenario tests using new partitioning settings.
- Part of fate#318196.
- 4.0.24

-------------------------------------------------------------------
Tue Nov  7 13:18:35 UTC 2017 - igonzalezsosa@suse.com

- AutoYaST: adjust the list of allowed keys in skip lists
  (bsc#1065668)
- 4.0.23

-------------------------------------------------------------------
Tue Nov  7 09:38:19 UTC 2017 - igonzalezsosa@suse.com

- AutoYaST: add support for udev links in the <device/> element
  (bsc#1066320)
- 4.0.22

-------------------------------------------------------------------
Fri Nov  3 15:11:42 UTC 2017 - igonzalezsosa@suse.com

- AutoYaST: do not remove partitions that are supposed to be reused
  (bsc#1066398).
- 4.0.21

-------------------------------------------------------------------
Fri Nov  3 15:04:24 UTC 2017 - jlopez@suse.com

- Partitioner: support for deleting md raids.
- Part of fate#318196.
- 4.0.20

-------------------------------------------------------------------
Fri Nov 03 14:27:02 CET 2017 - aschnell@suse.com

- do not query end of region if region is empty (bsc#1066290)
- 4.0.19

-------------------------------------------------------------------
Thu Nov  2 17:58:28 UTC 2017 - igonzalezsosa@suse.com

- AutoYaST: query hardware information on skip lists (bsc#1065668).
- AutoYaST: support multi-valued keys on skip lists.
- AutoYaST: do not crash when no suitable disk for installation
  is found.
- 4.0.18

-------------------------------------------------------------------
Wed Nov  1 09:11:23 UTC 2017 - jlopez@suse.com

- Partitioner: support for deleting logical volumes.
- Part of fate#318196.
- 4.0.17

-------------------------------------------------------------------
Wed Nov  1 08:23:17 UTC 2017 - igonzalezsosa@suse.com

- AutoYaST: do not crash when an unknown key is used in a
  skip list (bsc#1065670).
- 4.0.16

-------------------------------------------------------------------
Tue Oct 31 12:14:18 UTC 2017 - igonzalezsosa@suse.com

- AutoYaST: fix reuse of partitions (bsc#1060637).
- AutoYaST: improve error handling when trying to reuse a partition
  fails.
- AutoYaST: when a problem is detected while creating a proposal,
  register in which section it was found.
- AutoYaST: register an issue when a proposal does not contain
  a root (/) partition.
- 4.0.15

-------------------------------------------------------------------
Mon Oct 30 13:32:02 UTC 2017 - ancor@suse.com

- Added an option in the installer to run the expert partitioner
  with the current storage layout as starting point.
- Possible fix for bsc#1055644 and part of fate#318196.
- 4.0.14

-------------------------------------------------------------------
Fri Oct 27 11:33:55 UTC 2017 - jsrain@suse.cz

- Limit maximal proposed size of EFI partition (bsc#1062775)
- 4.0.13

-------------------------------------------------------------------
Thu Oct 26 15:30:53 UTC 2017 - ancor@suse.com

- Partitioner: small adjustments in the verifications performed
  before running some wizards.

-------------------------------------------------------------------
Wed Oct 25 17:28:48 UTC 2017 - jlopez@suse.com

- Partitioner: allow to work with multipath devices.
- bsc#1058373 and bsc#1028853.
- Part of fate#318196.
- 4.0.12

-------------------------------------------------------------------
Wed Oct 25 13:12:37 UTC 2017 - igonzalezsosa@suse.com

- Add support to clone subvolumes when using AutoYaST (bsc#1064875)
- 4.0.11

-------------------------------------------------------------------
Wed Oct 25 12:32:58 CEST 2017 - snwint@suse.de

- adjust control.xml documentation
- 4.0.10

-------------------------------------------------------------------
Mon Oct 23 17:53:27 UTC 2017 - jlopez@suse.com

- Partitioner: show only option to create vg when there are no vgs.
- Part of fate#318196.
- 4.0.9

-------------------------------------------------------------------
Mon Oct 23 17:14:01 CEST 2017 - snwint@suse.de

- have volumes in control.xml proposed by default (fate#318196)
- 4.0.8

-------------------------------------------------------------------
Fri Oct 20 17:28:16 UTC 2017 - jlopez@suse.com

- Partitioner: support for creating logical volumes.
- Part of fate#318196.
- 4.0.7

-------------------------------------------------------------------
Thu Oct 19 14:27:49 UTC 2017 - igonzalezsosa@suse.com

- AutoYaST: add basic support for error handling
- AutoYaST: handle 'size: auto' correctly
- 4.0.6

-------------------------------------------------------------------
Thu Oct 19 13:05:35 UTC 2017 - jsrain@suse.cz

- During installation, mount efivarfs in /mnt/sys/firmware/efivars
  if present in inst-sys (bsc#1063063)
- 4.0.5

-------------------------------------------------------------------
Tue Oct 17 16:45:21 CEST 2017 - shundhammer@suse.de

- Terminate extra space distribution loop if nothing could be
  distributed anymore (bsc#1063392)
- 4.0.4

-------------------------------------------------------------------
Tue Oct 17 11:25:03 UTC 2017 - snwint@suse.com

- finalize control.xml description (fate#318196)
- 4.0.3

-------------------------------------------------------------------
Mon Oct 16 10:02:24 UTC 2017 - jlopez@suse.com

- Add strategies to try an initial valid proposal, even changing
  settings when necessary.
- Part of fate#318196.
- 4.0.2

-------------------------------------------------------------------
Tue Oct 10 11:11:59 UTC 2017 - jlopez@suse.com

- Adapt proposal to work with new format of proposal settings.
- Part of fate#318196.
- 4.0.1

-------------------------------------------------------------------
Mon Oct  9 12:29:13 UTC 2017 - igonzalezsosa@suse.com

- AutoYaST: proper handling of the 'use' element allowing to
  delete a set of partitions (bsc#1061042)
- AutoYaST: support for mkfs_options, fstopt and mount_by elements
  (bsc#1061289)
- 4.0.0

-------------------------------------------------------------------
Fri Oct  6 07:11:35 UTC 2017 - jlopez@suse.com

- Added support for reading new format of proposal settings.
- Part of fate#318196.
- 3.3.27

-------------------------------------------------------------------
Thu Oct  5 14:38:22 UTC 2017 - ancor@suse.com

- Partitioner: don't return to the summary screen after each
  operation.
- Partitioner: speedup the refresh time after each operation (by
  not querying the hostname again).
- Both part of fate#318196.
- 3.3.26

-------------------------------------------------------------------
Wed Oct  4 17:28:24 CEST 2017 - shundhammer@suse.de

- Added disk.desktop file for partitioner (bsc#1059528)
- 3.3.25

-------------------------------------------------------------------
Wed Oct  4 12:11:11 UTC 2017 - snwint@suse.com

- separate planning strategies from DevicesPlanner into
  DevicesPlannerStrategies module
- 3.3.24

-------------------------------------------------------------------
Tue Oct  3 07:06:32 UTC 2017 - ancor@suse.com

- Partitioner: buttons to edit the filesystem in RAID and LVM LV.
- Partitioner: correct positioning of some buttons.
- Partitioner: allow to mount several swap devices.
- All part of fate#318196.
- 3.3.23

-------------------------------------------------------------------
Fri Sep 29 15:06:42 UTC 2017 - ancor@suse.com

- Partitioner: option to create an MD RAID (part of fate#318196).
- 3.3.22

-------------------------------------------------------------------
Fri Sep 29 10:54:54 UTC 2017 - jlopez@suse.com

- Fix validation when trying to create a partition with custom
  size (bsc#1060864).
- 3.3.21

-------------------------------------------------------------------
Tue Sep 26 16:47:44 CEST 2017 - shundhammer@suse.de

- Implemented simple proposal for CASP (bsc#1058736)
- 3.3.20

-------------------------------------------------------------------
Mon Sep 25 10:44:42 CEST 2017 - snwint@suse.de

- updated installer hacks document: ssh key import works

-------------------------------------------------------------------
Fri Sep 22 15:20:51 UTC 2017 - jlopez@suse.com

- Avoid to reuse small efi partitions (bsc#1056640).
- 3.3.19

-------------------------------------------------------------------
Thu Sep 21 14:54:28 UTC 2017 - ancor@suse.com

- More backwards-compatible behavior when formatting partitions in
  the expert partitioner.
- Checkbox to enable snapshots for "/" in the expert partitioner.
- Both part of fate#318196
- 3.3.18

-------------------------------------------------------------------
Tue Sep 19 07:26:06 UTC 2017 - ancor@suse.com

- Improved creation and modification of partitions in the Expert
  Partitioner (bsc#1057869, bsc#1057874).
- Added button to define the Btrfs subvolumes directly during
  creation or modification.
- 3.3.17

-------------------------------------------------------------------
Wed Sep 13 14:44:52 UTC 2017 - jreidinger@suse.com

- add all full udev links and helper to list them all
  (useful for fixing bsc#1057604)
- 3.3.16

-------------------------------------------------------------------
Wed Sep 13 14:03:00 UTC 2017 - snwint@suse.com

- don't limit uefi to x86_64 (bsc#1056629)
- 3.3.15

-------------------------------------------------------------------
Tue Sep 12 15:54:47 UTC 2017 - jlopez@suse.com

- Fix proposal to not try to create more than 3 partitions in a
  DASD partition table (bsc#1058052).
- 3.3.14

-------------------------------------------------------------------
Thu Sep  7 14:28:28 UTC 2017 - schubi@suse.de

- AutoYaST: Temporary workaround to avoid crash when size 'auto'
  (which is still not supported) is used (bnc#1056182).
- 3.3.13

-------------------------------------------------------------------
Thu Sep  7 13:45:07 UTC 2017 - jlopez@suse.com

- Fix partitioner bug creating partition with custom size
  (bsc#1057049)
- 3.3.12

-------------------------------------------------------------------
Thu Sep  7 08:34:59 UTC 2017 - ancor@suse.com

- AutoYaST: support for Btrfs snapshots (part of fate#318196).
- 3.3.11

-------------------------------------------------------------------
Wed Sep  6 15:33:27 UTC 2017 - jlopez@suse.com

- Fix bug when formatting with expert partitioner (bsc#1057405).
- 3.3.10

-------------------------------------------------------------------
Wed Sep  6 14:59:46 UTC 2017 - igonzalezsosa@suse.com

- Ignore case when parsing sizes (bsc#1056715 and bsc#1055913).
- 3.3.9

-------------------------------------------------------------------
Tue Sep  5 17:24:37 CEST 2017 - schubi@suse.de

- AutoYaST: Handle sizes without unit correctly. (bnc#1056168)
- 3.3.8

-------------------------------------------------------------------
Tue Sep  5 06:00:08 UTC 2017 - ancor@suse.com

- Create Btrfs in the guided setup if requested to do so (part of
  fate#318196).
- 3.3.7

-------------------------------------------------------------------
Wed Aug 30 15:44:35 UTC 2017 - jlopez@suse.com

- Added overall summary for the expert partitioner.
- Part of fate#318196
- 3.3.6

-------------------------------------------------------------------
Mon Aug 23 19:33:27 UTC 2017 - jlopez@suse.com

- Added methods to save user data into libstorage-ng objects.
- Added subvolume shadowing control to the expert partitioner.
- Added mount point validation to the expert partitioner.
- Removed Planned::BtrfsSubvolume class.
- Part of fate#318196
- 3.3.5

-------------------------------------------------------------------
Mon Aug 21 22:47:04 UTC 2017 - knut.anderssen@suse.com

- Added support for legacy filesystems (fate#323394).
- 3.3.4

-------------------------------------------------------------------
Mon Aug 21 13:40:03 CEST 2017 - snwint@suse.de

- adjust package description in spec file

-------------------------------------------------------------------
Mon Aug 21 10:20:59 UTC 2017 - ancor@suse.com

- When displaying partition ids to the user, use names that are
  more similar to old yast-storage (part of fate#318196).
- 3.3.3

-------------------------------------------------------------------
Fri Aug 18 08:56:36 UTC 2017 - knut.anderssen@suse.com

- ReiserFS is not allowed anymore, it was already removed in SLE 12
  for new installations and was only supported for upgrades.
  (fate#323394)
- 3.3.2

-------------------------------------------------------------------
Wed Aug 16 10:24:07 UTC 2017 - ancor@suse.com

- Added deactivation of virtual devices (multipath, LVM, etc.)
  to the public API.
- Initial management of Btrfs subvolumes in the expert partitioner.
- Both as part of fate#318196
- 3.3.1

-------------------------------------------------------------------
Mon Jul 24 16:17:03 UTC 2017 - jlopez@suse.com

- Removed temporary StorageManager API.
- 0.1.32

-------------------------------------------------------------------
Thu Jul 20 14:54:17 UTC 2017 - ancor@suse.com

- Added pop-up to ask the user about multipath activation.

-------------------------------------------------------------------
Thu Jul 20 10:45:36 UTC 2017 - ancor@suse.com

- Added Btrfs subvolumes support to the AutoYaST customized
  partitioning.

-------------------------------------------------------------------
Tue Jul 18 11:43:26 UTC 2017 - ancor@suse.com

- Adjusted the guided proposal to work properly on scenarios with
  DM RAIDs.

-------------------------------------------------------------------
Mon Jul 17 09:07:39 UTC 2017 - ancor@suse.com

- Adjusted the guided proposal to work properly on scenarios with
  Multipath I/O.

-------------------------------------------------------------------
Wed Jul 12 15:37:16 UTC 2017 - ancor@suse.com

- Replaced the original prototype of the expert partitioner with
  the one coming from yast2-partitioner.
- Added #supported_fstab_options and #default_partition_id methods
  to Y2Storage::Filesystems::Type.
- Removed Y2Storage::DevicesLists and not longer needed modules
  from Y2Storage::Refinements
- 0.1.31

-------------------------------------------------------------------
Tue Jul 11 11:18:06 UTC 2017 - jreidinger@suse.com

- Added PartitionId#to_human_string and PartitionId::formattable?
- 0.1.30

-------------------------------------------------------------------
Thu Jul  6 08:11:59 UTC 2017 - gsouza@suse.com

- Added verifications for disk in network.
- 0.1.29

-------------------------------------------------------------------
Tue Jul  4 14:29:40 UTC 2017 - jlopez@suse.com

- Added new class Y2Storage::Proposal::Base.
- Proper assignment of default values for new proposals.
- 0.1.28

-------------------------------------------------------------------
Tue Jul  4 08:32:12 UTC 2017 - ancor@suse.com

- Added AutoinstProfile::PartitioningSection which allows to export
  the current system (or any other devicegraph) to an AutoYaST
  profile (only plain partitions supported so far).
- 0.1.27

-------------------------------------------------------------------
Mon Jul  3 15:50:43 UTC 2017 - jlopez@suse.com

- Adapt proposal to different situations (disable home, snapshots,
  etc)
- 0.1.26

-------------------------------------------------------------------
Mon Jul  3 13:36:17 UTC 2017 - jreidinger@suse.com

- add LvmVg#basename
- add PartitionTables::Base#delete_all_partitions
- add logger to all devices
- add LvmVg#name
- 0.1.25

-------------------------------------------------------------------
Tue Jun 27 15:05:52 UTC 2017 - igonzalezsosa@suse.com

- Add LVM support for AutoYaST partitioning (bsc#1044697).
- 0.1.24

-------------------------------------------------------------------
Tue Jun 27 09:04:58 UTC 2017 - ancor@suse.com

- More robust Y2Storage::StorageManager#probe

-------------------------------------------------------------------
Mon Jun 26 11:56:23 UTC 2017 - jreidinger@suse.com

- Added Y2Storage::MdParity#to_human_string and
  Y2Storage::MdLevel#to_human_string
- 0.1.23

-------------------------------------------------------------------
Mon Jun 26 08:56:07 UTC 2017 - aschnell@suse.com

- Added Y2Storage::Md wrapper
- 0.1.22

-------------------------------------------------------------------
Mon Jun 19 12:30:46 UTC 2017 - mvidner@suse.com

- Added Y2Storage::DiskSize#human_floor, Y2Storage::Region#size
- 0.1.21

-------------------------------------------------------------------
Mon Jun 19 08:33:19 UTC 2017 - igonzalezsosa@suse.com

- AutoinstProposal is loaded with the rest of the proposal
  classes when 'y2storage' is required.
- 0.1.20

-------------------------------------------------------------------
Mon Jun 19 06:58:54 UTC 2017 - jilopez@localhost

- Adjustments to DASD to ensure the proposal works as expected
  in such devices.
- Added Devicegraph#disk_devices to get all DASDs and disks.
- DASD support added to YAML reader and writer.

-------------------------------------------------------------------
Fri Jun 16 12:47:40 UTC 2017 - igonzalezsosa@suse.com

- Add basic support for AutoYaST customized partitioning
  (only plain partitions are supported)
- 0.1.19

-------------------------------------------------------------------
Thu Jun 15 07:17:28 UTC 2017 - jreidinger@suse.com

- Add new method StorageManager.fake_from_xml for easy loading
  of xml device graphs

-------------------------------------------------------------------
Wed Jun 14 20:21:27 CEST 2017 - aschnell@suse.com

- added probe function to StorageManager
- 0.1.18

-------------------------------------------------------------------
Thu Jun  8 09:36:29 UTC 2017 - ancor@suse.com

- Added new method BlkDevice#to_be_formatted? (needed by
  yast2-partitioner).
- 0.1.17

-------------------------------------------------------------------
Tue Jun  6 17:57:16 CEST 2017 - shundhammer@suse.de

- Don't insist on installing filesystem support packages that
  are not available in any repo (bsc#1039830)
- 0.1.16

-------------------------------------------------------------------
Thu Jun  1 10:27:25 UTC 2017 - ancor@suse.com

- Fixed a bug in LvmLv#stripe_size=

-------------------------------------------------------------------
Mon May 22 10:58:24 UTC 2017 - ancor@suse.com

- Refactored the proposal code in preparation for the AutoYaST
  implementation. Removed PlannedVolume and PlannedVolumesList
  classes in favor of new more specific classes in the Planned
  namespace.
- Fixed the proposal to never propose subvolumes that would be
  shadowed by another proposed device.

-------------------------------------------------------------------
Wed May 17 11:53:56 UTC 2017 - jreidinger@suse.com

- Add to Y2Storage::PartitionTables::Type#to_human_string
- 0.1.15

-------------------------------------------------------------------
Thu May  4 13:21:28 CEST 2017 - schubi@suse.de

- Added SCR agent .etc.mtab again until we have a proper
  alternative for it (still needed in yast2-users).
- 0.1.14

-------------------------------------------------------------------
Thu May  4 09:07:44 UTC 2017 - ancor@suse.com

- Changelog entry to document stuff that was left behind.
  See below.
- Installation proposal now generates Btrfs subvolumes when needed
  (according to control.xml and a fallback list).
- Improved and fully functional Guided Setup.
- Added new fields to ProposalSettings and renamed others (xxx_size
  instead of xxx_disk_size). Similar changes in PlannedVolume.
- New smaller and more convenient API for DiskAnalyzer.
- Many documentation (Yardoc) improvements and fixes.
- Added dummy activate callbacks (for activating a previous LUKS).
- The installer now saves a xml representation of the probed and
  staging devicegraphs before proceeding with the installation.
- New API for accessing the libstorage objects from Ruby:
  * New classes in the Y2Storage namespace offering a wrapper around
    the corresponding libstorage classes and enums: Actiongraph,
    AlignPolicy, BlkDevice, BtrfsSubvolume, Dasd, DasdFormat,
    DasdType, DataTransport, Device, Devicegraph, Disk, Encryption,
    LvmLv, LvmPv, LvmVg, Mountable, Partition, PartitionId,
    PartitionType, Partitionable, Region and ResizeInfo.
  * Mixins StorageClassWrapper and StorageEnumWrapper to define more
    wrappers as needed.
  * Removed EnumMappings.
  * Removed most refinements in Y2Storage, functionality moved to
    the new classes.
  * Marked DevicesList as deprecated.
  * Marked some refinements as deprecated.

-------------------------------------------------------------------
Tue Apr 25 08:50:10 UTC 2017 - jreidinger@suse.com

- add Gpt#pmbr_boot(?/=) methods for protective MBR
- 0.1.13

-------------------------------------------------------------------
Thu Mar 23 08:18:36 UTC 2017 - jilopez@localhost

- Adapted prepdisk client to work in update mode.

-------------------------------------------------------------------
Tue Mar 21 17:11:37 CET 2017 - schubi@suse.de

- Added to_s in ProposalSettings

-------------------------------------------------------------------
Thu Mar  9 12:47:11 UTC 2017 - ancor@suse.com

- Partially adjust the proposal settings according to control.xml.

-------------------------------------------------------------------
Fri Mar  3 12:30:12 UTC 2017 - ancor@suse.com

- Improved the EnumMappings module.
- 0.1.12

-------------------------------------------------------------------
Thu Feb 16 11:37:57 UTC 2017 - ancor@suse.com

- Improvements in the devicegraph query interface: added an
  EncryptionLists class and adapted all the other classes to take
  several encryption-related scenarios into account.
- 0.1.11

-------------------------------------------------------------------
Wed Feb  8 13:19:24 UTC 2017 - ancor@suse.com

- Added a prototype of the "Guided Setup" wizard to configure the
  proposal settings.

-------------------------------------------------------------------
Wed Jan 25 14:35:38 UTC 2017 - ancor@suse.com

- Proper management of completely empty disks (no partition table,
  no file-system and no LVM PV) in the proposal.
- Improved FreeDiskSpace and Disk#free_spaces to correctly handle
  disks without partition table.
- 0.1.10

-------------------------------------------------------------------
Thu Jan 19 10:54:22 CET 2017 - shundhammer@suse.de

- Install storage-related software packages as needed: Migrated
  UsedStorageFeatures to storage-ng and added PackageHandler
- 0.1.9

-------------------------------------------------------------------
Tue Jan 17 12:07:18 UTC 2017 - ancor@suse.com

- Improved StorageManager that complies to the Singleton pattern
  and includes a revision counter for the staging devicegraph.
- 0.1.8

-------------------------------------------------------------------
Mon Jan 16 12:27:03 UTC 2017 - ancor@suse.com

- Added 'fstab_options' key to the YAML representation of the
  devicegraphs used for testing.
- 0.1.7

-------------------------------------------------------------------
Thu Jan  5 15:27:02 UTC 2017 - ancor@suse.com

- Y2Storage::DiskAnalyzer - distinguish disks with no MBR gap
  (0 bytes gap) from cases where the MBR gap is not applicable.
  This fixes the proposal for some LVM scenarios with legacy boot.

-------------------------------------------------------------------
Fri Dec 23 12:44:24 UTC 2016 - ancor@suse.com

- Removed unused ProposalDemo client (kind of obsoleted by
  Dialogs::InstDiskProposal)

-------------------------------------------------------------------
Wed Dec 21 12:01:32 UTC 2016 - ancor@suse.com

- Improvements in the devicegraph query interface
  (DisksLists#with_name_or_partition)
- 0.1.6

-------------------------------------------------------------------
Tue Dec 20 06:39:28 UTC 2016 - ancor@suse.com

- Fixed partitioning proposal to not fail when trying to create
  very small partitions (like bios_boot), to work better with uneven
  spaces (not divisible by the minimal grain) and to reduce the
  gaps between partitions.

-------------------------------------------------------------------
Wed Dec 14 16:01:00 UTC 2016 - ancor@suse.com

- Write more precise information in the logs (DiskSize#to_s)

-------------------------------------------------------------------
Tue Dec 13 11:11:20 UTC 2016 - ancor@suse.com

- Proposal does not try to set the boot flag if not supported
  (for example, GPT partition tables)

-------------------------------------------------------------------
Fri Dec  9 10:30:33 UTC 2016 - aschnell@suse.com

- Adapted to several changes in libstorage-ng

-------------------------------------------------------------------
Fri Nov 25 16:39:13 UTC 2016 - ancor@suse.com

- Improvements in the LVM-based proposal

-------------------------------------------------------------------
Tue Nov 22 15:32:41 UTC 2016 - ancor@suse.com

- Improvements in Refinements::DevicegraphLists

-------------------------------------------------------------------
Tue Nov 22 12:28:39 UTC 2016 - ancor@suse.com

- Convenience method to check for GPT
- Several methods added to most of the DevicesLists classes
- 0.1.5

-------------------------------------------------------------------
Thu Oct 27 12:49:59 UTC 2016 - ancor@suse.com

- Better management of LVM partitions in Proposal::SpaceMaker

-------------------------------------------------------------------
Thu Oct 27 13:46:39 CEST 2016 - aschnell@suse.com

- mount special filesystems in target during installation

-------------------------------------------------------------------
Wed Oct 26 12:26:58 UTC 2016 - ancor@suse.com

- LVM classes added to Refinements::DevicegraphLists

-------------------------------------------------------------------
Wed Oct 12 13:38:38 UTC 2016 - cwh@suse.com

- Use own textdomain (storage-ng instead of storage) (bsc#1004050)
- 0.1.4

-------------------------------------------------------------------
Fri Sep 30 14:05:08 UTC 2016 - ancor@suse.com

- Added new inst_prepdisk client - first version in which the
  installer commits the changes to the target disk(s).
- 0.1.3

-------------------------------------------------------------------
Tue Sep 27 06:00:45 UTC 2016 - ancor@suse.com

- More reusable DiskAnalyzer.
- Use libstorage mechanisms to check for windows partitions.
- Added new minimalistic inst_disk_proposal client.
- 0.1.2

-------------------------------------------------------------------
Mon Aug  1 13:11:13 UTC 2016 - ancor@suse.com

- Namespaces adapted to avoid conflicts with old yast2-storage
  and to follow the new YaST convention.
- 0.1.1

-------------------------------------------------------------------
Thu Feb 25 16:35:57 CET 2016 - aschnell@suse.com

- initial package with yast2-storage-ng, successor of yast2-storage
<|MERGE_RESOLUTION|>--- conflicted
+++ resolved
@@ -1,15 +1,15 @@
 -------------------------------------------------------------------
-<<<<<<< HEAD
 Wed Feb 20 11:55:30 UTC 2019 - jreidinger@suse.com
 
 - filesystem label is kept when using existing partitioning
   (bsc#108722)
-=======
+- 4.1.65
+
+-------------------------------------------------------------------
 Wed Feb 20 09:35:48 UTC 2019 - José Iván López González <jlopez@suse.com>
 
 - Partitioner: add new tab in Bcache section to show all caching
   set devices (part of fate#325346).
->>>>>>> b2e27034
 - 4.1.64
 
 -------------------------------------------------------------------
