-------------------------------------------------------------------
<<<<<<< HEAD
Fri Nov  3 15:11:42 UTC 2017 - igonzalezsosa@suse.com

- AutoYaST: do not remove partitions that are supposed to be reused
  (bsc#1066398).
=======
Fri Nov  3 15:04:24 UTC 2017 - jlopez@suse.com

- Partitioner: support for deleting md raids.
- Part of fate#318196.
>>>>>>> a3d18df6
- 4.0.20

-------------------------------------------------------------------
Fri Nov 03 14:27:02 CET 2017 - aschnell@suse.com

- do not query end of region if region is empty (bsc#1066290)
- 4.0.19

-------------------------------------------------------------------
Thu Nov  2 17:58:28 UTC 2017 - igonzalezsosa@suse.com

- AutoYaST: query hardware information on skip lists (bsc#1065668).
- AutoYaST: support multi-valued keys on skip lists.
- AutoYaST: do not crash when no suitable disk for installation
  is found.
- 4.0.18

-------------------------------------------------------------------
Wed Nov  1 09:11:23 UTC 2017 - jlopez@suse.com

- Partitioner: support for deleting logical volumes.
- Part of fate#318196.
- 4.0.17

-------------------------------------------------------------------
Wed Nov  1 08:23:17 UTC 2017 - igonzalezsosa@suse.com

- AutoYaST: do not crash when an unknown key is used in a
  skip list (bsc#1065670). 
- 4.0.16

-------------------------------------------------------------------
Tue Oct 31 12:14:18 UTC 2017 - igonzalezsosa@suse.com

- AutoYaST: fix reuse of partitions (bsc#1060637).
- AutoYaST: improve error handling when trying to reuse a partition
  fails.
- AutoYaST: when a problem is detected while creating a proposal,
  register in which section it was found.
- AutoYaST: register an issue when a proposal does not contain
  a root (/) partition.
- 4.0.15

-------------------------------------------------------------------
Mon Oct 30 13:32:02 UTC 2017 - ancor@suse.com

- Added an option in the installer to run the expert partitioner
  with the current storage layout as starting point.
- Possible fix for bsc#1055644 and part of fate#318196.
- 4.0.14

-------------------------------------------------------------------
Fri Oct 27 11:33:55 UTC 2017 - jsrain@suse.cz

- Limit maximal proposed size of EFI partition (bsc#1062775)
- 4.0.13

-------------------------------------------------------------------
Thu Oct 26 15:30:53 UTC 2017 - ancor@suse.com

- Partitioner: small adjustments in the verifications performed
  before running some wizards.

-------------------------------------------------------------------
Wed Oct 25 17:28:48 UTC 2017 - jlopez@suse.com

- Partitioner: allow to work with multipath devices.
- bsc#1058373 and bsc#1028853.
- Part of fate#318196.
- 4.0.12

-------------------------------------------------------------------
Wed Oct 25 13:12:37 UTC 2017 - igonzalezsosa@suse.com

- Add support to clone subvolumes when using AutoYaST (bsc#1064875)
- 4.0.11

-------------------------------------------------------------------
Wed Oct 25 12:32:58 CEST 2017 - snwint@suse.de

- adjust control.xml documentation
- 4.0.10

-------------------------------------------------------------------
Mon Oct 23 17:53:27 UTC 2017 - jlopez@suse.com

- Partitioner: show only option to create vg when there are no vgs.
- Part of fate#318196.
- 4.0.9

-------------------------------------------------------------------
Mon Oct 23 17:14:01 CEST 2017 - snwint@suse.de

- have volumes in control.xml proposed by default (fate#318196)
- 4.0.8

-------------------------------------------------------------------
Fri Oct 20 17:28:16 UTC 2017 - jlopez@suse.com

- Partitioner: support for creating logical volumes.
- Part of fate#318196.
- 4.0.7

-------------------------------------------------------------------
Thu Oct 19 14:27:49 UTC 2017 - igonzalezsosa@suse.com

- AutoYaST: add basic support for error handling
- AutoYaST: handle 'size: auto' correctly
- 4.0.6

-------------------------------------------------------------------
Thu Oct 19 13:05:35 UTC 2017 - jsrain@suse.cz

- During installation, mount efivarfs in /mnt/sys/firmware/efivars
  if present in inst-sys (bsc#1063063)
- 4.0.5

-------------------------------------------------------------------
Tue Oct 17 16:45:21 CEST 2017 - shundhammer@suse.de

- Terminate extra space distribution loop if nothing could be
  distributed anymore (bsc#1063392)
- 4.0.4

-------------------------------------------------------------------
Tue Oct 17 11:25:03 UTC 2017 - snwint@suse.com

- finalize control.xml description (fate#318196)
- 4.0.3

-------------------------------------------------------------------
Mon Oct 16 10:02:24 UTC 2017 - jlopez@suse.com

- Add strategies to try an initial valid proposal, even changing
  settings when necessary.
- Part of fate#318196.
- 4.0.2

-------------------------------------------------------------------
Tue Oct 10 11:11:59 UTC 2017 - jlopez@suse.com

- Adapt proposal to work with new format of proposal settings.
- Part of fate#318196.
- 4.0.1

-------------------------------------------------------------------
Mon Oct  9 12:29:13 UTC 2017 - igonzalezsosa@suse.com

- AutoYaST: proper handling of the 'use' element allowing to
  delete a set of partitions (bsc#1061042)
- AutoYaST: support for mkfs_options, fstopt and mount_by elements
  (bsc#1061289)
- 4.0.0

-------------------------------------------------------------------
Fri Oct  6 07:11:35 UTC 2017 - jlopez@suse.com

- Added support for reading new format of proposal settings.
- Part of fate#318196.
- 3.3.27

-------------------------------------------------------------------
Thu Oct  5 14:38:22 UTC 2017 - ancor@suse.com

- Partitioner: don't return to the summary screen after each
  operation.
- Partitioner: speedup the refresh time after each operation (by
  not querying the hostname again).
- Both part of fate#318196.
- 3.3.26

-------------------------------------------------------------------
Wed Oct  4 17:28:24 CEST 2017 - shundhammer@suse.de

- Added disk.desktop file for partitioner (bsc#1059528)
- 3.3.25

-------------------------------------------------------------------
Wed Oct  4 12:11:11 UTC 2017 - snwint@suse.com

- separate planning strategies from DevicesPlanner into
  DevicesPlannerStrategies module
- 3.3.24

-------------------------------------------------------------------
Tue Oct  3 07:06:32 UTC 2017 - ancor@suse.com

- Partitioner: buttons to edit the filesystem in RAID and LVM LV.
- Partitioner: correct positioning of some buttons.
- Partitioner: allow to mount several swap devices.
- All part of fate#318196.
- 3.3.23

-------------------------------------------------------------------
Fri Sep 29 15:06:42 UTC 2017 - ancor@suse.com

- Partitioner: option to create an MD RAID (part of fate#318196).
- 3.3.22

-------------------------------------------------------------------
Fri Sep 29 10:54:54 UTC 2017 - jlopez@suse.com

- Fix validation when trying to create a partition with custom
  size (bsc#1060864).
- 3.3.21

-------------------------------------------------------------------
Tue Sep 26 16:47:44 CEST 2017 - shundhammer@suse.de

- Implemented simple proposal for CASP (bsc#1058736)
- 3.3.20

-------------------------------------------------------------------
Mon Sep 25 10:44:42 CEST 2017 - snwint@suse.de

- updated installer hacks document: ssh key import works

-------------------------------------------------------------------
Fri Sep 22 15:20:51 UTC 2017 - jlopez@suse.com

- Avoid to reuse small efi partitions (bsc#1056640).
- 3.3.19

-------------------------------------------------------------------
Thu Sep 21 14:54:28 UTC 2017 - ancor@suse.com

- More backwards-compatible behavior when formatting partitions in
  the expert partitioner.
- Checkbox to enable snapshots for "/" in the expert partitioner.
- Both part of fate#318196
- 3.3.18

-------------------------------------------------------------------
Tue Sep 19 07:26:06 UTC 2017 - ancor@suse.com

- Improved creation and modification of partitions in the Expert
  Partitioner (bsc#1057869, bsc#1057874).
- Added button to define the Btrfs subvolumes directly during
  creation or modification.
- 3.3.17

-------------------------------------------------------------------
Wed Sep 13 14:44:52 UTC 2017 - jreidinger@suse.com

- add all full udev links and helper to list them all
  (useful for fixing bsc#1057604)
- 3.3.16

-------------------------------------------------------------------
Wed Sep 13 14:03:00 UTC 2017 - snwint@suse.com

- don't limit uefi to x86_64 (bsc#1056629)
- 3.3.15

-------------------------------------------------------------------
Tue Sep 12 15:54:47 UTC 2017 - jlopez@suse.com

- Fix proposal to not try to create more than 3 partitions in a
  DASD partition table (bsc#1058052).
- 3.3.14

-------------------------------------------------------------------
Thu Sep  7 14:28:28 UTC 2017 - schubi@suse.de

- AutoYaST: Temporary workaround to avoid crash when size 'auto'
  (which is still not supported) is used (bnc#1056182).
- 3.3.13

-------------------------------------------------------------------
Thu Sep  7 13:45:07 UTC 2017 - jlopez@suse.com

- Fix partitioner bug creating partition with custom size
  (bsc#1057049)
- 3.3.12

-------------------------------------------------------------------
Thu Sep  7 08:34:59 UTC 2017 - ancor@suse.com

- AutoYaST: support for Btrfs snapshots (part of fate#318196).
- 3.3.11

-------------------------------------------------------------------
Wed Sep  6 15:33:27 UTC 2017 - jlopez@suse.com

- Fix bug when formatting with expert partitioner (bsc#1057405).
- 3.3.10

-------------------------------------------------------------------
Wed Sep  6 14:59:46 UTC 2017 - igonzalezsosa@suse.com

- Ignore case when parsing sizes (bsc#1056715 and bsc#1055913).
- 3.3.9

-------------------------------------------------------------------
Tue Sep  5 17:24:37 CEST 2017 - schubi@suse.de

- AutoYaST: Handle sizes without unit correctly. (bnc#1056168)
- 3.3.8

-------------------------------------------------------------------
Tue Sep  5 06:00:08 UTC 2017 - ancor@suse.com

- Create Btrfs in the guided setup if requested to do so (part of
  fate#318196).
- 3.3.7

-------------------------------------------------------------------
Wed Aug 30 15:44:35 UTC 2017 - jlopez@suse.com

- Added overall summary for the expert partitioner.
- Part of fate#318196
- 3.3.6

-------------------------------------------------------------------
Mon Aug 23 19:33:27 UTC 2017 - jlopez@suse.com

- Added methods to save user data into libstorage-ng objects.
- Added subvolume shadowing control to the expert partitioner.
- Added mount point validation to the expert partitioner.
- Removed Planned::BtrfsSubvolume class.
- Part of fate#318196
- 3.3.5

-------------------------------------------------------------------
Mon Aug 21 22:47:04 UTC 2017 - knut.anderssen@suse.com

- Added support for legacy filesystems (fate#323394).
- 3.3.4

-------------------------------------------------------------------
Mon Aug 21 13:40:03 CEST 2017 - snwint@suse.de

- adjust package description in spec file

-------------------------------------------------------------------
Mon Aug 21 10:20:59 UTC 2017 - ancor@suse.com

- When displaying partition ids to the user, use names that are
  more similar to old yast-storage (part of fate#318196).
- 3.3.3

-------------------------------------------------------------------
Fri Aug 18 08:56:36 UTC 2017 - knut.anderssen@suse.com

- ReiserFS is not allowed anymore, it was already removed in SLE 12
  for new installations and was only supported for upgrades.
  (fate#323394)
- 3.3.2

-------------------------------------------------------------------
Wed Aug 16 10:24:07 UTC 2017 - ancor@suse.com

- Added deactivation of virtual devices (multipath, LVM, etc.)
  to the public API.
- Initial management of Btrfs subvolumes in the expert partitioner.
- Both as part of fate#318196
- 3.3.1

-------------------------------------------------------------------
Mon Jul 24 16:17:03 UTC 2017 - jlopez@suse.com

- Removed temporary StorageManager API.
- 0.1.32

-------------------------------------------------------------------
Thu Jul 20 14:54:17 UTC 2017 - ancor@suse.com

- Added pop-up to ask the user about multipath activation.

-------------------------------------------------------------------
Thu Jul 20 10:45:36 UTC 2017 - ancor@suse.com

- Added Btrfs subvolumes support to the AutoYaST customized
  partitioning.

-------------------------------------------------------------------
Tue Jul 18 11:43:26 UTC 2017 - ancor@suse.com

- Adjusted the guided proposal to work properly on scenarios with
  DM RAIDs.

-------------------------------------------------------------------
Mon Jul 17 09:07:39 UTC 2017 - ancor@suse.com

- Adjusted the guided proposal to work properly on scenarios with
  Multipath I/O.

-------------------------------------------------------------------
Wed Jul 12 15:37:16 UTC 2017 - ancor@suse.com

- Replaced the original prototype of the expert partitioner with
  the one coming from yast2-partitioner.
- Added #supported_fstab_options and #default_partition_id methods
  to Y2Storage::Filesystems::Type.
- Removed Y2Storage::DevicesLists and not longer needed modules
  from Y2Storage::Refinements
- 0.1.31

-------------------------------------------------------------------
Tue Jul 11 11:18:06 UTC 2017 - jreidinger@suse.com

- Added PartitionId#to_human_string and PartitionId::formattable?
- 0.1.30

-------------------------------------------------------------------
Thu Jul  6 08:11:59 UTC 2017 - gsouza@suse.com

- Added verifications for disk in network.
- 0.1.29

-------------------------------------------------------------------
Tue Jul  4 14:29:40 UTC 2017 - jlopez@suse.com

- Added new class Y2Storage::Proposal::Base.
- Proper assignment of default values for new proposals.
- 0.1.28

-------------------------------------------------------------------
Tue Jul  4 08:32:12 UTC 2017 - ancor@suse.com

- Added AutoinstProfile::PartitioningSection which allows to export
  the current system (or any other devicegraph) to an AutoYaST
  profile (only plain partitions supported so far).
- 0.1.27

-------------------------------------------------------------------
Mon Jul  3 15:50:43 UTC 2017 - jlopez@suse.com

- Adapt proposal to different situations (disable home, snapshots,
  etc)
- 0.1.26

-------------------------------------------------------------------
Mon Jul  3 13:36:17 UTC 2017 - jreidinger@suse.com

- add LvmVg#basename
- add PartitionTables::Base#delete_all_partitions
- add logger to all devices
- add LvmVg#name
- 0.1.25

-------------------------------------------------------------------
Tue Jun 27 15:05:52 UTC 2017 - igonzalezsosa@suse.com

- Add LVM support for AutoYaST partitioning (bsc#1044697).
- 0.1.24

-------------------------------------------------------------------
Tue Jun 27 09:04:58 UTC 2017 - ancor@suse.com

- More robust Y2Storage::StorageManager#probe

-------------------------------------------------------------------
Mon Jun 26 11:56:23 UTC 2017 - jreidinger@suse.com

- Added Y2Storage::MdParity#to_human_string and
  Y2Storage::MdLevel#to_human_string
- 0.1.23

-------------------------------------------------------------------
Mon Jun 26 08:56:07 UTC 2017 - aschnell@suse.com

- Added Y2Storage::Md wrapper
- 0.1.22

-------------------------------------------------------------------
Mon Jun 19 12:30:46 UTC 2017 - mvidner@suse.com

- Added Y2Storage::DiskSize#human_floor, Y2Storage::Region#size
- 0.1.21

-------------------------------------------------------------------
Mon Jun 19 08:33:19 UTC 2017 - igonzalezsosa@suse.com

- AutoinstProposal is loaded with the rest of the proposal
  classes when 'y2storage' is required.
- 0.1.20

-------------------------------------------------------------------
Mon Jun 19 06:58:54 UTC 2017 - jilopez@localhost

- Adjustments to DASD to ensure the proposal works as expected
  in such devices.
- Added Devicegraph#disk_devices to get all DASDs and disks.
- DASD support added to YAML reader and writer.

-------------------------------------------------------------------
Fri Jun 16 12:47:40 UTC 2017 - igonzalezsosa@suse.com

- Add basic support for AutoYaST customized partitioning
  (only plain partitions are supported)
- 0.1.19

-------------------------------------------------------------------
Thu Jun 15 07:17:28 UTC 2017 - jreidinger@suse.com

- Add new method StorageManager.fake_from_xml for easy loading
  of xml device graphs

-------------------------------------------------------------------
Wed Jun 14 20:21:27 CEST 2017 - aschnell@suse.com

- added probe function to StorageManager
- 0.1.18

-------------------------------------------------------------------
Thu Jun  8 09:36:29 UTC 2017 - ancor@suse.com

- Added new method BlkDevice#to_be_formatted? (needed by
  yast2-partitioner).
- 0.1.17

-------------------------------------------------------------------
Tue Jun  6 17:57:16 CEST 2017 - shundhammer@suse.de

- Don't insist on installing filesystem support packages that
  are not available in any repo (bsc#1039830)
- 0.1.16

-------------------------------------------------------------------
Thu Jun  1 10:27:25 UTC 2017 - ancor@suse.com

- Fixed a bug in LvmLv#stripe_size=

-------------------------------------------------------------------
Mon May 22 10:58:24 UTC 2017 - ancor@suse.com

- Refactored the proposal code in preparation for the AutoYaST
  implementation. Removed PlannedVolume and PlannedVolumesList
  classes in favor of new more specific classes in the Planned
  namespace.
- Fixed the proposal to never propose subvolumes that would be
  shadowed by another proposed device.

-------------------------------------------------------------------
Wed May 17 11:53:56 UTC 2017 - jreidinger@suse.com

- Add to Y2Storage::PartitionTables::Type#to_human_string
- 0.1.15

-------------------------------------------------------------------
Thu May  4 13:21:28 CEST 2017 - schubi@suse.de

- Added SCR agent .etc.mtab again until we have a proper
  alternative for it (still needed in yast2-users).
- 0.1.14

-------------------------------------------------------------------
Thu May  4 09:07:44 UTC 2017 - ancor@suse.com

- Changelog entry to document stuff that was left behind.
  See below.
- Installation proposal now generates Btrfs subvolumes when needed
  (according to control.xml and a fallback list).
- Improved and fully functional Guided Setup.
- Added new fields to ProposalSettings and renamed others (xxx_size
  instead of xxx_disk_size). Similar changes in PlannedVolume.
- New smaller and more convenient API for DiskAnalyzer.
- Many documentation (Yardoc) improvements and fixes.
- Added dummy activate callbacks (for activating a previous LUKS).
- The installer now saves a xml representation of the probed and
  staging devicegraphs before proceeding with the installation.
- New API for accessing the libstorage objects from Ruby:
  * New classes in the Y2Storage namespace offering a wrapper around
    the corresponding libstorage classes and enums: Actiongraph,
    AlignPolicy, BlkDevice, BtrfsSubvolume, Dasd, DasdFormat,
    DasdType, DataTransport, Device, Devicegraph, Disk, Encryption,
    LvmLv, LvmPv, LvmVg, Mountable, Partition, PartitionId,
    PartitionType, Partitionable, Region and ResizeInfo.
  * Mixins StorageClassWrapper and StorageEnumWrapper to define more
    wrappers as needed.
  * Removed EnumMappings.
  * Removed most refinements in Y2Storage, functionality moved to
    the new classes.
  * Marked DevicesList as deprecated.
  * Marked some refinements as deprecated.

-------------------------------------------------------------------
Tue Apr 25 08:50:10 UTC 2017 - jreidinger@suse.com

- add Gpt#pmbr_boot(?/=) methods for protective MBR
- 0.1.13

-------------------------------------------------------------------
Thu Mar 23 08:18:36 UTC 2017 - jilopez@localhost

- Adapted prepdisk client to work in update mode.

-------------------------------------------------------------------
Tue Mar 21 17:11:37 CET 2017 - schubi@suse.de

- Added to_s in ProposalSettings

-------------------------------------------------------------------
Thu Mar  9 12:47:11 UTC 2017 - ancor@suse.com

- Partially adjust the proposal settings according to control.xml.

-------------------------------------------------------------------
Fri Mar  3 12:30:12 UTC 2017 - ancor@suse.com

- Improved the EnumMappings module.
- 0.1.12

-------------------------------------------------------------------
Thu Feb 16 11:37:57 UTC 2017 - ancor@suse.com

- Improvements in the devicegraph query interface: added an
  EncryptionLists class and adapted all the other classes to take
  several encryption-related scenarios into account.
- 0.1.11

-------------------------------------------------------------------
Wed Feb  8 13:19:24 UTC 2017 - ancor@suse.com

- Added a prototype of the "Guided Setup" wizard to configure the
  proposal settings.

-------------------------------------------------------------------
Wed Jan 25 14:35:38 UTC 2017 - ancor@suse.com

- Proper management of completely empty disks (no partition table,
  no file-system and no LVM PV) in the proposal.
- Improved FreeDiskSpace and Disk#free_spaces to correctly handle
  disks without partition table.
- 0.1.10

-------------------------------------------------------------------
Thu Jan 19 10:54:22 CET 2017 - shundhammer@suse.de

- Install storage-related software packages as needed: Migrated
  UsedStorageFeatures to storage-ng and added PackageHandler
- 0.1.9

-------------------------------------------------------------------
Tue Jan 17 12:07:18 UTC 2017 - ancor@suse.com

- Improved StorageManager that complies to the Singleton pattern
  and includes a revision counter for the staging devicegraph.
- 0.1.8

-------------------------------------------------------------------
Mon Jan 16 12:27:03 UTC 2017 - ancor@suse.com

- Added 'fstab_options' key to the YAML representation of the
  devicegraphs used for testing.
- 0.1.7

-------------------------------------------------------------------
Thu Jan  5 15:27:02 UTC 2017 - ancor@suse.com

- Y2Storage::DiskAnalyzer - distinguish disks with no MBR gap
  (0 bytes gap) from cases where the MBR gap is not applicable.
  This fixes the proposal for some LVM scenarios with legacy boot.

-------------------------------------------------------------------
Fri Dec 23 12:44:24 UTC 2016 - ancor@suse.com

- Removed unused ProposalDemo client (kind of obsoleted by
  Dialogs::InstDiskProposal)

-------------------------------------------------------------------
Wed Dec 21 12:01:32 UTC 2016 - ancor@suse.com

- Improvements in the devicegraph query interface
  (DisksLists#with_name_or_partition)
- 0.1.6

-------------------------------------------------------------------
Tue Dec 20 06:39:28 UTC 2016 - ancor@suse.com

- Fixed partitioning proposal to not fail when trying to create
  very small partitions (like bios_boot), to work better with uneven
  spaces (not divisible by the minimal grain) and to reduce the
  gaps between partitions.

-------------------------------------------------------------------
Wed Dec 14 16:01:00 UTC 2016 - ancor@suse.com

- Write more precise information in the logs (DiskSize#to_s)

-------------------------------------------------------------------
Tue Dec 13 11:11:20 UTC 2016 - ancor@suse.com

- Proposal does not try to set the boot flag if not supported
  (for example, GPT partition tables)

-------------------------------------------------------------------
Fri Dec  9 10:30:33 UTC 2016 - aschnell@suse.com

- Adapted to several changes in libstorage-ng

-------------------------------------------------------------------
Fri Nov 25 16:39:13 UTC 2016 - ancor@suse.com

- Improvements in the LVM-based proposal

-------------------------------------------------------------------
Tue Nov 22 15:32:41 UTC 2016 - ancor@suse.com

- Improvements in Refinements::DevicegraphLists

-------------------------------------------------------------------
Tue Nov 22 12:28:39 UTC 2016 - ancor@suse.com

- Convenience method to check for GPT
- Several methods added to most of the DevicesLists classes
- 0.1.5

-------------------------------------------------------------------
Thu Oct 27 12:49:59 UTC 2016 - ancor@suse.com

- Better management of LVM partitions in Proposal::SpaceMaker

-------------------------------------------------------------------
Thu Oct 27 13:46:39 CEST 2016 - aschnell@suse.com

- mount special filesystems in target during installation

-------------------------------------------------------------------
Wed Oct 26 12:26:58 UTC 2016 - ancor@suse.com

- LVM classes added to Refinements::DevicegraphLists

-------------------------------------------------------------------
Wed Oct 12 13:38:38 UTC 2016 - cwh@suse.com

- Use own textdomain (storage-ng instead of storage) (bsc#1004050)
- 0.1.4

-------------------------------------------------------------------
Fri Sep 30 14:05:08 UTC 2016 - ancor@suse.com

- Added new inst_prepdisk client - first version in which the
  installer commits the changes to the target disk(s).
- 0.1.3

-------------------------------------------------------------------
Tue Sep 27 06:00:45 UTC 2016 - ancor@suse.com

- More reusable DiskAnalyzer.
- Use libstorage mechanisms to check for windows partitions.
- Added new minimalistic inst_disk_proposal client.
- 0.1.2

-------------------------------------------------------------------
Mon Aug  1 13:11:13 UTC 2016 - ancor@suse.com

- Namespaces adapted to avoid conflicts with old yast2-storage
  and to follow the new YaST convention.
- 0.1.1

-------------------------------------------------------------------
Thu Feb 25 16:35:57 CET 2016 - aschnell@suse.com

- initial package with yast2-storage-ng, successor of yast2-storage
<|MERGE_RESOLUTION|>--- conflicted
+++ resolved
@@ -1,15 +1,15 @@
 -------------------------------------------------------------------
-<<<<<<< HEAD
 Fri Nov  3 15:11:42 UTC 2017 - igonzalezsosa@suse.com
 
 - AutoYaST: do not remove partitions that are supposed to be reused
   (bsc#1066398).
-=======
+- 4.0.21
+
+-------------------------------------------------------------------
 Fri Nov  3 15:04:24 UTC 2017 - jlopez@suse.com
 
 - Partitioner: support for deleting md raids.
 - Part of fate#318196.
->>>>>>> a3d18df6
 - 4.0.20
 
 -------------------------------------------------------------------
