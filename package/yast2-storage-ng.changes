--- conflicted
+++ resolved
@@ -1,15 +1,14 @@
 -------------------------------------------------------------------
-<<<<<<< HEAD
+Wed Jul 10 11:31:18 UTC 2019 - José Iván López González <jlopez@suse.com>
+
+- Add execute permissions to test files (bsc#1141006).
+
+-------------------------------------------------------------------
 Tue Jul  9 09:52:33 UTC 2019 - Stefan Hundhammer <shundhammer@suse.com>
 
 - AutoYaST: Fixed typo in filesystem type that caused a crash
   (bsc#1136272)
 - 4.1.85
-=======
-Wed Jul 10 11:31:18 UTC 2019 - José Iván López González <jlopez@suse.com>
-
-- Add execute permissions to test files (bsc#1141006).
->>>>>>> 25b9ea6b
 
 -------------------------------------------------------------------
 Fri May 10 14:59:50 UTC 2019 - ancor@suse.com
