--- conflicted
+++ resolved
@@ -1,15 +1,15 @@
 -------------------------------------------------------------------
-<<<<<<< HEAD
-Thu Mar 15 15:29:56 UTC 2018 - jreidinger@suse.com
+Thu Mar 15 16:29:56 UTC 2018 - jreidinger@suse.com
 
 - Warn if user creates too big PReP partition which firmware can
   have problem to load (bsc#1081979)
-=======
+- 4.0.135
+
+-------------------------------------------------------------------
 Thu Mar 15 15:37:51 UTC 2018 - shundhammer@suse.com
 
 - Partitioner: Check if resize is possible based on filesystem type
   (fate#318196)
->>>>>>> 72f0dcc3
 - 4.0.134
 
 -------------------------------------------------------------------
