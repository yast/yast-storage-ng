-------------------------------------------------------------------
<<<<<<< HEAD
Mon Mar  5 15:18:00 UTC 2018 - jreidinger@suse.com

- Add specialized warning when /boot/efi is on software RAID
  (bsc#1081578)
- 4.0.123
=======
Mon Mar  5 12:42:49 UTC 2018 - igonzalezsosa@suse.com

- AutoYaST: do not stop installation when there is not enough
  space for automatically added boot devices (bsc#1082999).
>>>>>>> 152b0a62

-------------------------------------------------------------------
Fri Mar  2 13:52:37 UTC 2018 - igonzalezsosa@suse.com

- AutoYaST: support to export LVM volume group and MD RAIDs
  (bsc#1081331).

-------------------------------------------------------------------
Fri Mar  2 11:59:29 UTC 2018 - ancor@suse.com

- New PReP partitions proposed by the Guided Setup are now always
  primary (bsc#1082468).
- 4.0.122

-------------------------------------------------------------------
Fri Mar  2 10:28:49 UTC 2018 - snwint@suse.com

- ensure proper hierarchy when creating btrfs subvolumes (bsc#1078732)
- 4.0.121

-------------------------------------------------------------------
Thu Mar  1 15:20:35 UTC 2018 - shundhammer@suse.com

- Use default swap priority, not 42 (bsc#1066077)
- 4.0.120

-------------------------------------------------------------------
Thu Mar  1 14:48:34 UTC 2018 - jreidinger@suse.com

- Do not crash for separate /boot which does not exists yet
  (bsc#1078774
- 4.0.119

-------------------------------------------------------------------
Thu Mar  1 08:17:01 UTC 2018 - jlopez@suse.com

- Partitioner: allow to clone a disk (part of fate#318196).
- 4.0.118

-------------------------------------------------------------------
Wed Feb 28 15:39:15 UTC 2018 - ancor@suse.com

- More reliable parsing for the hwinfo output (bsc#1082536).
- Better documentation and tests for activate callbacks.
- 4.0.117

-------------------------------------------------------------------
Wed Feb 28 14:26:21 CET 2018 - aschnell@suse.com

- adapted to new activate callbacks in libstorage-ng (see
  bsc#1082542)
- 4.0.116

-------------------------------------------------------------------
Tue Feb 27 09:47:17 UTC 2018 - igonzalezsosa@suse.com

- Keep encryption when adding a device to a LVM volume group
  (bsc#1077750).
- 4.0.115

-------------------------------------------------------------------
Tue Feb 27 01:22:48 UTC 2018 - ancor@suse.com

- Improved handling of libstorage-ng errors (bsc#1070459,
  bsc#1079228, bsc#1079817, bsc#1063059, bsc#1080554, bsc#1076776,
  bsc#1070459 and some others).
- 4.0.114

-------------------------------------------------------------------
Mon Feb 26 16:11:12 UTC 2018 - shundhammer@suse.com

- Use format(), not Ruby variable expansion for translated messages
  (bsc#1081454)
- 4.0.113

-------------------------------------------------------------------
Mon Feb 26 14:54:59 UTC 2018 - ancor@suse.com

- Partitioner: ensure a valid password is provided when encrypting
  a device (bsc#1065079).
- Increase to 8 characters the minimum size to consider an
  encryption password to be valid (same limit than yast2-storage).
- 4.0.112

-------------------------------------------------------------------
Fri Feb 23 14:57:51 UTC 2018 - jreidinger@suse.com

- Do not allow to encrypt too small partition (bsc#1065071)
- Check size for separate /boot
- 4.0.111

-------------------------------------------------------------------
Fri Feb 23 14:50:46 UTC 2018 - jlopez@suse.com

- Partitioner: prevent to modify devices used in LVM or MD RAID
  (bsc#1079827).
- 4.0.110

-------------------------------------------------------------------
Fri Feb 23 14:11:10 UTC 2018 - ancor@suse.com

- Better handling of errors during hardware probing (bsc#1070459,
  bsc#1079228, bsc#1079817, bsc#1063059, bsc#1080554, bsc#1076776,
  bsc#1070459 and some others).
- 4.0.109

-------------------------------------------------------------------
Fri Feb 23 13:42:46 UTC 2018 - jlopez@suse.com

- Avoid to write files in tests (SCR.Write) (fate#323457).

-------------------------------------------------------------------
Thu Feb 22 19:28:22 CET 2018 - aschnell@suse.com

- adapted to callback improvements in libstorage-ng (bsc#1070459
  and many others)
- 4.0.108

-------------------------------------------------------------------
Thu Feb 22 17:12:46 UTC 2018 - shundhammer@suse.com

- Added missing textdomain calls (bsc#1081454)
- 4.0.107

-------------------------------------------------------------------
Thu Feb 22 16:59:52 UTC 2018 - igonzalezsosa@suse.com

- AutoYaST: fix support to create multiple volume groups
  (bsc#1081633).
- 4.0.106

-------------------------------------------------------------------
Thu Feb 22 12:51:48 UTC 2018 - shundhammer@suse.com

- Added missing ptable type conversion (fate#323457)
- 4.0.105

-------------------------------------------------------------------
Thu Feb 22 12:02:57 UTC 2018 - shundhammer@suse.com

- Changed default partition table from MSDOS to GPT (fate#323457)
- 4.0.104

-------------------------------------------------------------------
Thu Feb 22 11:41:45 UTC 2018 - snwint@suse.com

- ensure partition name changes during the proposal process are taken
  properly into account (bsc#1078691)
- 4.0.103

-------------------------------------------------------------------
Tue Feb 21 14:35:16 UTC 2018 - jlopez@suse.com

- Use sysconfig storage file to read the default value for mount_by
   (bsc#1081198).
- Partitioner: allow to configure default value for mount_by.
- 4.0.102

-------------------------------------------------------------------
Wed Feb 21 12:29:02 UTC 2018 - ancor@suse.com

- Do not take into account unformatted DASDs as a possible target
  for installation (bsc#1071798).
- Partitioner: do not show unformatted DASDs, since they cannot
  be partitioned or used in any other way.

-------------------------------------------------------------------
Wed Feb 21 08:46:02 UTC 2018 - igonzalezsosa@suse.com

- AutoYaST: guess which filesystem type should be used for a given
  partition/logical volume when it is not specified in the profile
  (bsc#1075203).

-------------------------------------------------------------------
Tue Feb 20 16:43:31 UTC 2018 - shundhammer@suse.com

- Special handling for mount options for / and /boot/*
  in the partitioner (bsc#1080731)
- 4.0.101

-------------------------------------------------------------------
Tue Feb 20 09:43:12 UTC 2018 - ancor@suse.com

- Partitioner: bring back traditional list of mount points for both
  installation and installed system (bsc#1076167 and bsc#1081200).
- Partitioner: bring back traditional behavior of the "Operating
  System" and "Data" roles during installation (bsc#1078975 and
  bsc#1073854).
- 4.0.100

-------------------------------------------------------------------
Mon Feb 19 18:08:01 UTC 2018 - shundhammer@suse.com

- Special handling for mount options for / and /boot/*
  (bsc#1080731, bsc#1061867, bsc#1077859)
- 4.0.99

-------------------------------------------------------------------
Mon Feb 19 14:19:30 UTC 2018 - jreidinger@suse.com

- Ensure that there is always selected item in table, if it is not
  empty (bsc#1076318)
- 4.0.98

-------------------------------------------------------------------
Thu Feb 15 16:16:19 UTC 2018 - ancor@suse.com

- Adjusted the suggested and minimum sizes of all the booting
  partitions, both in the storage proposal and in the Partitioner
  validations (bsc#1076851 and fate#318196).
- 4.0.97

-------------------------------------------------------------------
Thu Feb 15 13:01:41 UTC 2018 - igonzalezsosa@suse.com

- Fix hwinfo parsing to support more than one device_file property
  (bsc#1080999)
- 4.0.96

-------------------------------------------------------------------
Thu Feb 15 12:33:23 UTC 2018 - jreidinger@suse.com

- Split detection of problematic boot scenarios into errors and
  warnings. With warnings user can continue, but not with errors.
  (bsc#1074475)
- 4.0.95

-------------------------------------------------------------------
Wed Feb 14 09:39:42 UTC 2018 - jlopez@suse.com

- PowerPC: do not require /boot partition for non-PowerNV
  (bsc#1070139).
- Partitioner: do not enforce partition id for /boot/efi
  (bsc#1078707).
- 4.0.94

-------------------------------------------------------------------
Mon Feb 12 14:17:15 UTC 2018 - snwint@suse.com

- add format options dialog (bsc#1077868)
- 4.0.93

-------------------------------------------------------------------
Mon Feb 12 13:13:35 UTC 2018 - ancor@suse.com

- More reasonable location in the disk for the partitions proposed
  to make the system bootable (bsc#1073680 and bsc#1076851).

-------------------------------------------------------------------
Fri Feb  9 19:05:17 UTC 2018 - jlopez@suse.com

- Partitioner: fix issues using transactions (bsc#1079880 and
  bsc#1079573).
- 4.0.92

-------------------------------------------------------------------
Fri Feb  9 00:51:22 UTC 2018 - ancor@suse.com

- Enable multipathd in the target system at the end of installation
  if there are multipath devices (bsc#1076183).
- Updated required version of libstorage-ng-ruby (bsc#1079541).
- 4.0.91

-------------------------------------------------------------------
Thu Feb  8 16:48:20 UTC 2018 - jlopez@suse.com

- Add class MountPoint (needed for bsc#1076305 and bsc#1066763).
- 4.0.90

-------------------------------------------------------------------
Thu Feb  8 15:42:52 UTC 2018 - ancor@suse.com

- Partitioner: fixed creation of partition tables (bsc#1078721).
- 4.0.89

-------------------------------------------------------------------
Thu Feb  8 10:47:53 UTC 2018 - ancor@suse.com

- Partitioner: fixed 'Installation Summary' section (part of
  fate#318196).
- 4.0.88

-------------------------------------------------------------------
Thu Feb  8 10:15:18 UTC 2018 - igonzalezsosa@suse.com

- AutoYaST: support additional names in the drive/device element
  (bsc#1077277).
- 4.0.87

-------------------------------------------------------------------
Wed Feb  7 16:47:58 UTC 2018 - shundhammer@suse.com

- Disabled empty pages in partitioner for the time being
  (bsc#1078849)
- 4.0.86

-------------------------------------------------------------------
Wed Feb  7 10:57:26 UTC 2018 - igonzalezsosa@suse.com

- AutoYaST: support reuse of already existing partitions as LVM
  physical volumes or MD RAIDs (bsc#1077277).
- 4.0.85

-------------------------------------------------------------------
Wed Feb  7 00:18:34 UTC 2018 - ancor@suse.com

- Partitioner: fixed 'Device Graph' section (part of fate#318196).
- 4.0.84

-------------------------------------------------------------------
Mon Feb  5 15:26:35 UTC 2018 - ancor@suse.com

- Added a new 'disk' client, alias for 'partitioner' (bsc#1078900).
- 4.0.83

-------------------------------------------------------------------
Wed Jan 31 16:06:25 UTC 2018 - shundhammer@suse.com

- Handle arbitrary mount options for /etc/fstab properly
  (bsc#1066076)
- 4.0.82

-------------------------------------------------------------------
Wed Jan 31 14:53:57 UTC 2018 - jlopez@suse.com

- Partitioner: list all LVM thin volumes to delete when an LVM thin
  pool is going to be deleted.
- Partitioner: show warning when an LVM thin pool is overcommitted
  after resizing.
- Part of fate#318196.
- 4.0.81

-------------------------------------------------------------------
Wed Jan 31 11:53:57 UTC 2018 - igonzalezsosa@suse.com

- AutoYaST: try to shrink new partitions/logical volumes
  proportionally when there is not enough space (bsc#1078418).
- 4.0.80

-------------------------------------------------------------------
Wed Jan 31 09:25:07 UTC 2018 - ancor@suse.com

- Partitioner: initial support for NFS (part of fate#318196)
- Partitioner: removed useless tmpfs option
- 4.0.79

-------------------------------------------------------------------
Tue Jan 30 12:00:27 UTC 2018 - jlopez@suse.com

- Partitioner: allow to create LVM thin pools and volumes.
- Fix transactions of devicegraphs.
- Part of fate#318196.
- 4.0.78

-------------------------------------------------------------------
Tue Jan 30 11:24:28 UTC 2018 - jlopez@suse.com

- Partitioner: improve error message when trying to remove an used
  physical volume.

-------------------------------------------------------------------
Thu Jan 25 16:00:29 UTC 2018 - shundhammer@suse.com

- Add default mount options for /etc/fstab for ext2/3/4 and vfat
  (bsc#1066076)
- 4.0.77

-------------------------------------------------------------------
Wed Jan 24 12:28:19 UTC 2018 - igonzalezsosa@suse.com

- Properly detect snapshots subvolumes (bsc#1076321 and
  bsc#1076335).
- 4.0.76

-------------------------------------------------------------------
Tue Jan 23 13:44:43 UTC 2018 - jlopez@suse.com

- Partitioner: allow to resize LVM volume groups.
- Part of fate#318196.
- 4.0.75

-------------------------------------------------------------------
Tue Jan 23 13:01:39 UTC 2018 - ancor@suse.com

- Partitioner: consider all sizes entered by the user as base of 2
  despite the units not being consistent with the International
  System. Thus, 1KB (which in the IS actually means 1000 bytes)
  becomes equivalent to 1KiB (which is 1024 bytes).

-------------------------------------------------------------------
Tue Jan 23 10:09:51 UTC 2018 - snwint@suse.com

- fix proposal dialog error when there are no disks (bsc#1057430)

-------------------------------------------------------------------
Mon Jan 22 19:33:46 UTC 2018 - jlopez@suse.com

- Avoid partitioning checks error when using old settings format.
- Needed for bsc#1059160, bsc#1055747 and bsc#1063957.

-------------------------------------------------------------------
Mon Jan 22 15:55:46 UTC 2018 - ancor@suse.com

- Partitioner: button to resize LVM logical volumes now works as
  expected (part of fate#31896).
- 4.0.74

-------------------------------------------------------------------
Mon Jan 22 13:11:32 UTC 2018 - igonzalezsosa@suse.com

- Consider all free spaces when deciding which partitions
  distribution is better (bsc#1077051).

-------------------------------------------------------------------
Thu Jan 19 12:10:29 UTC 2018 - jlopez@suse.com

- Fix TODOs labels in partitioner (bsc#1058652).
- 4.0.73

-------------------------------------------------------------------
Fri Jan 19 11:31:14 UTC 2018 - jreidinger@suse.com

- Fix subtracting arrays of devices (fixes multipath wires
  detection for bsc#1076766)
- 4.0.72

-------------------------------------------------------------------
Fri Jan 19 09:50:54 UTC 2018 - ancor@suse.com

- Partitioner: when creating partitions they are now aligned to
  hardware requirements (indispensable for DASD) and when possible
  also for optimal performance (bsc#1069860 and bsc#1072011).
- Partitioner: adjusted alignment logic during resizing to match
  the new logic used during creation.
- Partitioner: skip validation of disabled widgets in the dialog
  to select the size of a new partition.
- Partitioner: fixed a crash and one inconsistency in the dialog
  to resize an existing partition.
- 4.0.71

-------------------------------------------------------------------
Fri Jan 19 09:41:52 UTC 2018 - ancor@suse.com

- Correctly open the expert partitioner when called from the
  Kubic/CaaSP summary screen (bsc#1076732)
- 4.0.70

-------------------------------------------------------------------
Mon Jan 15 14:22:32 UTC 2018 - jlopez@suse.com

- Added sanity checks for partitioning setup.
- Partitioner: setup issues are shown to the user before continue.
  Mandatory product volumes are required according to control file.
- Part of fate#31896 and fix for bsc#1059160, bsc#1055747 and
  bsc#1063957.
- 4.0.69

-------------------------------------------------------------------
Mon Jan 15 12:51:01 UTC 2018 - ancor@suse.com

- Some code reorganization regarding alignment and resizing.
- Added to several places in the API the possibilty of using other
  alignment types, in addition to the optimal one.
- Added a (temporary) workaround to a possible bug in libstorage-ng
  regarding alignment.

-------------------------------------------------------------------
Tue Jan  9 15:36:15 UTC 2018 - lslezak@suse.cz

- Added Mountable#persistent? (needed for bsc#1073696)
- 4.0.68

-------------------------------------------------------------------
Mon Jan  8 22:16:30 UTC 2018 - ancor@suse.com

- Added Devicegraph#find_by_any_name (needed for bsc#1073254)
- 4.0.67

-------------------------------------------------------------------
Mon Jan  8 12:46:38 UTC 2018 - ancor@suse.com

- Do not try to reuse UUID and label from unformatted swap
  partitions (bsc#1071515).
- 4.0.66

-------------------------------------------------------------------
Mon Jan  8 11:52:30 UTC 2018 - igonzalezsosa@suse.com

- Force the subvolume name to be relative (related to bsc#1073548)
- 4.0.65

-------------------------------------------------------------------
Mon Jan  8 11:37:06 UTC 2018 - ancor@suse.com

- Fixed error when calculating the proposal on top of a BIOS RAID
  (bsc#1067349)

-------------------------------------------------------------------
Fri Dec 22 15:40:13 UTC 2017 - igonzalezsosa@suse.com

- AutoYaST: export the enable_snapshots element (bsc#1073544)

-------------------------------------------------------------------
Fri Dec 22 15:17:35 UTC 2017 - snwint@suse.com

- rewrite SpaceMaker::resize_and_delete! to be more human-readable
- 4.0.64

-------------------------------------------------------------------
Fri Dec 22 14:40:04 UTC 2017 - snwint@suse.com

- fix unnecessary Windows partition deletion (bsc #1066386)
- 4.0.63

-------------------------------------------------------------------
Fri Dec 22 12:35:29 UTC 2017 - snwint@suse.com

- fix logic in GuidedProposal::calculate_proposal (bsc#1058027)
- 4.0.62

-------------------------------------------------------------------
Fri Dec 22 10:26:05 UTC 2017 - igonzalezsosa@suse.com

- Do not crash when showing an unhandled partition id
  (bsc#1068087)

-------------------------------------------------------------------
Wed Dec 20 15:33:49 UTC 2017 - ancor@suse.com

- Partitioner: support for deleting an LVM volume group.
- Correct handling of orphan physical volume devices.
- Fix for bsc#106956 and part of fate#31896.
- 4.0.61

-------------------------------------------------------------------
Wed Dec 20 12:04:42 CET 2017 - aschnell@suse.com

- added obsoletes (bsc#1073645)
- 4.0.60

-------------------------------------------------------------------
Tue Dec 19 17:12:27 UTC 2017 - ancor@suse.com

- Added BlkDevice.find_by_any_name (needed for bsc#1073254)
- 4.0.59

-------------------------------------------------------------------
Tue Dec 19 14:05:33 UTC 2017 - jreidinger@suse.com

- Add DeviceGraph#find_by_name call (needed for bsc#1072908)
- 4.0.58

-------------------------------------------------------------------
Mon Dec 18 12:59:02 UTC 2017 - igonzalezsosa@suse.com

- AutoYaST: Improve disklabel element handling (bsc#1073307).
- 4.0.57

-------------------------------------------------------------------
Thu Dec 14 12:01:48 UTC 2017 - ancor@suse.com

- Fixed a recently added unit test to not rely on libstorage-ng
  sorting. Related to bsc#1049901 and part of fate#31896.
- 4.0.56

-------------------------------------------------------------------
Mon Dec 11 15:40:36 UTC 2017 - jlopez@suse.com

- Partitioner: add buttons to Hard Disks section for creating new
  partitions and editing devices.
- Part of fate#318196.
- 4.0.55

-------------------------------------------------------------------
Mon Dec 11 15:32:28 UTC 2017 - ancor@suse.com

- Improved how the proposal handles disks that are in use but don't
  have a partition table (directly formatted disks, disks that are
  direct members of an LVM or RAID, etc.).
  Preliminary fix for bsc#1071949 and bsc#1067670.
- 4.0.54

-------------------------------------------------------------------
Mon Dec 11 12:56:35 UTC 2017 - jlopez@suse.com

- Improve detection of efi and swap partitions.
- bsc#1071775 and bsc#1065234
- 4.0.53

-------------------------------------------------------------------
Fri Dec  8 17:34:17 CET 2017 - locilka@suse.com

- Fixed dependencies (yast2 >= 4.0.24) (fate#318196)
- 4.0.52

-------------------------------------------------------------------
Tue Dec  5 14:32:26 UTC 2017 - igonzalezsosa@suse.com

- AutoYaST: assign the correct partition_id to /boot/efi
  (bsc#1071167)
- 4.0.51

-------------------------------------------------------------------
Tue Dec  5 06:46:00 UTC 2017 - ancor@suse.com

- Don't trust any longer the order of any collection coming from
  libstorage-ng (related to bsc#1049901 and part of fate#31896).
- 4.0.50

-------------------------------------------------------------------
Mon Dec  4 09:02:09 UTC 2017 - jlopez@suse.com

- Partitoner: added support for resizing partitions (bsc#1057586).
- Part of fate#318196.
- 4.0.49

-------------------------------------------------------------------
Mon Dec  4 08:55:17 UTC 2017 - igonzalezsosa@suse.com

- AutoYaST does not ignore the 'enable_snapshots' setting even
  if the list of partitions is missing (bsc#1070790).
- 4.0.48

-------------------------------------------------------------------
Fri Dec  1 16:58:14 UTC 2017 - ancor@suse.com

- Rely on the new improved mechanism of libstorage-ng to sort
  devices by name. Preparation for bsc#1049901 and part of
  fate#31896.
- 4.0.47

-------------------------------------------------------------------
Fri Dec  1 15:34:11 UTC 2017 - igonzalezsosa@suse.com

- Fix boot partition detection (bsc#1070621).
- 4.0.46

-------------------------------------------------------------------
Fri Dec  1 12:27:34 UTC 2017 - igonzalezsosa@suse.com

- AutoYaST honors 'use' and 'initialize' elements even if the
  list of partitions is missing (related to bsc#1065061).
- 4.0.45

-------------------------------------------------------------------
Thu Nov 30 16:14:49 UTC 2017 - ancor@suse.com

- Partitioner: added buttons to sort the devices being added to
  an MD RAID (part of fate#318196).
- 4.0.44

-------------------------------------------------------------------
Thu Nov 30 16:13:18 UTC 2017 - igonzalezsosa@suse.com

- Do not ignore start_multipath setting (bsc#1070343).
- 4.0.43

-------------------------------------------------------------------
Wed Nov 29 13:54:41 UTC 2017 - snwint@suse.com

- adjust list of partition ids in expert partitioner (bsc#1060993,
  fate#314888)
- 4.0.42

-------------------------------------------------------------------
Tue Nov 28 13:35:34 UTC 2017 - igonzalezsosa@suse.com

- AutoYaST: honor size=max for logical volumes (bsc#1070131).
- 4.0.41

-------------------------------------------------------------------
Mon Nov 27 17:49:38 UTC 2017 - jlopez@suse.com

- Allow to work with BIOS RAIDs as regular disks (bsc#1067349).
- Allow to create partition table over directly formatted devices.
- 4.0.40

-------------------------------------------------------------------
Mon Nov 27 17:08:52 UTC 2017 - snwint@suse.com

- make PartitionTables::partition_id_supported? available
- 4.0.39

-------------------------------------------------------------------
Fri Nov 24 13:25:34 UTC 2017 - ancor@suse.com

- Fixed a problem when confirming the very same partitioning schema
  several times (bug#1069671).
- 4.0.38

-------------------------------------------------------------------
Fri Nov 24 12:23:03 UTC 2017 - igonzalezsosa@suse.com

- AutoYaST: safer handling of partition ids (bsc#1067207).
- 4.0.37

-------------------------------------------------------------------
Thu Nov 23 15:27:23 UTC 2017 - igonzalezsosa@suse.com

- AutoYaST: add support to resize partitions and logical volumes
  (bsc#1069505).
- AutoYaST: fix detection of root partition when using LVM
  (bsc#1069647).
- 4.0.36

-------------------------------------------------------------------
Thu Nov 23 13:05:31 UTC 2017 - ancor@suse.com

- Ensure that disks considered for (auto)installation are always
  sorted in a stable and consistent way based on its device name.
  Preparation for bsc#1049901 and part of fate#31896.
- 4.0.35

-------------------------------------------------------------------
Wed Nov 22 19:19:27 UTC 2017 - jlopez@suse.com

- Partitioner: added support for resizing MD RAIDs.
- Part of fate#318196.
- 4.0.34

-------------------------------------------------------------------
Wed Nov 22 17:11:41 UTC 2017 - shundhammer@suse.com

- No RAID chunk size below 64 kiB for most types of RAID
  (bsc#1065381)
- 4.0.33

-------------------------------------------------------------------
Mon Nov 20 15:40:58 UTC 2017 - shundhammer@suse.com

- Added "Create New Partition Table" in partitioner
- Part of fate#318196.
- 4.0.32

-------------------------------------------------------------------
Thu Nov 16 10:31:04 UTC 2017 - jlopez@suse.com

- Improve logging: add wrapper param for guard method and dump xml
  representation of the devicegraph to the logs.
- Part of fate#318196.
- 4.0.31

-------------------------------------------------------------------
Wed Nov 15 15:55:51 UTC 2017 - ancor@suse.com

- When proposing a partitions layout for installation, prefer
  getting big installations and arranging the partitions by their
  weights over creating adjacent partitions. Part of fate#318196.
- 4.0.30

-------------------------------------------------------------------
Tue Nov 14 15:41:21 UTC 2017 - jlopez@suse.com

- Partitioner: added support for creating volume groups.
- Part of fate#318196.
- 4.0.29

-------------------------------------------------------------------
Wed Nov  8 16:03:31 UTC 2017 - snwint@suse.com

- safer handling of partition ids (bsc#1060993
- 4.0.28

-------------------------------------------------------------------
Wed Nov  8 14:45:22 UTC 2017 - igonzalezsosa@suse.com

- AutoYaST: filter out old '@' entries when importing the list of
  subvolumes (bsc#1061253)
- 4.0.27

-------------------------------------------------------------------
Wed Nov  8 10:07:09 UTC 2017 - ancor@suse.com

- Added support in the UI of the guided setup for the new format
  of <volumes> in the control file.
- Part of fate#318196.
- 4.0.26

-------------------------------------------------------------------
Wed Nov  8 05:54:04 UTC 2017 - igonzalezsosa@suse.com

- AutoYaST: fix space distribution when partition table does not
  exist (bsc#1065061)
- AutoYaST: set partition tables type according to the profile
- 4.0.25

-------------------------------------------------------------------
Tue Nov  7 13:48:43 UTC 2017 - jlopez@suse.com

- Fix name of planned logical volumes.
- Take into account real RAM size to plan volumes.
- Add scenario tests using new partitioning settings.
- Part of fate#318196.
- 4.0.24

-------------------------------------------------------------------
Tue Nov  7 13:18:35 UTC 2017 - igonzalezsosa@suse.com

- AutoYaST: adjust the list of allowed keys in skip lists
  (bsc#1065668)
- 4.0.23

-------------------------------------------------------------------
Tue Nov  7 09:38:19 UTC 2017 - igonzalezsosa@suse.com

- AutoYaST: add support for udev links in the <device/> element
  (bsc#1066320)
- 4.0.22

-------------------------------------------------------------------
Fri Nov  3 15:11:42 UTC 2017 - igonzalezsosa@suse.com

- AutoYaST: do not remove partitions that are supposed to be reused
  (bsc#1066398).
- 4.0.21

-------------------------------------------------------------------
Fri Nov  3 15:04:24 UTC 2017 - jlopez@suse.com

- Partitioner: support for deleting md raids.
- Part of fate#318196.
- 4.0.20

-------------------------------------------------------------------
Fri Nov 03 14:27:02 CET 2017 - aschnell@suse.com

- do not query end of region if region is empty (bsc#1066290)
- 4.0.19

-------------------------------------------------------------------
Thu Nov  2 17:58:28 UTC 2017 - igonzalezsosa@suse.com

- AutoYaST: query hardware information on skip lists (bsc#1065668).
- AutoYaST: support multi-valued keys on skip lists.
- AutoYaST: do not crash when no suitable disk for installation
  is found.
- 4.0.18

-------------------------------------------------------------------
Wed Nov  1 09:11:23 UTC 2017 - jlopez@suse.com

- Partitioner: support for deleting logical volumes.
- Part of fate#318196.
- 4.0.17

-------------------------------------------------------------------
Wed Nov  1 08:23:17 UTC 2017 - igonzalezsosa@suse.com

- AutoYaST: do not crash when an unknown key is used in a
  skip list (bsc#1065670).
- 4.0.16

-------------------------------------------------------------------
Tue Oct 31 12:14:18 UTC 2017 - igonzalezsosa@suse.com

- AutoYaST: fix reuse of partitions (bsc#1060637).
- AutoYaST: improve error handling when trying to reuse a partition
  fails.
- AutoYaST: when a problem is detected while creating a proposal,
  register in which section it was found.
- AutoYaST: register an issue when a proposal does not contain
  a root (/) partition.
- 4.0.15

-------------------------------------------------------------------
Mon Oct 30 13:32:02 UTC 2017 - ancor@suse.com

- Added an option in the installer to run the expert partitioner
  with the current storage layout as starting point.
- Possible fix for bsc#1055644 and part of fate#318196.
- 4.0.14

-------------------------------------------------------------------
Fri Oct 27 11:33:55 UTC 2017 - jsrain@suse.cz

- Limit maximal proposed size of EFI partition (bsc#1062775)
- 4.0.13

-------------------------------------------------------------------
Thu Oct 26 15:30:53 UTC 2017 - ancor@suse.com

- Partitioner: small adjustments in the verifications performed
  before running some wizards.

-------------------------------------------------------------------
Wed Oct 25 17:28:48 UTC 2017 - jlopez@suse.com

- Partitioner: allow to work with multipath devices.
- bsc#1058373 and bsc#1028853.
- Part of fate#318196.
- 4.0.12

-------------------------------------------------------------------
Wed Oct 25 13:12:37 UTC 2017 - igonzalezsosa@suse.com

- Add support to clone subvolumes when using AutoYaST (bsc#1064875)
- 4.0.11

-------------------------------------------------------------------
Wed Oct 25 12:32:58 CEST 2017 - snwint@suse.de

- adjust control.xml documentation
- 4.0.10

-------------------------------------------------------------------
Mon Oct 23 17:53:27 UTC 2017 - jlopez@suse.com

- Partitioner: show only option to create vg when there are no vgs.
- Part of fate#318196.
- 4.0.9

-------------------------------------------------------------------
Mon Oct 23 17:14:01 CEST 2017 - snwint@suse.de

- have volumes in control.xml proposed by default (fate#318196)
- 4.0.8

-------------------------------------------------------------------
Fri Oct 20 17:28:16 UTC 2017 - jlopez@suse.com

- Partitioner: support for creating logical volumes.
- Part of fate#318196.
- 4.0.7

-------------------------------------------------------------------
Thu Oct 19 14:27:49 UTC 2017 - igonzalezsosa@suse.com

- AutoYaST: add basic support for error handling
- AutoYaST: handle 'size: auto' correctly
- 4.0.6

-------------------------------------------------------------------
Thu Oct 19 13:05:35 UTC 2017 - jsrain@suse.cz

- During installation, mount efivarfs in /mnt/sys/firmware/efivars
  if present in inst-sys (bsc#1063063)
- 4.0.5

-------------------------------------------------------------------
Tue Oct 17 16:45:21 CEST 2017 - shundhammer@suse.de

- Terminate extra space distribution loop if nothing could be
  distributed anymore (bsc#1063392)
- 4.0.4

-------------------------------------------------------------------
Tue Oct 17 11:25:03 UTC 2017 - snwint@suse.com

- finalize control.xml description (fate#318196)
- 4.0.3

-------------------------------------------------------------------
Mon Oct 16 10:02:24 UTC 2017 - jlopez@suse.com

- Add strategies to try an initial valid proposal, even changing
  settings when necessary.
- Part of fate#318196.
- 4.0.2

-------------------------------------------------------------------
Tue Oct 10 11:11:59 UTC 2017 - jlopez@suse.com

- Adapt proposal to work with new format of proposal settings.
- Part of fate#318196.
- 4.0.1

-------------------------------------------------------------------
Mon Oct  9 12:29:13 UTC 2017 - igonzalezsosa@suse.com

- AutoYaST: proper handling of the 'use' element allowing to
  delete a set of partitions (bsc#1061042)
- AutoYaST: support for mkfs_options, fstopt and mount_by elements
  (bsc#1061289)
- 4.0.0

-------------------------------------------------------------------
Fri Oct  6 07:11:35 UTC 2017 - jlopez@suse.com

- Added support for reading new format of proposal settings.
- Part of fate#318196.
- 3.3.27

-------------------------------------------------------------------
Thu Oct  5 14:38:22 UTC 2017 - ancor@suse.com

- Partitioner: don't return to the summary screen after each
  operation.
- Partitioner: speedup the refresh time after each operation (by
  not querying the hostname again).
- Both part of fate#318196.
- 3.3.26

-------------------------------------------------------------------
Wed Oct  4 17:28:24 CEST 2017 - shundhammer@suse.de

- Added disk.desktop file for partitioner (bsc#1059528)
- 3.3.25

-------------------------------------------------------------------
Wed Oct  4 12:11:11 UTC 2017 - snwint@suse.com

- separate planning strategies from DevicesPlanner into
  DevicesPlannerStrategies module
- 3.3.24

-------------------------------------------------------------------
Tue Oct  3 07:06:32 UTC 2017 - ancor@suse.com

- Partitioner: buttons to edit the filesystem in RAID and LVM LV.
- Partitioner: correct positioning of some buttons.
- Partitioner: allow to mount several swap devices.
- All part of fate#318196.
- 3.3.23

-------------------------------------------------------------------
Fri Sep 29 15:06:42 UTC 2017 - ancor@suse.com

- Partitioner: option to create an MD RAID (part of fate#318196).
- 3.3.22

-------------------------------------------------------------------
Fri Sep 29 10:54:54 UTC 2017 - jlopez@suse.com

- Fix validation when trying to create a partition with custom
  size (bsc#1060864).
- 3.3.21

-------------------------------------------------------------------
Tue Sep 26 16:47:44 CEST 2017 - shundhammer@suse.de

- Implemented simple proposal for CASP (bsc#1058736)
- 3.3.20

-------------------------------------------------------------------
Mon Sep 25 10:44:42 CEST 2017 - snwint@suse.de

- updated installer hacks document: ssh key import works

-------------------------------------------------------------------
Fri Sep 22 15:20:51 UTC 2017 - jlopez@suse.com

- Avoid to reuse small efi partitions (bsc#1056640).
- 3.3.19

-------------------------------------------------------------------
Thu Sep 21 14:54:28 UTC 2017 - ancor@suse.com

- More backwards-compatible behavior when formatting partitions in
  the expert partitioner.
- Checkbox to enable snapshots for "/" in the expert partitioner.
- Both part of fate#318196
- 3.3.18

-------------------------------------------------------------------
Tue Sep 19 07:26:06 UTC 2017 - ancor@suse.com

- Improved creation and modification of partitions in the Expert
  Partitioner (bsc#1057869, bsc#1057874).
- Added button to define the Btrfs subvolumes directly during
  creation or modification.
- 3.3.17

-------------------------------------------------------------------
Wed Sep 13 14:44:52 UTC 2017 - jreidinger@suse.com

- add all full udev links and helper to list them all
  (useful for fixing bsc#1057604)
- 3.3.16

-------------------------------------------------------------------
Wed Sep 13 14:03:00 UTC 2017 - snwint@suse.com

- don't limit uefi to x86_64 (bsc#1056629)
- 3.3.15

-------------------------------------------------------------------
Tue Sep 12 15:54:47 UTC 2017 - jlopez@suse.com

- Fix proposal to not try to create more than 3 partitions in a
  DASD partition table (bsc#1058052).
- 3.3.14

-------------------------------------------------------------------
Thu Sep  7 14:28:28 UTC 2017 - schubi@suse.de

- AutoYaST: Temporary workaround to avoid crash when size 'auto'
  (which is still not supported) is used (bnc#1056182).
- 3.3.13

-------------------------------------------------------------------
Thu Sep  7 13:45:07 UTC 2017 - jlopez@suse.com

- Fix partitioner bug creating partition with custom size
  (bsc#1057049)
- 3.3.12

-------------------------------------------------------------------
Thu Sep  7 08:34:59 UTC 2017 - ancor@suse.com

- AutoYaST: support for Btrfs snapshots (part of fate#318196).
- 3.3.11

-------------------------------------------------------------------
Wed Sep  6 15:33:27 UTC 2017 - jlopez@suse.com

- Fix bug when formatting with expert partitioner (bsc#1057405).
- 3.3.10

-------------------------------------------------------------------
Wed Sep  6 14:59:46 UTC 2017 - igonzalezsosa@suse.com

- Ignore case when parsing sizes (bsc#1056715 and bsc#1055913).
- 3.3.9

-------------------------------------------------------------------
Tue Sep  5 17:24:37 CEST 2017 - schubi@suse.de

- AutoYaST: Handle sizes without unit correctly. (bnc#1056168)
- 3.3.8

-------------------------------------------------------------------
Tue Sep  5 06:00:08 UTC 2017 - ancor@suse.com

- Create Btrfs in the guided setup if requested to do so (part of
  fate#318196).
- 3.3.7

-------------------------------------------------------------------
Wed Aug 30 15:44:35 UTC 2017 - jlopez@suse.com

- Added overall summary for the expert partitioner.
- Part of fate#318196
- 3.3.6

-------------------------------------------------------------------
Mon Aug 23 19:33:27 UTC 2017 - jlopez@suse.com

- Added methods to save user data into libstorage-ng objects.
- Added subvolume shadowing control to the expert partitioner.
- Added mount point validation to the expert partitioner.
- Removed Planned::BtrfsSubvolume class.
- Part of fate#318196
- 3.3.5

-------------------------------------------------------------------
Mon Aug 21 22:47:04 UTC 2017 - knut.anderssen@suse.com

- Added support for legacy filesystems (fate#323394).
- 3.3.4

-------------------------------------------------------------------
Mon Aug 21 13:40:03 CEST 2017 - snwint@suse.de

- adjust package description in spec file

-------------------------------------------------------------------
Mon Aug 21 10:20:59 UTC 2017 - ancor@suse.com

- When displaying partition ids to the user, use names that are
  more similar to old yast-storage (part of fate#318196).
- 3.3.3

-------------------------------------------------------------------
Fri Aug 18 08:56:36 UTC 2017 - knut.anderssen@suse.com

- ReiserFS is not allowed anymore, it was already removed in SLE 12
  for new installations and was only supported for upgrades.
  (fate#323394)
- 3.3.2

-------------------------------------------------------------------
Wed Aug 16 10:24:07 UTC 2017 - ancor@suse.com

- Added deactivation of virtual devices (multipath, LVM, etc.)
  to the public API.
- Initial management of Btrfs subvolumes in the expert partitioner.
- Both as part of fate#318196
- 3.3.1

-------------------------------------------------------------------
Mon Jul 24 16:17:03 UTC 2017 - jlopez@suse.com

- Removed temporary StorageManager API.
- 0.1.32

-------------------------------------------------------------------
Thu Jul 20 14:54:17 UTC 2017 - ancor@suse.com

- Added pop-up to ask the user about multipath activation.

-------------------------------------------------------------------
Thu Jul 20 10:45:36 UTC 2017 - ancor@suse.com

- Added Btrfs subvolumes support to the AutoYaST customized
  partitioning.

-------------------------------------------------------------------
Tue Jul 18 11:43:26 UTC 2017 - ancor@suse.com

- Adjusted the guided proposal to work properly on scenarios with
  DM RAIDs.

-------------------------------------------------------------------
Mon Jul 17 09:07:39 UTC 2017 - ancor@suse.com

- Adjusted the guided proposal to work properly on scenarios with
  Multipath I/O.

-------------------------------------------------------------------
Wed Jul 12 15:37:16 UTC 2017 - ancor@suse.com

- Replaced the original prototype of the expert partitioner with
  the one coming from yast2-partitioner.
- Added #supported_fstab_options and #default_partition_id methods
  to Y2Storage::Filesystems::Type.
- Removed Y2Storage::DevicesLists and not longer needed modules
  from Y2Storage::Refinements
- 0.1.31

-------------------------------------------------------------------
Tue Jul 11 11:18:06 UTC 2017 - jreidinger@suse.com

- Added PartitionId#to_human_string and PartitionId::formattable?
- 0.1.30

-------------------------------------------------------------------
Thu Jul  6 08:11:59 UTC 2017 - gsouza@suse.com

- Added verifications for disk in network.
- 0.1.29

-------------------------------------------------------------------
Tue Jul  4 14:29:40 UTC 2017 - jlopez@suse.com

- Added new class Y2Storage::Proposal::Base.
- Proper assignment of default values for new proposals.
- 0.1.28

-------------------------------------------------------------------
Tue Jul  4 08:32:12 UTC 2017 - ancor@suse.com

- Added AutoinstProfile::PartitioningSection which allows to export
  the current system (or any other devicegraph) to an AutoYaST
  profile (only plain partitions supported so far).
- 0.1.27

-------------------------------------------------------------------
Mon Jul  3 15:50:43 UTC 2017 - jlopez@suse.com

- Adapt proposal to different situations (disable home, snapshots,
  etc)
- 0.1.26

-------------------------------------------------------------------
Mon Jul  3 13:36:17 UTC 2017 - jreidinger@suse.com

- add LvmVg#basename
- add PartitionTables::Base#delete_all_partitions
- add logger to all devices
- add LvmVg#name
- 0.1.25

-------------------------------------------------------------------
Tue Jun 27 15:05:52 UTC 2017 - igonzalezsosa@suse.com

- Add LVM support for AutoYaST partitioning (bsc#1044697).
- 0.1.24

-------------------------------------------------------------------
Tue Jun 27 09:04:58 UTC 2017 - ancor@suse.com

- More robust Y2Storage::StorageManager#probe

-------------------------------------------------------------------
Mon Jun 26 11:56:23 UTC 2017 - jreidinger@suse.com

- Added Y2Storage::MdParity#to_human_string and
  Y2Storage::MdLevel#to_human_string
- 0.1.23

-------------------------------------------------------------------
Mon Jun 26 08:56:07 UTC 2017 - aschnell@suse.com

- Added Y2Storage::Md wrapper
- 0.1.22

-------------------------------------------------------------------
Mon Jun 19 12:30:46 UTC 2017 - mvidner@suse.com

- Added Y2Storage::DiskSize#human_floor, Y2Storage::Region#size
- 0.1.21

-------------------------------------------------------------------
Mon Jun 19 08:33:19 UTC 2017 - igonzalezsosa@suse.com

- AutoinstProposal is loaded with the rest of the proposal
  classes when 'y2storage' is required.
- 0.1.20

-------------------------------------------------------------------
Mon Jun 19 06:58:54 UTC 2017 - jilopez@localhost

- Adjustments to DASD to ensure the proposal works as expected
  in such devices.
- Added Devicegraph#disk_devices to get all DASDs and disks.
- DASD support added to YAML reader and writer.

-------------------------------------------------------------------
Fri Jun 16 12:47:40 UTC 2017 - igonzalezsosa@suse.com

- Add basic support for AutoYaST customized partitioning
  (only plain partitions are supported)
- 0.1.19

-------------------------------------------------------------------
Thu Jun 15 07:17:28 UTC 2017 - jreidinger@suse.com

- Add new method StorageManager.fake_from_xml for easy loading
  of xml device graphs

-------------------------------------------------------------------
Wed Jun 14 20:21:27 CEST 2017 - aschnell@suse.com

- added probe function to StorageManager
- 0.1.18

-------------------------------------------------------------------
Thu Jun  8 09:36:29 UTC 2017 - ancor@suse.com

- Added new method BlkDevice#to_be_formatted? (needed by
  yast2-partitioner).
- 0.1.17

-------------------------------------------------------------------
Tue Jun  6 17:57:16 CEST 2017 - shundhammer@suse.de

- Don't insist on installing filesystem support packages that
  are not available in any repo (bsc#1039830)
- 0.1.16

-------------------------------------------------------------------
Thu Jun  1 10:27:25 UTC 2017 - ancor@suse.com

- Fixed a bug in LvmLv#stripe_size=

-------------------------------------------------------------------
Mon May 22 10:58:24 UTC 2017 - ancor@suse.com

- Refactored the proposal code in preparation for the AutoYaST
  implementation. Removed PlannedVolume and PlannedVolumesList
  classes in favor of new more specific classes in the Planned
  namespace.
- Fixed the proposal to never propose subvolumes that would be
  shadowed by another proposed device.

-------------------------------------------------------------------
Wed May 17 11:53:56 UTC 2017 - jreidinger@suse.com

- Add to Y2Storage::PartitionTables::Type#to_human_string
- 0.1.15

-------------------------------------------------------------------
Thu May  4 13:21:28 CEST 2017 - schubi@suse.de

- Added SCR agent .etc.mtab again until we have a proper
  alternative for it (still needed in yast2-users).
- 0.1.14

-------------------------------------------------------------------
Thu May  4 09:07:44 UTC 2017 - ancor@suse.com

- Changelog entry to document stuff that was left behind.
  See below.
- Installation proposal now generates Btrfs subvolumes when needed
  (according to control.xml and a fallback list).
- Improved and fully functional Guided Setup.
- Added new fields to ProposalSettings and renamed others (xxx_size
  instead of xxx_disk_size). Similar changes in PlannedVolume.
- New smaller and more convenient API for DiskAnalyzer.
- Many documentation (Yardoc) improvements and fixes.
- Added dummy activate callbacks (for activating a previous LUKS).
- The installer now saves a xml representation of the probed and
  staging devicegraphs before proceeding with the installation.
- New API for accessing the libstorage objects from Ruby:
  * New classes in the Y2Storage namespace offering a wrapper around
    the corresponding libstorage classes and enums: Actiongraph,
    AlignPolicy, BlkDevice, BtrfsSubvolume, Dasd, DasdFormat,
    DasdType, DataTransport, Device, Devicegraph, Disk, Encryption,
    LvmLv, LvmPv, LvmVg, Mountable, Partition, PartitionId,
    PartitionType, Partitionable, Region and ResizeInfo.
  * Mixins StorageClassWrapper and StorageEnumWrapper to define more
    wrappers as needed.
  * Removed EnumMappings.
  * Removed most refinements in Y2Storage, functionality moved to
    the new classes.
  * Marked DevicesList as deprecated.
  * Marked some refinements as deprecated.

-------------------------------------------------------------------
Tue Apr 25 08:50:10 UTC 2017 - jreidinger@suse.com

- add Gpt#pmbr_boot(?/=) methods for protective MBR
- 0.1.13

-------------------------------------------------------------------
Thu Mar 23 08:18:36 UTC 2017 - jilopez@localhost

- Adapted prepdisk client to work in update mode.

-------------------------------------------------------------------
Tue Mar 21 17:11:37 CET 2017 - schubi@suse.de

- Added to_s in ProposalSettings

-------------------------------------------------------------------
Thu Mar  9 12:47:11 UTC 2017 - ancor@suse.com

- Partially adjust the proposal settings according to control.xml.

-------------------------------------------------------------------
Fri Mar  3 12:30:12 UTC 2017 - ancor@suse.com

- Improved the EnumMappings module.
- 0.1.12

-------------------------------------------------------------------
Thu Feb 16 11:37:57 UTC 2017 - ancor@suse.com

- Improvements in the devicegraph query interface: added an
  EncryptionLists class and adapted all the other classes to take
  several encryption-related scenarios into account.
- 0.1.11

-------------------------------------------------------------------
Wed Feb  8 13:19:24 UTC 2017 - ancor@suse.com

- Added a prototype of the "Guided Setup" wizard to configure the
  proposal settings.

-------------------------------------------------------------------
Wed Jan 25 14:35:38 UTC 2017 - ancor@suse.com

- Proper management of completely empty disks (no partition table,
  no file-system and no LVM PV) in the proposal.
- Improved FreeDiskSpace and Disk#free_spaces to correctly handle
  disks without partition table.
- 0.1.10

-------------------------------------------------------------------
Thu Jan 19 10:54:22 CET 2017 - shundhammer@suse.de

- Install storage-related software packages as needed: Migrated
  UsedStorageFeatures to storage-ng and added PackageHandler
- 0.1.9

-------------------------------------------------------------------
Tue Jan 17 12:07:18 UTC 2017 - ancor@suse.com

- Improved StorageManager that complies to the Singleton pattern
  and includes a revision counter for the staging devicegraph.
- 0.1.8

-------------------------------------------------------------------
Mon Jan 16 12:27:03 UTC 2017 - ancor@suse.com

- Added 'fstab_options' key to the YAML representation of the
  devicegraphs used for testing.
- 0.1.7

-------------------------------------------------------------------
Thu Jan  5 15:27:02 UTC 2017 - ancor@suse.com

- Y2Storage::DiskAnalyzer - distinguish disks with no MBR gap
  (0 bytes gap) from cases where the MBR gap is not applicable.
  This fixes the proposal for some LVM scenarios with legacy boot.

-------------------------------------------------------------------
Fri Dec 23 12:44:24 UTC 2016 - ancor@suse.com

- Removed unused ProposalDemo client (kind of obsoleted by
  Dialogs::InstDiskProposal)

-------------------------------------------------------------------
Wed Dec 21 12:01:32 UTC 2016 - ancor@suse.com

- Improvements in the devicegraph query interface
  (DisksLists#with_name_or_partition)
- 0.1.6

-------------------------------------------------------------------
Tue Dec 20 06:39:28 UTC 2016 - ancor@suse.com

- Fixed partitioning proposal to not fail when trying to create
  very small partitions (like bios_boot), to work better with uneven
  spaces (not divisible by the minimal grain) and to reduce the
  gaps between partitions.

-------------------------------------------------------------------
Wed Dec 14 16:01:00 UTC 2016 - ancor@suse.com

- Write more precise information in the logs (DiskSize#to_s)

-------------------------------------------------------------------
Tue Dec 13 11:11:20 UTC 2016 - ancor@suse.com

- Proposal does not try to set the boot flag if not supported
  (for example, GPT partition tables)

-------------------------------------------------------------------
Fri Dec  9 10:30:33 UTC 2016 - aschnell@suse.com

- Adapted to several changes in libstorage-ng

-------------------------------------------------------------------
Fri Nov 25 16:39:13 UTC 2016 - ancor@suse.com

- Improvements in the LVM-based proposal

-------------------------------------------------------------------
Tue Nov 22 15:32:41 UTC 2016 - ancor@suse.com

- Improvements in Refinements::DevicegraphLists

-------------------------------------------------------------------
Tue Nov 22 12:28:39 UTC 2016 - ancor@suse.com

- Convenience method to check for GPT
- Several methods added to most of the DevicesLists classes
- 0.1.5

-------------------------------------------------------------------
Thu Oct 27 12:49:59 UTC 2016 - ancor@suse.com

- Better management of LVM partitions in Proposal::SpaceMaker

-------------------------------------------------------------------
Thu Oct 27 13:46:39 CEST 2016 - aschnell@suse.com

- mount special filesystems in target during installation

-------------------------------------------------------------------
Wed Oct 26 12:26:58 UTC 2016 - ancor@suse.com

- LVM classes added to Refinements::DevicegraphLists

-------------------------------------------------------------------
Wed Oct 12 13:38:38 UTC 2016 - cwh@suse.com

- Use own textdomain (storage-ng instead of storage) (bsc#1004050)
- 0.1.4

-------------------------------------------------------------------
Fri Sep 30 14:05:08 UTC 2016 - ancor@suse.com

- Added new inst_prepdisk client - first version in which the
  installer commits the changes to the target disk(s).
- 0.1.3

-------------------------------------------------------------------
Tue Sep 27 06:00:45 UTC 2016 - ancor@suse.com

- More reusable DiskAnalyzer.
- Use libstorage mechanisms to check for windows partitions.
- Added new minimalistic inst_disk_proposal client.
- 0.1.2

-------------------------------------------------------------------
Mon Aug  1 13:11:13 UTC 2016 - ancor@suse.com

- Namespaces adapted to avoid conflicts with old yast2-storage
  and to follow the new YaST convention.
- 0.1.1

-------------------------------------------------------------------
Thu Feb 25 16:35:57 CET 2016 - aschnell@suse.com

- initial package with yast2-storage-ng, successor of yast2-storage
<|MERGE_RESOLUTION|>--- conflicted
+++ resolved
@@ -1,16 +1,15 @@
 -------------------------------------------------------------------
-<<<<<<< HEAD
 Mon Mar  5 15:18:00 UTC 2018 - jreidinger@suse.com
 
 - Add specialized warning when /boot/efi is on software RAID
   (bsc#1081578)
 - 4.0.123
-=======
+
+-------------------------------------------------------------------
 Mon Mar  5 12:42:49 UTC 2018 - igonzalezsosa@suse.com
 
 - AutoYaST: do not stop installation when there is not enough
   space for automatically added boot devices (bsc#1082999).
->>>>>>> 152b0a62
 
 -------------------------------------------------------------------
 Fri Mar  2 13:52:37 UTC 2018 - igonzalezsosa@suse.com
