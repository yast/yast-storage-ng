-------------------------------------------------------------------
<<<<<<< HEAD
Wed Oct  2 13:35:42 UTC 2019 - David Diaz <dgonzalez@suse.com>

- Partitioner: fix the type column value for Ext3/4 filesystems
  with an external journal (bsc#1145841).
- Do not crash when importing mount points from a multi-device
  filesystem.
- 4.2.45

-------------------------------------------------------------------
Wed Oct  2 08:46:10 UTC 2019 - Ancor Gonzalez Sosa <ancor@suse.com>

- At the end of installation, copy the pervasive encryption keys
  to the zkey repository of the target system (jsc#SLE-7376).
- 4.2.44

-------------------------------------------------------------------
Tue Oct 01 11:19:20 CEST 2019 - aschnell@suse.com

- implemented detection of pervasive encryption (for jsc#SLE-7376)
- 4.2.43

-------------------------------------------------------------------
Wed Sep 25 08:09:53 UTC 2019 - José Iván López González <jlopez@suse.com>

- Partitioner: allow encrypting swap with protected and secure
  keys (part of jsc#SLE-7376).
- Partitioner: allow importing mount points from encrypted swap
  with protected and secure keys.
- 4.2.42

-------------------------------------------------------------------
Mon Sep 23 11:08:38 UTC 2019 - David Diaz <dgonzalez@suse.com>

- Partitioner: allows encrypting volumes using pervasive
  encryption (jsc#SLE-7376).
- 4.2.41

-------------------------------------------------------------------
Thu Sep 19 07:57:35 UTC 2019 - David Diaz <dgonzalez@suse.com>

- Partitioner: allow creating encrypted swap with random
  password (bsc#1088641).
- Partitioner: allow importing mount points from encrypted swap
  with random password.
- Storage: fix an encryption type inconsistency (bsc#1151079).
- 4.2.40

-------------------------------------------------------------------
Tue Sep 17 14:41:01 UTC 2019 - Steffen Winterfeldt <snwint@suse.com>

- add warning if /boot is on a LUKS2 encrypted partition
- 4.2.39

-------------------------------------------------------------------
Thu Sep  5 15:03:50 UTC 2019 - Ancor Gonzalez Sosa <ancor@suse.com>

- Partitioner: better handling of existing encryptions, including
  the possibility of reusing them (related to jsc#SLE-7376).

-------------------------------------------------------------------
Wed Sep 04 14:46:12 CEST 2019 - aschnell@suse.com

- added translation for new EncryptionType::PLAIN (bsc#1088641)
- 4.2.38

-------------------------------------------------------------------
Fri Aug 30 09:25:52 UTC 2019 - Steffen Winterfeldt <snwint@suse.com>

- bind-mount /run from inst-sys to target system during install (bsc#1136463)
- 4.2.37

-------------------------------------------------------------------
Wed Aug 28 15:13:44 UTC 2019 - Ancor Gonzalez Sosa <ancor@suse.com>

- Partitioner: display encryption type (related to jsc#SLE-7376).
- 4.2.36

-------------------------------------------------------------------
Thu Aug 22 12:58:12 CEST 2019 - schubi@suse.de

- Using rb_default_ruby_abi tag in the spec file in order to
  handle several ruby versions (bsc#1146403).
- 4.2.35

-------------------------------------------------------------------
Wed Aug 21 11:11:06 UTC 2019 - Steffen Winterfeldt <snwint@suse.com>

- log all ng proposal settings
- 4.2.34

-------------------------------------------------------------------
Sat Aug 10 22:00:06 UTC 2019 - David Diaz <dgonzalez@suse.com>

- Initial Guided Proposal: added support to make the proposal
  using all candidates devices, without trying all possible set
  of settings for each individual device first (related to
  jsc#SLE-7238).
- 4.2.33

-------------------------------------------------------------------
Thu Aug  8 10:37:33 UTC 2019 - José Iván López González <jlopez@suse.com>

- AutoYaST: allow to create a Bcache without a caching device.
- AutoYaST: allow to create a Bcache over a LVM Logical Volume.
- bsc#1139783
- 4.2.32

-------------------------------------------------------------------
Wed Aug  7 09:29:06 UTC 2019 - Steffen Winterfeldt <snwint@suse.com>

- fix NilClass issue when calculating proposal on RAID (bsc#1139808)
- 4.2.31

-------------------------------------------------------------------
Mon Jul 29 21:52:18 CEST 2019 - aschnell@suse.com

- Fixed exception when removing devices from btrfs (bsc#1142669)
- Sort selected devices in LVM VG and btrfs dialog by name
- 4.2.30

-------------------------------------------------------------------
Thu Jul 18 15:11:15 UTC 2019 - Ancor Gonzalez Sosa <ancor@suse.com>

- Fixed some errors calculating the initial proposal, before the
  user has executed the Guided Setup (related to jsc#SLE-7238).
- 4.2.29

-------------------------------------------------------------------
Mon Jul 15 13:32:36 UTC 2019 - Stefan Hundhammer <shundhammer@suse.com>

- Complain if user attempts to put /boot on a thin LVM or a BCache
  (bsc#1134130)
- 4.2.28

-------------------------------------------------------------------
Fri Jul 12 12:24:36 UTC 2019 - David Diaz <dgonzalez@suse.com>

- Guided Setup: added support for the new control file option
  "allocate_volume_mode". When set to "device", this option allows
  the user to specify a device per each volume (part of
  jsc#SLE-7238).
- 4.2.27
=======
Thu Oct  3 16:58:02 UTC 2019 - Ancor Gonzalez Sosa <ancor@suse.com>

- AutoYaST: do not fail if the uuid is specified for a new
  filesystem (bsc#1148477, bsc#1152535).
- AutoYaST: partitions and logical volumes to be reused can now be
  found by uuid (bsc#1148477, bsc#1152535).
- 4.1.88

-------------------------------------------------------------------
Wed Sep 18 09:31:41 UTC 2019 - Steffen Winterfeldt <snwint@suse.com>

- bind-mount /run from inst-sys to target system during install
  (bsc#1136463)
- 4.1.87

-------------------------------------------------------------------
Wed Aug  7 13:36:03 UTC 2019 - Steffen Winterfeldt <snwint@suse.com>

- fix NilClass issue when calculating proposal on RAID (bsc#1139808)
- 4.1.86
>>>>>>> 26cb50a8

-------------------------------------------------------------------
Wed Jul 10 11:31:18 UTC 2019 - José Iván López González <jlopez@suse.com>

- Add execute permissions to test files (bsc#1141006).

-------------------------------------------------------------------
Tue Jul  9 14:15:16 UTC 2019 - José Iván López González <jlopez@suse.com>

- For Z Systems, the option to enlarge swap for suspend is always
  disabled by default, independently of its value in the control
  file (part of jsc#SLE-6926).
- 4.2.26

-------------------------------------------------------------------
Tue Jul  9 13:20:26 UTC 2019 - Stefan Hundhammer <shundhammer@suse.com>

- AutoYaST: Fixed typo in filesystem type that caused a crash
  (bsc#1136272)
- 4.2.25

-------------------------------------------------------------------
Mon Jul  8 11:52:43 UTC 2019 - José Iván López González <jlopez@suse.com>

- AutoYaST: do not delete related partitions if they are not
  specifically requested (related to bsc#1096760).
- 4.2.24

-------------------------------------------------------------------
Fri Jul  5 14:04:00 UTC 2019 - José Iván López González <jlopez@suse.com>

- Proposal: add control file option to make configurable to resize
  and delete partitions (part of jsc#SLE-7238).
- 4.2.23

-------------------------------------------------------------------
Mon Jul  1 11:12:13 UTC 2019 - José Iván López González <jlopez@suse.com>

- Partitioner: fix importing mount points from a multi-device
  Btrfs filesystem (bsc#1137997).
- 4.2.22

-------------------------------------------------------------------
Mon Jul  1 10:28:48 UTC 2019 - Josef Reidinger <jreidinger@suse.com>

- adopt new rubocop to be able to use the latest ruby features
  (bsc#1139270)
- 4.2.21

-------------------------------------------------------------------
Tue Jun 18 10:56:58 UTC 2019 - ancor@suse.com

- Proposal: initial support for several separate LVM volume groups
  (part of jsc#SLE-7238).
- 4.2.20

-------------------------------------------------------------------
Mon Jun 10 11:54:40 UTC 2019 - José Iván López González <jlopez@suse.com>

- AutoYaST: add support for multi-device Btrfs filesystems.
- Part of jsc#SLE-3877.
- 4.2.19

-------------------------------------------------------------------
Fri May 31 12:40:29 UTC 2019 - Stasiek Michalski <hellcp@mailbox.org>

- Add metainfo (fate#319035)
- Revamp spec
- Replace GenericName with Comment
-4.2.18

-------------------------------------------------------------------
Fri May 17 14:59:50 UTC 2019 - ancor@suse.com

- AutoYaST: do not ask for a reusable filesystem when it's not
  really needed (bsc#1134330).
- 4.2.17

-------------------------------------------------------------------
Thu May 16 10:38:16 UTC 2019 - José Iván López González <jlopez@suse.com>

- Partitioner: allow to resize devices used by a multi-device
  Btrfs filesystem (part of jsc#SLE-3877).
- 4.2.16

-------------------------------------------------------------------
Mon May 13 14:08:14 UTC 2019 - Steffen Winterfeldt <snwint@suse.com>

- guided proposal frees space from existing multidevice btrfs properly
  (bsc#1096760); the same for raid using partitions
- 4.2.15

-------------------------------------------------------------------
Fri May 10 12:31:21 UTC 2019 - Ancor Gonzalez Sosa <ancor@suse.com>

- Partitioner: button to delete Btrfs filesystems.
- Partitioner: prevent edition of block devices that are part of
  a multi-device Btrfs.
- Part of jsc#SLE-3877.
- 4.2.14

-------------------------------------------------------------------
Wed May  8 11:59:39 UTC 2019 - José Iván López González <jlopez@suse.com>

- Partitioner: added option for creating Btrfs filesystems (single-
  and multidevice).
- Partitioner: added option for editing devices used by a Btrfs.
- Part of jsc#SLE-3877.
- 4.2.13

-------------------------------------------------------------------
Thu May  2 09:49:02 UTC 2019 - David Diaz <dgonzalez@suse.com>

- Partitioner: fix the Btrfs filesystem icon used in "Type" column.
- Partitioner: improve the value for the "Type" column when a volume
  group does not have name.
- Partitioner: fix the device name for a multidevice filesystem.
- Partitioner: do not show label nor mount point for devices used by
  a multidevice filesystem.
- Part of jsc#SLE-3877.
- 4.2.12

-------------------------------------------------------------------
Thu May  2 09:21:50 UTC 2019 - ancor@suse.com

- Partitioner: fixes in the navigation tree (bsc#1133686).
- 4.2.11

-------------------------------------------------------------------
Tue Apr 30 12:30:12 UTC 2019 - David Diaz <dgonzalez@suse.com>

- Partitioner: unify the "Type" and "FS Type" columns.
- Partitioner: show multidevice filesystems in the system section.
- Part of jsd#SLE-3877.
- 4.2.10

-------------------------------------------------------------------
Tue Apr 30 07:46:10 UTC 2019 - José Iván López González <jlopez@suse.com>

- Partitioner: added option for editing Btrfs filesystems.
- Part of jsd#SLE-3877.
- 4.2.9

-------------------------------------------------------------------
Wed Apr 24 13:42:09 UTC 2019 - José Iván López González <jlopez@suse.com>

- Partitioner: BTRFS section was adapted to show both: multidevice
  and non-multidevice BTRFS filesystems.
- Partitioner: added page for each BTRFS filesystem.
- Part of jsd#SLE-3877.
- 4.2.8

-------------------------------------------------------------------
Mon Apr 22 22:56:55 UTC 2019 - David Diaz <dgonzalez@suse.com>

- Partitioner: by default, initialize the tree with sections
  expanded and devices collapsed.
- Partitioner: improves the user experience preserving, between
  every redraw, the tree items as the were: expanded or collapsed.
- Lightly related to fate#318196.
- 4.2.7

-------------------------------------------------------------------
Mon Apr 15 15:46:04 UTC 2019 - ancor@suse.com

- Partitioner: fixed translation issues related to bcache
  (bsc#1126822).
- 4.2.6

-------------------------------------------------------------------
Wed Apr 10 11:04:44 UTC 2019 - José Iván López González <jlopez@suse.com>

- AutoYaST: new format for importing/exporting NFS drives.
- Related to bsc#1130256.
- 4.2.5

-------------------------------------------------------------------
Wed Apr 10 07:55:26 UTC 2019 - David Diaz <dgonzalez@suse.com>

- Partitioner: when editing a block device, clean-up useless
  LVM PV metadata from it (bsc#1129663)
- 4.2.4

-------------------------------------------------------------------
Wed Apr  3 08:09:10 UTC 2019 - José Iván López González <jlopez@suse.com>

- Fix NFS root detection when installing with AutoYaST
  (needed for bsc#1130256).
- 4.2.3

-------------------------------------------------------------------
Wed Apr  3 07:12:34 UTC 2019 - David Diaz <dgonzalez@suse.com>

- Fix initial proposal to make a clean copy of initial settings
  before switching to another candidate device (bsc#1130392).
- Related to bsc#1102026 and bsc#1090383.
- 4.2.2

-------------------------------------------------------------------
Tue Apr  2 15:37:22 UTC 2019 - José Iván López González <jlopez@suse.com>

- Add support for installing over NFS with AutoYaST (bsc#1130256).
- 4.2.1

-------------------------------------------------------------------
Tue Apr  2 13:55:19 UTC 2019 - ancor@suse.com

- Fixed unit tests to also work in ARM architecture (bsc#1130957).

-------------------------------------------------------------------
Wed Mar 27 10:07:31 UTC 2019 - José Iván López González <jlopez@suse.com>

- Do not add mount options that are default (bsc#1122867).
- Short partition ids.
- Move windows system detection to ExistingFilesystem class.
- 4.2.0

-------------------------------------------------------------------
Tue Mar 26 12:56:35 UTC 2019 - snwint@suse.com

- propose boot loader partitions only on system disk (bsc#1094927)

-------------------------------------------------------------------
Tue Mar 26 11:51:34 UTC 2019 - José Iván López González <jlopez@suse.com>

- Improve unit tests: mocking architecture for Bcache is not needed
  anymore (fix regression tests for bsc#1129787).
- 4.1.77

-------------------------------------------------------------------
Mon Mar 25 14:20:54 UTC 2019 - José Iván López González <jlopez@suse.com>

- Fix boot disk detection (bsc#1129787).
- 4.1.76

-------------------------------------------------------------------
Mon Mar 18 09:30:02 UTC 2019 - Imobach Gonzalez Sosa <igonzalezsosa@suse.com>

- Fix bcache and AutoYaST related tests (related to fate#325346).
- 4.1.75

-------------------------------------------------------------------
Wed Mar 13 17:18:19 UTC 2019 - José Iván López González <jlopez@suse.com>

- Show new icons for the options of the Configure menu button
  (related to bsc#1122174).
- 4.1.74

-------------------------------------------------------------------
Wed Mar 13 16:45:16 CET 2019 - schubi@suse.de

- Unifying name Bcache/bcache to bcache (fate#325346).
- 4.1.73

-------------------------------------------------------------------
Tue Mar 12 17:30:49 UTC 2019 - Imobach Gonzalez Sosa <igonzalezsosa@suse.com>

- Add support for Bcache to AutoYaST (fate#325346).
- Fix reuse of RAID partitions for LVM volume groups and bcache
  devices.
- 4.1.72

-------------------------------------------------------------------
Mon Mar 11 22:19:33 UTC 2019 - David Díaz <dgonzalez@suse.com>

- Only exports the partition_type attribute when it belongs to a
  partition table with support for extended partitions
  (bsc#1115751).

-------------------------------------------------------------------
Wed Mar  6 16:28:26 UTC 2019 - Stefan Hundhammer <shundhammer@suse.com>

- Prevent crash if resizing a newly formatted filesystem (bsc#1124146)
- 4.1.71

-------------------------------------------------------------------
Wed Mar  6 11:21:49 UTC 2019 - Ladislav Slezák <lslezak@suse.cz>

- Fixed "can't modify frozen String" crashes (related to
  bsc#1125006)
- Fixed missing translation (bsc#1127181)
- 4.1.70

-------------------------------------------------------------------
Mon Mar  4 16:31:25 UTC 2019 - David Díaz <dgonzalez@suse.com>

- Translates the filesystem roles properly (bsc#1127756).
- 4.1.69

-------------------------------------------------------------------
Thu Feb 28 15:33:19 UTC 2019 - David Díaz <dgonzalez@suse.com>

- Do not crash when using an old MD RAID schema and the
  partition_nr attribute is missing. Instead, do not allow to
  continue because a missing value issue (bsc#1126059).
- 4.1.68

-------------------------------------------------------------------
Wed Feb 27 09:57:10 UTC 2019 - David Díaz <dgonzalez@suse.com>

- Do not export the partition_type attribute when it belongs to a
  GPT partition table (bsc#1115751).

-------------------------------------------------------------------
Fri Feb 22 15:11:37 UTC 2019 - José Iván López González <jlopez@suse.com>

- Partitioner: improve "Import Mount Points" feature.
  Now, a fstab entry cannot be imported when the filesystem type
  is not supported. Moreover, the "mount by" type is assigned
  according to the fstab entry and the label of the previous
  filesystem is preserved (bsc#1103391).
- 4.1.67

-------------------------------------------------------------------
Wed Feb 20 16:39:13 UTC 2019 - Stefan Hundhammer <shundhammer@suse.com>

- Suggest /boot/efi as the mount point for EFI System Partitions
  (bsc#1088120)
- 4.1.66

-------------------------------------------------------------------
Wed Feb 20 11:55:30 UTC 2019 - jreidinger@suse.com

- filesystem label is kept when using existing partitioning
  (bsc#1087229)
- 4.1.65

-------------------------------------------------------------------
Wed Feb 20 09:35:48 UTC 2019 - José Iván López González <jlopez@suse.com>

- Partitioner: add new tab in Bcache section to show all caching
  set devices (part of fate#325346).
- 4.1.64

-------------------------------------------------------------------
Tue Feb 19 14:40:11 UTC 2019 - ancor@suse.com

- Partitioner: new option "Provide Crypt Passwords" (bsc#1113515).
- 4.1.63

-------------------------------------------------------------------
Tue Feb 19 14:15:16 UTC 2019 - jlopez@suse.com

- Partitioner: allow to edit bcache devices (part of fate#325346).
- 4.1.62

-------------------------------------------------------------------
Tue Feb 19 13:39:49 UTC 2019 - Stefan Hundhammer <shundhammer@suse.com>

- Added help texts for guided setup (bsc#1121801)
- 4.1.61

-------------------------------------------------------------------
Mon Feb 18 14:54:15 CET 2019 - aschnell@suse.com

- AutoYaST: handle device_order for MD RAIDs during installation
  (bsc#1083542)
- 4.1.60

-------------------------------------------------------------------
Thu Feb 14 17:03:05 UTC 2019 - Stefan Hundhammer <shundhammer@suse.com>

- Force mocking arch to x86_64 for unit tests that depend on bcache
  (part of jsc#SLE-4329)
- 4.1.59

-------------------------------------------------------------------
Thu Feb 14 12:49:25 UTC 2019 - Stefan Hundhammer <shundhammer@suse.com>

- Limit bcache support to x86_64 arch (jsc#SLE-4329)
- 4.1.58

-------------------------------------------------------------------
Thu Feb 14 12:19:58 UTC 2019 - Ancor Gonzalez Sosa <ancor@suse.com>

- Guided Setup: improved the disk selection user interface to
  properly support scenarios with many disks (bsc#1123688).
- 4.1.57

-------------------------------------------------------------------
Thu Feb 14 10:49:47 CET 2019 - aschnell@suse.com

- AutoYaST: save device_order for MD RAIDs (bsc#1083542)
- 4.1.56

-------------------------------------------------------------------
Fri Feb  8 11:43:53 UTC 2019 - ancor@suse.com

- AutoYaST: fix broken support for retaining existing MD RAIDs in
  some scenarios (bsc#1120979,  bsc#1121720).
- 4.1.55

-------------------------------------------------------------------
Thu Feb  7 15:53:28 UTC 2019 - jlopez@suse.com

- Partitioner: allow to create bcache devices without a caching
  set (part of fate#325346).
- 4.1.54

-------------------------------------------------------------------
Wed Feb  6 11:54:41 UTC 2019 - Ancor Gonzalez Sosa <ancor@suse.com>

- Partitioner: when running standalone (in an installed system)
  abort gracefully if probing fails (bsc#1123837).
- 4.1.53

-------------------------------------------------------------------
Mon Feb  4 15:55:56 UTC 2019 - jlopez@suse.com

- Remove setters for bcache attributes that cannot be permanent
  saved (writeback_percent and sequential_cutoff).
- Part of fate#325346.
- 4.1.52

-------------------------------------------------------------------
Mon Feb  4 15:54:13 UTC 2019 - Stefan Hundhammer <shundhammer@suse.com>

- Limit ESP to min size on aarch64 (bsc#1119318)
- 4.1.51

-------------------------------------------------------------------
Thu Jan 31 12:35:36 UTC 2019 - jlopez@suse.com

- Partitioner: properly show Flash-only Bcache devices.
- Part of fate#325346.
- 4.1.50

-------------------------------------------------------------------
Thu Jan 31 12:23:49 CET 2019 - aschnell@suse.com

- do not show hint for details button if button does not exist
  (bsc#1115807)
- 4.1.49

-------------------------------------------------------------------
Thu Jan 24 16:44:15 UTC 2019 - ancor@suse.com

- Partitioning proposal: improved the calculation about how much
  each Windows partition must be resized (bsc#1121286).
- 4.1.48

-------------------------------------------------------------------
Wed Jan 23 10:14:20 UTC 2019 - Ancor Gonzalez Sosa <ancor@suse.com>

- Make the storage proposal (i.e. the Guided Setup) easier to
  debug (bsc#1057436).
- 4.1.47

-------------------------------------------------------------------
Wed Jan 23 10:11:58 CET 2019 - aschnell@suse.com

- do not include nil in package list of used storage features
  for FC devices (bsc#1122781)
- 4.1.46

-------------------------------------------------------------------
Thu Jan 17 13:46:54 UTC 2019 - ancor@suse.com

- Specific error pop-up for exceptions raised while calculating the
  storage actions (mitigation of bsc#1120070).
- 4.1.45

-------------------------------------------------------------------
Thu Jan 10 14:59:32 UTC 2019 - jlopez@suse.com

- Allow to cancel Guided Setup (bsc#1121442).
- Link to storage client from installation summary (bsc#1099485).
- 4.1.44

-------------------------------------------------------------------
Tue Dec 18 12:43:21 CET 2018 - schubi@suse.de

- Do not touch eMMC boot partitions (mmcblk*boot*) (bsc#1119316)
- 4.1.43

-------------------------------------------------------------------
Tue Dec 18 12:02:57 CET 2018 - aschnell@suse.com

- do not use removed function IconPath anymore (bsc#1119699)
- 4.1.42

-------------------------------------------------------------------
Tue Dec 11 10:36:52 UTC 2018 - jlopez@suse.com

- Hardening execution of system commands (part of bsc#1118291).
- 4.1.41

-------------------------------------------------------------------
Wed Dec  5 17:01:14 UTC 2018 - Stasiek Michalski <hellcp@mailbox.org>

- Ship only primary icons with module to avoid conflicts (boo#1118521)
- 4.1.40

-------------------------------------------------------------------
Tue Dec  4 15:07:42 UTC 2018 - jlopez@suse.com

- Partitioner: does not allow to create BTRFS subvolumes with
  unsafe characters in its path (related to bsc#1059972).
- 4.1.39

-------------------------------------------------------------------
Fri Nov 30 14:35:44 UTC 2018 - ancor@suse.com

- Support for Raspberry Pi in Guided Proposal: it suggests to keep
  the firmware partition and mount it as /boot/vc (fate#323484).
- 4.1.38

-------------------------------------------------------------------
Tue Nov 27 05:34:41 UTC 2018 - Noah Davis <noahadvs@gmail.com>

- Provide icon with module (boo#1109310)
- 4.1.37

-------------------------------------------------------------------
Thu Nov 22 15:56:50 UTC 2018 - jlopez@suse.com

- Partitioner: add support for UDF filesystem (fate#326877).
- 4.1.36

-------------------------------------------------------------------
Fri Nov 16 16:08:38 UTC 2018 - Ancor Gonzalez Sosa <ancor@suse.com>

- The Guided Proposal tries to preserve partitions of type IRST
  (Intel Rapid Start Technology) when possible (bsc#1099187,
  fate#325885).
- Made the Guided Proposal algorithm more clear, so it's easier to
  debug (bsc#1057436).
- 4.1.35

-------------------------------------------------------------------
Fri Nov 16 14:59:05 UTC 2018 - jlopez@suse.com

- Initial proposal tries all possible attempts over each candidate
  device before switching to another device.
- Related to bsc#1102026 and bsc#1090383.
- 4.1.34

-------------------------------------------------------------------
Fri Nov 16 14:56:26 UTC 2018 - snwint@suse.com

- adjust boot requirements to handle RAID cases (fate#326573)
- 4.1.33

-------------------------------------------------------------------
Wed Nov 14 15:15:04 CET 2018 - schubi@suse.de

- SkipListValue.size_k returns the correct value (bsc#1115507).
- 4.1.32

-------------------------------------------------------------------
Thu Nov  8 16:44:24 UTC 2018 - ancor@suse.com

- Internal code reorganization at Proposal::SpaceMaker
  (preparations for fate#325885 and fate#323484).

-------------------------------------------------------------------
Wed Nov  7 12:28:40 UTC 2018 - jlopez@suse.com

- Crypttab entry allows to find a crypttab device by its UUID.
- Devicegraph#find_by_any_name is able to find a LUKS device by
  using its name at crypttab file.
- Related to bsc#1094963.
- 4.1.31

-------------------------------------------------------------------
Wed Nov  7 10:08:49 UTC 2018 - dgonzalez@suse.com

- Improve the proposal to be able to work with existing MD RAIDs
  (fate#326573).
- 4.1.30

-------------------------------------------------------------------
Wed Oct 31 13:34:48 UTC 2018 - Stefan Hundhammer <shundhammer@suse.com>

- Format the new multi-line compound actions correctly (bsc#1085134)
- 4.1.29

-------------------------------------------------------------------
Tue Oct 30 13:38:10 UTC 2018 - snwint@suse.com

- do not include 'Partition' in partition type names

-------------------------------------------------------------------
Fri Oct 26 11:37:48 UTC 2018 - snwint@suse.com

- allow creation of partitions starting before 1 MiB in expert
  partitioner

-------------------------------------------------------------------
Sat Oct 20 22:10:48 WEST 2018 - igonzalezsosa@suse.com

- Fixes and improvements to AutoYaST partitioning:
  - Improve support to reuse a disk as a PV (bsc#1107298).
  - Resize and then create new devices (bsc#1112545).
  - Warn the user when trying to reuse a non-existent filesystem.
  - Fix support of old format to specify several software RAIDs
    (bsc#1112546).
  - Proper support for Xen virtual partitions (bsc#1105350).
  - Export enable_snapshots element properly (related to
    bsc#1073544).
  - Allow to format a whole disk and use it as a filesystem.
  - Add support for partitioned software RAIDs (fate#326573).
  - Allow to use a whole disk as a software RAID member (related
    to fate#326573).
- 4.1.28

-------------------------------------------------------------------
Fri Oct 19 11:59:10 UTC 2018 - jreidinger@suse.com

- Add support for selecting cache mode during bcache creation
  (fate#325346)
- 4.1.27

-------------------------------------------------------------------
Thu Oct 18 14:04:59 UTC 2018 - ancor@suse.com

- Improved UI responsiveness by caching the value of some internal
  methods (bsc#1112402):
  * StorageClassWrapper.downcasted_new
  * StorageEnv#active?
  * DiskDevice#types_for_is
- Improved compatibility with RSpec 3.8 by caching the objects
  used to wrap libstorage-ng enum values.
- 4.1.26

-------------------------------------------------------------------
Tue Oct 16 12:58:10 UTC 2018 - jreidinger@suse.com

- Improve filtering of possible backing devices for bcache and
  limit deletion of bcache to only safe cases (fate#325346)
- 4.1.25

-------------------------------------------------------------------
Thu Oct 11 15:03:26 UTC 2018 - ancor@suse.com

- Improved the warning messages about missing BIOS Boot partition,
  both in the Partitioner and in AutoYaST (bsc#1087275).
- Improved other AutoYaST warning messages related to the
  partitions needed for booting.
- 4.1.24

-------------------------------------------------------------------
Fri Oct  5 09:43:38 UTC 2018 - jreidinger@suse.com

- Implement creating and deleting bcache devices (fate#325346)
- 4.1.23

-------------------------------------------------------------------
Tue Oct  2 13:44:40 UTC 2018 - schubi@suse.de

- Fixed flickering testcase. Maybe produced by the fix of
  bsc#1108831.
- 4.1.22

-------------------------------------------------------------------
Tue Oct  2 13:43:16 UTC 2018 - ancor@suse.com

- Partitioner: make it possible to directly format a disk (with
  no partitions).
- Partitioner: reorganized the user interface by grouping options
  to ensure all the new possibilities (like formatting a whole
  disk or creating partitions on an MD RAID) fit into text mode
  80x24 (part of fate#318196 and of fate#326573).
- 4.1.21

-------------------------------------------------------------------
Thu Sep 27 15:13:31 CEST 2018 - schubi@suse.de

- AutoYaST proposal: Do not crash if existing boot partition
  cannot be used without formatting it. (bsc#1108831)
- 4.1.20

-------------------------------------------------------------------
Fri Sep 20 13:19:58 UTC 2018 - jlopez@suse.com

- Partitioner: ask for unmounting when deleting a device.
- Partitioner: ask for unmounting when resizing a device.
- Part of fate#318196
- 4.1.19

-------------------------------------------------------------------
Tue Sep 20 13:00:29 UTC 2018 - jlopez@suse.com

- AutoYaST: Allow to use whole disk as PV by indicating a partition
  with number 0 (bsc#1107298).

-------------------------------------------------------------------
Wed Sep 19 21:23:54 UTC 2018 - lorenz@math.tu-berlin.de

- When trying to reuse a partition, AutoYaST will consider only
  those partitions from the right disk (bsc#1106774).

-------------------------------------------------------------------
Wed Sep 19 14:28:22 UTC 2018 - dgonzalez@suse.com

- Do not crash when a partition content info cannot be
  detected (bsc#1101979).
- 4.1.18

-------------------------------------------------------------------
Wed Sep 19 11:43:13 UTC 2018 - jreidinger@suse.com

- Add read-only support for Bcache (fate#325346)
- 4.1.17

-------------------------------------------------------------------
Wed Sep 19 11:25:25 UTC 2018 - ancor@suse.com

- Partitioner: allow to manage partitions in software MD RAIDs
  (fate#318196, bsc#1094933 and bsc#1092417).
- 4.1.16

-------------------------------------------------------------------
Fri Sep  7 15:24:41 UTC 2018 - ancor@suse.com

- Partitioner: do not offer partitions of other RAIDs as available
  devices to create MD RAID arrays (fate#318196).
- 4.1.15

-------------------------------------------------------------------
Wed Sep  5 14:41:15 UTC 2018 - ancor@suse.com

- Partitioner: allow to add full disks and multipath devices (with
  no partition table) to MD RAID arrays (fate#318196).
- Partitioner: improved checks and workflow for "Create New
  Partition Table"
- More informative message when a device is in use.
- 4.1.14

-------------------------------------------------------------------
Tue Sep  4 11:45:19 UTC 2018 - jreidinger@suse.com

- Add asterisk to mount points that is not active and also write it
  to description (FATE#318196)
- 4.1.13

-------------------------------------------------------------------
Thu Aug 30 07:41:35 UTC 2018 - jlopez@suse.com

- Improved wording when moving partitions (bsc#1099599).
- 4.1.12

-------------------------------------------------------------------
Wed Aug 29 14:30:59 UTC 2018 - jreidinger@suse.com

- Add support for Intel Rapid Start technology partitions
  (FATE#325885)
- 4.1.11

-------------------------------------------------------------------
Tue Aug 28 13:27:53 UTC 2018 - ancor@suse.com

- Fixed a wrong unit test.
- 4.1.10

-------------------------------------------------------------------
Fri Aug 24 12:43:32 UTC 2018 - mvidner@suse.com

- RAID attributes: include "Active: Yes/No" (bsc#1090010)

-------------------------------------------------------------------
Wed Aug 22 21:45:06 UTC 2018 - knut.anderssen@suse.com

- Partitioner: Hide the "what to do" selector for windows
  partitions if there are no windows partitions (bsc#1055646)
- 4.1.9

-------------------------------------------------------------------
Wed Aug 22 16:56:53 CEST 2018 - schubi@suse.de

- Switched license in spec file from SPDX2 to SPDX3 format.

-------------------------------------------------------------------
Wed Aug 22 13:01:37 CEST 2018 - schubi@suse.de

- Changed dir of COPYING file.

-------------------------------------------------------------------
Tue Aug 21 15:12:28 UTC 2018 - shundhammer@suse.com

- Fixed crash in the Kubic proposal when insufficient disk space
  (bsc#1099762)
- 4.1.8

-------------------------------------------------------------------
Fri Aug 17 08:47:53 UTC 2018 - ancor@suse.com

- AutoYaST: recognize Xen virtual partitions in the profile when
  importing and installing (bsc#1085134).
- 4.1.7

-------------------------------------------------------------------
Tue Aug 14 13:58:03 UTC 2018 - igonzalezsosa@suse.com

- AutoYaST: set the 'mount by' option when reusing partitions
  (bsc#1104774).
- 4.1.6

-------------------------------------------------------------------
Tue Aug 14 11:57:28 UTC 2018 - knut.anderssen@suse.com

- Partitioner: Permit going back when the partition dialog is
  skipped (bsc#1075443)
- 4.1.5

-------------------------------------------------------------------
Mon Aug 13 14:44:32 UTC 2018 - ancor@suse.com

- Partitioner: fixed some strings that contained mistakes about
  format and/or internationalization.

-------------------------------------------------------------------
Fri Aug 10 11:56:40 UTC 2018 - ancor@suse.com

- Fixed the warning about overwriting a manually edited partition
  layout. Now it works even after going back and forth in the
  installer steps (bsc#1055756).
- 4.1.4

-------------------------------------------------------------------
Thu Aug  9 15:43:17 UTC 2018 - ancor@suse.com

- Partitioner: display Xen virtual partitions and allow to format
  and mount them (bsc#1085134).

-------------------------------------------------------------------
Tue Jul 31 15:03:42 UTC 2018 - schubi@suse.de

- Warning if overwriting manually edited settings (bsc#1055756)
- 4.1.3

-------------------------------------------------------------------
Tue Jul 31 13:44:39 UTC 2018 - igonzalezsosa@suse.com

- AutoYaST: export volume group name (lvm_group) when a MD RAID
  device is used as a physical volume (bsc#1103113).
- 4.1.2

-------------------------------------------------------------------
Thu Jul 26 11:16:27 UTC 2018 - snwint@suse.com

- make bsc#1098594 regression test work on s390
- 4.1.1

-------------------------------------------------------------------
Wed Jul 25 21:41:48 CEST 2018 - aschnell@suse.com

- use "Partition Table" instead of "Disk Label" in expert
  partitioner (bsc#1070570)
- 4.1.0

-------------------------------------------------------------------
Mon Jul 23 13:55:03 UTC 2018 - snwint@suse.com

- document XEN guest setup for testing (bsc#1085134)
- 4.0.199

-------------------------------------------------------------------
Wed Jul 18 19:00:11 UTC 2018 - ancor@suse.com

- Partitioner: when creating a partition, use only regions of
  the selected type: primary, logical or extended (bsc#1097634).
- 4.0.198

-------------------------------------------------------------------
Wed Jul 18 11:38:39 UTC 2018 - ancor@suse.com

- AutoYaST: export BIOS RAID devices correctly (bsc#1098594).
- 4.0.197

-------------------------------------------------------------------
Mon Jul 16 16:26:28 UTC 2018 - ancor@suse.com

- AutoYaST: do not crash when reusing partitions on non-disk
  devices like DASD or BIOS RAID (bsc#1098594).
- 4.0.196

-------------------------------------------------------------------
Thu Jun 28 16:04:56 CEST 2018 - schubi@suse.de

- Added additional searchkeys to desktop file (fate#321043).
- 4.0.195

-------------------------------------------------------------------
Fri Jun 22 12:23:51 CEST 2018 - aschnell@suse.com

- mask systemd mount and swap units while expert partitioner is
  running (bsc#1073633)
- 4.0.194

-------------------------------------------------------------------
Tue Jun 19 15:25:36 UTC 2018 - jlopez@suse.com

- Partitioner: add checkbox to format system volumes when importing
  mount points (bsc#1078359 and bsc#1094924).
- 4.0.193

-------------------------------------------------------------------
Fri Jun 15 14:12:53 UTC 2018 - ancor@suse.com

- Partitioner: honor default subvolumes when importing the root
  mount point (related to bsc#1078359, bsc#1083851 and fate#318196)
- Partitioner: honor default snapshots configuration when importing
  the root mount point (bsc#966637)

-------------------------------------------------------------------
Thu Jun 14 12:25:37 UTC 2018 - lslezak@suse.cz

- Fixed crash in the error callback when the text contained
  non-ASCII characters in the translated message (bsc#1096758)
- 4.0.192

-------------------------------------------------------------------
Wed Jun 13 13:56:14 UTC 2018 - snwint@suse.com

- allow for numbers > 32 bit in region dialog (bsc#1065258)
- 4.0.191

-------------------------------------------------------------------
Tue Jun 12 16:18:40 UTC 2018 - igonzalezsosa@suse.com

- Fix 'Arbitrary Option Value' translation (bsc#1081605).
- 4.0.190

-------------------------------------------------------------------
Tue Jun 12 13:11:07 UTC 2018 - lslezak@suse.cz

- Use parallel_tests to speed up running the unit tests
  (bsc#1094875), active only in SLE15-SP1/Leap-15.1

-------------------------------------------------------------------
Tue Jun 12 08:40:48 UTC 2018 - ancor@suse.com

- Better auto-generated names for encryption devices:
  * Based on the udev id of the encrypted devices instead of its
    kernel name (bsc#760213).
  * Adapted when partition numbers change, if doable (bsc#1094157).
  * Prevent collision with other DeviceMapper names (bsc#1094157).
- Do not write LUKS password of the proposal into YaST logs.
- Do not crash when registering a zero-sized device into the logs.
- 4.0.189

-------------------------------------------------------------------
Mon Jun 11 13:26:54 UTC 2018 - igonzalezsosa@suse.com

- AutoYaST: fix handling of empty Btrfs subvolume prefixes
  (bsc#1096240).
- 4.0.188

-------------------------------------------------------------------
Thu Jun  7 16:13:18 UTC 2018 - jlopez@suse.com

- Added method to update encryption names according to a crypttab
  file (needed for bsc#1094963).
- 4.0.187

-------------------------------------------------------------------
Tue Jun  5 13:39:26 UTC 2018 - jlopez@suse.com

- Partitioner: fixed error when creating new BTRFS subvolumes in
  an installed system (bsc#1067510).
- 4.0.186

-------------------------------------------------------------------
Tue Jun  5 10:24:23 UTC 2018 - shundhammer@suse.com

- Partitioner: Handle limitations for volume labels (bsc#1084867)
- 4.0.185

-------------------------------------------------------------------
Mon Jun  4 15:13:54 UTC 2018 - jlopez@suse.com

- Partitioner: allow to move partitions (part of fate#318196).
- 4.0.184

-------------------------------------------------------------------
Thu May 17 13:49:57 UTC 2018 - ancor@suse.com

- Added to the installer a detailed description about the origin of
  the partitioning layout, as discussed in bsc#1089274.
- 4.0.183

-------------------------------------------------------------------
Thu May 17 13:32:37 UTC 2018 - jlopez@suse.com

- Allow to consider MD RAIDs as BIOS RAIDs by using the env
  variable LIBSTORAGE_MDPART (bsc#1092417).

-------------------------------------------------------------------
Thu May 17 08:53:17 UTC 2018 - jlopez@suse.com

- Fixed tests to avoid to require files provided by
  yast-installation package (needed for bsc#1091047).

-------------------------------------------------------------------
Wed May 16 14:10:01 UTC 2018 - jlopez@suse.com

- Fixed detection of candidate disks for installation
  (bsc#1091047).
- 4.0.182

-------------------------------------------------------------------
Wed May 16 13:12:11 UTC 2018 - snwint@suse.com

- don't reuse prep partitions larger than 8 MiB (bsc#1090019)
- 4.0.181

-------------------------------------------------------------------
Wed May 16 10:59:27 UTC 2018 - igonzalezsosa@suse.com

- Partitioner: fix several translation issues (bsc#1081837 and
  bsc#1081601).

-------------------------------------------------------------------
Mon May 14 16:43:05 UTC 2018 - ancor@suse.com

- Expose the active flag of the MountPoint class (needed for the
  definitive fix for bsc#1064437 in modern distributions).
- 4.0.180

-------------------------------------------------------------------
Fri May 11 14:05:49 UTC 2018 - igonzalezsosa@suse.com

- Partitioner: check whether required packages are installed
  before committing changes to disk (bsc#1089508).
- 4.0.179

-------------------------------------------------------------------
Fri May 11 10:31:10 UTC 2018 - jlopez@suse.com

- Partitioner: fix buttons to abort and to go back
  (part of fate#318196 and related to bsc#1075443).
- Partitioner: fixed detection of reprobed system to avoid
  unnecessary proposal re-calculation.

-------------------------------------------------------------------
Fri May 11 10:08:24 UTC 2018 - jlopez@suse.com

- Partitioner: allow to select only valid parity algorithms when
  creating a new MD RAID (bsc#1090182).

-------------------------------------------------------------------
Fri May 11 07:36:18 UTC 2018 - ancor@suse.com

- Partitioner: "Configure..." button allowing to execute the
  YaST clients for iSCI, FCoE, DASD, zFCP and XPRAM (bsc#1090753).

-------------------------------------------------------------------
Wed May  9 08:21:50 UTC 2018 - igonzalezsosa@suse.com

- AutoYaST: do not crash when size is set to 'auto' for a partition
  without a mount point (bsc#1092414).
- 4.0.178

-------------------------------------------------------------------
Tue May  8 15:34:19 UTC 2018 - shundhammer@suse.com

- Add note to YAML files for devices not supported in YAML
  (part of fate#318196)
- 4.0.177

-------------------------------------------------------------------
Mon May  7 16:39:49 UTC 2018 - shundhammer@suse.com

- Dump devicegraphs and actions in better strategic places
  (part of fate#318196)
- Make sure not to write LUKS passwords to YAML dump files
- 4.0.176

-------------------------------------------------------------------
Fri May 04 18:06:41 CEST 2018 - aschnell@suse.com

- provide function to disable MD auto assembly (bsc#1090690)
- provide function to inhibit udisks from doing mounts
- use these two functions when running expert partitioner
- 4.0.175

-------------------------------------------------------------------
Fri May  4 14:46:31 UTC 2018 - jlopez@suse.com

- Partitioner: added option to import mount points (part of
  fate#318196 and bsc#1083851).
- 4.0.174

-------------------------------------------------------------------
Fri May  4 10:46:31 UTC 2018 - igonzalezsosa@suse.com

- AutoYaST: handle <subvolumes_prefix/> and <subvolumes> empty
  values properly (bsc#1076337, bsc#1090095 and bsc#1091669).
- 4.0.173

-------------------------------------------------------------------
Thu May  3 15:46:27 UTC 2018 - ancor@suse.com

- Set fs_passno to 2 for ext2/3/4 filesystems assigned to non-root
  mount points (bsc#1078703).
- 4.0.172

-------------------------------------------------------------------
Thu May  3 15:12:09 UTC 2018 - shundhammer@suse.com

- Don't require rspec/mocks (not present in inst-sys)
  (part of fate#318196)
- 4.0.171

-------------------------------------------------------------------
Wed May  2 12:55:09 UTC 2018 - shundhammer@suse.com

- Dump devicegraph and actions to separate human readable files
  (part of fate#318196)
- 4.0.170

-------------------------------------------------------------------
Fri Apr 27 15:23:05 UTC 2018 - ancor@suse.com

- Partitioner: fixed checks when the root filesystem is NFS
  (bsc#1090752).
- 4.0.169

-------------------------------------------------------------------
Fri Apr 27 12:57:25 UTC 2018 - jreidinger@suse.com

- add method to check if system has any disk device (bsc#1090753)
- 4.0.168

-------------------------------------------------------------------
Fri Apr 27 11:15:20 UTC 2018 - ancor@suse.com

- Set fs_passno to 1 for ext2/3/4 root filesystems (bsc#1078703).
- 4.0.167

-------------------------------------------------------------------
Fri Apr 27 05:57:25 UTC 2018 - jreidinger@suse.com

- fix libstorage logging that do not expect printf expansion
  (bsc#1091062)
- 4.0.166

-------------------------------------------------------------------
Thu Apr 26 10:59:42 UTC 2018 - ancor@suse.com

- Ensure the installer adds reused devices to /etc/crypttab and/or
  /etc/mdadm.conf if needed for booting (bsc#1071350).
- 4.0.165

-------------------------------------------------------------------
Wed Apr 25 16:07:46 UTC 2018 - jlopez@suse.com

- Partitioner: fix bug after confirming changes in a running system
  (related to bsc#1086892).
- 4.0.164

-------------------------------------------------------------------
Tue Apr 24 09:15:14 UTC 2018 - jlopez@suse.com

- Partitioner: do not validate setup just after rescanning
  (related to bsc#1086892).
- 4.0.163

-------------------------------------------------------------------
Mon Apr 23 13:10:15 UTC 2018 - ancor@suse.com

- Partitioner: use the correct default value for 'Enable Snapshots'
  when the 'Operating System' role is chosen for a new device
  (bsc#1084491).
- 4.0.162

-------------------------------------------------------------------
Mon Apr 23 10:27:04 UTC 2018 - jlopez@suse.com

- Make the package to be architecture dependant to correctly check
  the current architecture (bsc#1081198).
- 4.0.161

-------------------------------------------------------------------
Fri Apr 20 20:27:15 UTC 2018 - igonzalezsosa@suse.com

- AutoYaST: properly handle empty proposals (bsc#1090390).
- 4.0.160

-------------------------------------------------------------------
Fri Apr 20 09:39:44 UTC 2018 - ancor@suse.com

- Implemented the use_available LVM strategy for the proposal
  (part of fate#318196).
- Make use_available the new default LVM strategy, so the system
  behavior is closer to the old yast-storage.
- Speed improvements in the use_needed LVM strategy.
- 4.0.159

-------------------------------------------------------------------
Fri Apr 20 08:49:29 UTC 2018 - jlopez@suse.com

- Partitioner: add missing warning and summary of changes when
  running in an installed system (part of fate#318196 and related
  to bsc#1086892).
- 4.0.158

-------------------------------------------------------------------
Thu Apr 19 13:52:34 UTC 2018 - igonzalezsosa@suse.com

- Fix some translations issues in the Expert Partitioner
  (bsc#1081571).

-------------------------------------------------------------------
Wed Apr 18 10:37:17 UTC 2018 - ancor@suse.com

- Updated libstorage-ng dependency to ensure slots on extended
  partitions are handled correctly and added regression unit test
  about it (bsc#1088483).
- Significant speed improvements in the proposal code.

-------------------------------------------------------------------
Tue Apr 17 12:01:08 UTC 2018 - shundhammer@suse.com

- Added missing help texts in the partitioner (bsc#1079591)
- 4.0.157

-------------------------------------------------------------------
Fri Apr 13 12:33:25 UTC 2018 - jlopez@suse.com

- Added support for settings 'expert_partitioner_warning' and
  'proposal_settings_editable' (bsc#1087486).
- Fix bug going back in Partitioner: only re-calculate proposal
  when the system was re-probed (bsc#1088960).
- 4.0.156

-------------------------------------------------------------------
Fri Apr 13 12:31:04 UTC 2018 - igonzalezsosa@suse.com

- AutoYaST: support partition_type when set to "primary"
 (bsc#1081506).
- 4.0.155

-------------------------------------------------------------------
Fri Apr 13 10:56:19 UTC 2018 - ancor@suse.com

- More informative message displayed when the proposal failed with
  some given settings, so it doesn't sound like a definitive error
  (related to bsc#1089274).
- 4.0.154

-------------------------------------------------------------------
Tue Apr 10 16:24:16 UTC 2018 - jlopez@suse.com

- Partitioner: fix creation of default BTRFS subvolume
  (bsc#1087918 and bsc#1087763).
- 4.0.153

-------------------------------------------------------------------
Tue Apr 10 16:21:04 UTC 2018 - ancor@suse.com

- Partitioner: make possible for the embedded yast2-nfs-client to
  access the vfstype field of fstab, so it can detect and correct
  legacy NFS entries (bsc#1088426).
- 4.0.152

-------------------------------------------------------------------
Tue Apr 10 10:59:32 UTC 2018 - jlopez@suse.com

- Update dependency with libstorage-ng (ensure lock system).
- Part of fate#318196.
- 4.0.151

-------------------------------------------------------------------
Mon Apr  9 19:44:44 UTC 2018 - ancor@suse.com

- Fixed the disable_order property of control.xml. Now it affects
  all the configurable aspects of the volume, as documented
  (related to bsc#1078495).
- 4.0.150

-------------------------------------------------------------------
Mon Apr  9 10:14:12 UTC 2018 - jlopez@suse.com

- Add system lock to avoid several processes using the storage
  stack when a process is already using it with read-write access.
- Part of fate#318196.
- 4.0.149

-------------------------------------------------------------------
Mon Apr  9 09:14:12 UTC 2018 - ancor@suse.com

- Force UTF-8 encoding for (most) strings coming from libstorage-ng
  (bsc#1088067).
- 4.0.148

-------------------------------------------------------------------
Thu Apr  5 15:30:57 UTC 2018 - shundhammer@suse.com

- Better error handling if no storage proposal is possible
  (bsc#1064677)
- 4.0.147

-------------------------------------------------------------------
Tue Apr  3 13:26:50 UTC 2018 - jlopez@suse.com

- Recover method #exists_in_probed? (bsc#1087818).
- 4.0.146

-------------------------------------------------------------------
Tue Apr  3 11:40:35 UTC 2018 - igonzalezsosa@suse.com

- Partitioner: do not crash when a striped logical volume is
  selected (bsc#1087702).

-------------------------------------------------------------------
Tue Apr  3 08:23:14 UTC 2018 - ancor@suse.com

- Fixed an error searching devices by name introduced by the recent
  sanitization related to bsc#1083672.
- 4.0.145

-------------------------------------------------------------------
Mon Apr  2 11:53:31 UTC 2018 - jlopez@suse.com

- Partitioner: add check for minimum size when using snapshots
  (bsc#1085131).
- 4.0.144

-------------------------------------------------------------------
Mon Apr  2 11:04:31 UTC 2018 - ancor@suse.com

- If a duplicate PV is found, show an specific error message with
  instructions (bsc#1082542).
- 4.0.143

-------------------------------------------------------------------
Mon Apr  2 09:53:31 UTC 2018 - jlopez@suse.com

- Use correct probe mode in unit tests (fate#318196).

-------------------------------------------------------------------
Mon Mar 26 14:54:45 UTC 2018 - ancor@suse.com

- Honor the LIBSTORAGE_MULTIPATH_AUTOSTART environment variable
  (part of fate#318196 and part of the fix for bsc#1082542).
- 4.0.142

-------------------------------------------------------------------
Mon Mar 26 12:43:53 UTC 2018 - jlopez@suse.com

- Sanitize devicegraph after probing when there are LVM volume
  groups with missing physical volumes (bsc#1083672).
- 4.0.141

-------------------------------------------------------------------
Mon Mar 26 09:41:25 UTC 2018 - shundhammer@suse.com

- Partitioner: Report detailed reasons why resizing is not possible
  (fate#318196)
- 4.0.140

-------------------------------------------------------------------
Mon Mar 26 09:02:11 UTC 2018 - ancor@suse.com

- Partitioner: fixed an error that was causing filesystems to be
  deleted in some combination of actions (part of fate#318196).

-------------------------------------------------------------------
Fri Mar 23 06:33:21 UTC 2018 - igonzalezsosa@suse.com

- AutoYaST: add support for LVM thin pools (bsc#1086596).
- AutoYaST: add support for stripes/stripesize elements.
- 4.0.139

-------------------------------------------------------------------
Mon Mar 19 07:47:13 UTC 2018 - jlopez@suse.com

- Fix issues with zero-size devices (bsc#1083887).
- Proposal: do not use zero-size devices.
- Partitioner: completely hide zero-size devices.
- 4.0.138

-------------------------------------------------------------------
Fri Mar 16 16:44:51 UTC 2018 - ancor@suse.com

- Added methods to deal with /etc/fstab specs (part of bsc#1071454)
- 4.0.137

-------------------------------------------------------------------
Fri Mar 16 10:06:25 UTC 2018 - igonzalezsosa@suse.com

- AutoYaST: fixed space distribution on LVM volume groups when
  using percentages (bsc#1079369).
- AutoYaST: do not ignore free spaces smaller than 30MiB
  (bsc#1085627).
- 4.0.136

-------------------------------------------------------------------
Thu Mar 15 16:29:56 UTC 2018 - jreidinger@suse.com

- Warn if user creates too big PReP partition which firmware can
  have problem to load (bsc#1081979)
- 4.0.135

-------------------------------------------------------------------
Thu Mar 15 15:37:51 UTC 2018 - shundhammer@suse.com

- Partitioner: Check if resize is possible based on filesystem type
  (fate#318196)
- 4.0.134

-------------------------------------------------------------------
Thu Mar 15 09:57:41 UTC 2018 - jlopez@suse.com

- Partitioner: do not allow to remove implicit partitions.
- Partitioner: allow to remove any disk device (not only disks).
- Part of fate#318196.
- 4.0.133

-------------------------------------------------------------------
Tue Mar 13 15:04:59 UTC 2018 - shundhammer@suse.com

- Post a warning if reusing an existing system mount point without
  formatting during installation in the partitioner (bsc#1080073)
- 4.0.132

-------------------------------------------------------------------
Mon Mar 12 11:35:55 UTC 2018 - igonzalezsosa@suse.com

- Add a new btrfs_read_only property to force the root filesystem
  to be read-only (bsc#1079000)
- Honor the subvolumes list for the root filesystem (bsc#1077866)
- 4.0.131

-------------------------------------------------------------------
Mon Mar 12 08:50:40 UTC 2018 - jlopez@suse.com

- Partitioner: always allow to edit the partition id (bsc#1077868).
- 4.0.130

-------------------------------------------------------------------
Fri Mar  9 09:36:27 UTC 2018 - ancor@suse.com

- Shadowed subvolumes that are ignored in the first proposal
  attempt are not longer omitted in subsequent ones (#bsc#1084213
  and bsc#1084261).
- 4.0.129

-------------------------------------------------------------------
Thu Mar  8 14:35:20 UTC 2018 - jlopez@suse.com

- Make proposal to work with implicit partition tables (s390).
- Part of fate#318196.
- 4.0.128

-------------------------------------------------------------------
Wed Mar  7 16:41:09 UTC 2018 - shundhammer@suse.com

- Make sure subvolumes use the same mount_by as their parent btrfs
  (bsc#1080408)
- 4.0.127

-------------------------------------------------------------------
Wed Mar  7 15:01:47 UTC 2018 - ancor@suse.com

- Better control on whether a separate /boot/zipl is needed in
  S/390 systems, both in the Guided Setup and the Partitioner.
- Do not longer report FBA DASDs to be unsupported devices for
  booting (they are indeed supported).
- Part of bsc#1070265.
- 4.0.126

-------------------------------------------------------------------
Wed Mar  7 11:39:52 UTC 2018 - snwint@suse.com

- fix translations in blk_device_resize.rb (bsc#1081598)
- 4.0.125

-------------------------------------------------------------------
Mon Mar  5 15:47:29 UTC 2018 - jlopez@suse.com

- Guided proposal uses preferred partition table type when
  possible (e.g., all partitions are deleted).
- Part of fate#318196.
- 4.0.124

-------------------------------------------------------------------
Mon Mar  5 15:18:00 UTC 2018 - jreidinger@suse.com

- Add specialized warning when /boot/efi is on software RAID
  (bsc#1081578)
- 4.0.123

-------------------------------------------------------------------
Mon Mar  5 12:42:49 UTC 2018 - igonzalezsosa@suse.com

- AutoYaST: do not stop installation when there is not enough
  space for automatically added boot devices (bsc#1082999).

-------------------------------------------------------------------
Fri Mar  2 13:52:37 UTC 2018 - igonzalezsosa@suse.com

- AutoYaST: support to export LVM volume group and MD RAIDs
  (bsc#1081331).

-------------------------------------------------------------------
Fri Mar  2 11:59:29 UTC 2018 - ancor@suse.com

- New PReP partitions proposed by the Guided Setup are now always
  primary (bsc#1082468).
- 4.0.122

-------------------------------------------------------------------
Fri Mar  2 10:28:49 UTC 2018 - snwint@suse.com

- ensure proper hierarchy when creating btrfs subvolumes (bsc#1078732)
- 4.0.121

-------------------------------------------------------------------
Thu Mar  1 15:20:35 UTC 2018 - shundhammer@suse.com

- Use default swap priority, not 42 (bsc#1066077)
- 4.0.120

-------------------------------------------------------------------
Thu Mar  1 14:48:34 UTC 2018 - jreidinger@suse.com

- Do not crash for separate /boot which does not exists yet
  (bsc#1078774
- 4.0.119

-------------------------------------------------------------------
Thu Mar  1 08:17:01 UTC 2018 - jlopez@suse.com

- Partitioner: allow to clone a disk (part of fate#318196).
- 4.0.118

-------------------------------------------------------------------
Wed Feb 28 15:39:15 UTC 2018 - ancor@suse.com

- More reliable parsing for the hwinfo output (bsc#1082536).
- Better documentation and tests for activate callbacks.
- 4.0.117

-------------------------------------------------------------------
Wed Feb 28 14:26:21 CET 2018 - aschnell@suse.com

- adapted to new activate callbacks in libstorage-ng (see
  bsc#1082542)
- 4.0.116

-------------------------------------------------------------------
Tue Feb 27 09:47:17 UTC 2018 - igonzalezsosa@suse.com

- Keep encryption when adding a device to a LVM volume group
  (bsc#1077750).
- 4.0.115

-------------------------------------------------------------------
Tue Feb 27 01:22:48 UTC 2018 - ancor@suse.com

- Improved handling of libstorage-ng errors (bsc#1070459,
  bsc#1079228, bsc#1079817, bsc#1063059, bsc#1080554, bsc#1076776,
  bsc#1070459 and some others).
- 4.0.114

-------------------------------------------------------------------
Mon Feb 26 16:11:12 UTC 2018 - shundhammer@suse.com

- Use format(), not Ruby variable expansion for translated messages
  (bsc#1081454)
- 4.0.113

-------------------------------------------------------------------
Mon Feb 26 14:54:59 UTC 2018 - ancor@suse.com

- Partitioner: ensure a valid password is provided when encrypting
  a device (bsc#1065079).
- Increase to 8 characters the minimum size to consider an
  encryption password to be valid (same limit than yast2-storage).
- 4.0.112

-------------------------------------------------------------------
Fri Feb 23 14:57:51 UTC 2018 - jreidinger@suse.com

- Do not allow to encrypt too small partition (bsc#1065071)
- Check size for separate /boot
- 4.0.111

-------------------------------------------------------------------
Fri Feb 23 14:50:46 UTC 2018 - jlopez@suse.com

- Partitioner: prevent to modify devices used in LVM or MD RAID
  (bsc#1079827).
- 4.0.110

-------------------------------------------------------------------
Fri Feb 23 14:11:10 UTC 2018 - ancor@suse.com

- Better handling of errors during hardware probing (bsc#1070459,
  bsc#1079228, bsc#1079817, bsc#1063059, bsc#1080554, bsc#1076776,
  bsc#1070459 and some others).
- 4.0.109

-------------------------------------------------------------------
Fri Feb 23 13:42:46 UTC 2018 - jlopez@suse.com

- Avoid to write files in tests (SCR.Write) (fate#323457).

-------------------------------------------------------------------
Thu Feb 22 19:28:22 CET 2018 - aschnell@suse.com

- adapted to callback improvements in libstorage-ng (bsc#1070459
  and many others)
- 4.0.108

-------------------------------------------------------------------
Thu Feb 22 17:12:46 UTC 2018 - shundhammer@suse.com

- Added missing textdomain calls (bsc#1081454)
- 4.0.107

-------------------------------------------------------------------
Thu Feb 22 16:59:52 UTC 2018 - igonzalezsosa@suse.com

- AutoYaST: fix support to create multiple volume groups
  (bsc#1081633).
- 4.0.106

-------------------------------------------------------------------
Thu Feb 22 12:51:48 UTC 2018 - shundhammer@suse.com

- Added missing ptable type conversion (fate#323457)
- 4.0.105

-------------------------------------------------------------------
Thu Feb 22 12:02:57 UTC 2018 - shundhammer@suse.com

- Changed default partition table from MSDOS to GPT (fate#323457)
- 4.0.104

-------------------------------------------------------------------
Thu Feb 22 11:41:45 UTC 2018 - snwint@suse.com

- ensure partition name changes during the proposal process are taken
  properly into account (bsc#1078691)
- 4.0.103

-------------------------------------------------------------------
Tue Feb 21 14:35:16 UTC 2018 - jlopez@suse.com

- Use sysconfig storage file to read the default value for mount_by
   (bsc#1081198).
- Partitioner: allow to configure default value for mount_by.
- 4.0.102

-------------------------------------------------------------------
Wed Feb 21 12:29:02 UTC 2018 - ancor@suse.com

- Do not take into account unformatted DASDs as a possible target
  for installation (bsc#1071798).
- Partitioner: do not show unformatted DASDs, since they cannot
  be partitioned or used in any other way.

-------------------------------------------------------------------
Wed Feb 21 08:46:02 UTC 2018 - igonzalezsosa@suse.com

- AutoYaST: guess which filesystem type should be used for a given
  partition/logical volume when it is not specified in the profile
  (bsc#1075203).

-------------------------------------------------------------------
Tue Feb 20 16:43:31 UTC 2018 - shundhammer@suse.com

- Special handling for mount options for / and /boot/*
  in the partitioner (bsc#1080731)
- 4.0.101

-------------------------------------------------------------------
Tue Feb 20 09:43:12 UTC 2018 - ancor@suse.com

- Partitioner: bring back traditional list of mount points for both
  installation and installed system (bsc#1076167 and bsc#1081200).
- Partitioner: bring back traditional behavior of the "Operating
  System" and "Data" roles during installation (bsc#1078975 and
  bsc#1073854).
- 4.0.100

-------------------------------------------------------------------
Mon Feb 19 18:08:01 UTC 2018 - shundhammer@suse.com

- Special handling for mount options for / and /boot/*
  (bsc#1080731, bsc#1061867, bsc#1077859)
- 4.0.99

-------------------------------------------------------------------
Mon Feb 19 14:19:30 UTC 2018 - jreidinger@suse.com

- Ensure that there is always selected item in table, if it is not
  empty (bsc#1076318)
- 4.0.98

-------------------------------------------------------------------
Thu Feb 15 16:16:19 UTC 2018 - ancor@suse.com

- Adjusted the suggested and minimum sizes of all the booting
  partitions, both in the storage proposal and in the Partitioner
  validations (bsc#1076851 and fate#318196).
- 4.0.97

-------------------------------------------------------------------
Thu Feb 15 13:01:41 UTC 2018 - igonzalezsosa@suse.com

- Fix hwinfo parsing to support more than one device_file property
  (bsc#1080999)
- 4.0.96

-------------------------------------------------------------------
Thu Feb 15 12:33:23 UTC 2018 - jreidinger@suse.com

- Split detection of problematic boot scenarios into errors and
  warnings. With warnings user can continue, but not with errors.
  (bsc#1074475)
- 4.0.95

-------------------------------------------------------------------
Wed Feb 14 09:39:42 UTC 2018 - jlopez@suse.com

- PowerPC: do not require /boot partition for non-PowerNV
  (bsc#1070139).
- Partitioner: do not enforce partition id for /boot/efi
  (bsc#1078707).
- 4.0.94

-------------------------------------------------------------------
Mon Feb 12 14:17:15 UTC 2018 - snwint@suse.com

- add format options dialog (bsc#1077868)
- 4.0.93

-------------------------------------------------------------------
Mon Feb 12 13:13:35 UTC 2018 - ancor@suse.com

- More reasonable location in the disk for the partitions proposed
  to make the system bootable (bsc#1073680 and bsc#1076851).

-------------------------------------------------------------------
Fri Feb  9 19:05:17 UTC 2018 - jlopez@suse.com

- Partitioner: fix issues using transactions (bsc#1079880 and
  bsc#1079573).
- 4.0.92

-------------------------------------------------------------------
Fri Feb  9 00:51:22 UTC 2018 - ancor@suse.com

- Enable multipathd in the target system at the end of installation
  if there are multipath devices (bsc#1076183).
- Updated required version of libstorage-ng-ruby (bsc#1079541).
- 4.0.91

-------------------------------------------------------------------
Thu Feb  8 16:48:20 UTC 2018 - jlopez@suse.com

- Add class MountPoint (needed for bsc#1076305 and bsc#1066763).
- 4.0.90

-------------------------------------------------------------------
Thu Feb  8 15:42:52 UTC 2018 - ancor@suse.com

- Partitioner: fixed creation of partition tables (bsc#1078721).
- 4.0.89

-------------------------------------------------------------------
Thu Feb  8 10:47:53 UTC 2018 - ancor@suse.com

- Partitioner: fixed 'Installation Summary' section (part of
  fate#318196).
- 4.0.88

-------------------------------------------------------------------
Thu Feb  8 10:15:18 UTC 2018 - igonzalezsosa@suse.com

- AutoYaST: support additional names in the drive/device element
  (bsc#1077277).
- 4.0.87

-------------------------------------------------------------------
Wed Feb  7 16:47:58 UTC 2018 - shundhammer@suse.com

- Disabled empty pages in partitioner for the time being
  (bsc#1078849)
- 4.0.86

-------------------------------------------------------------------
Wed Feb  7 10:57:26 UTC 2018 - igonzalezsosa@suse.com

- AutoYaST: support reuse of already existing partitions as LVM
  physical volumes or MD RAIDs (bsc#1077277).
- 4.0.85

-------------------------------------------------------------------
Wed Feb  7 00:18:34 UTC 2018 - ancor@suse.com

- Partitioner: fixed 'Device Graph' section (part of fate#318196).
- 4.0.84

-------------------------------------------------------------------
Mon Feb  5 15:26:35 UTC 2018 - ancor@suse.com

- Added a new 'disk' client, alias for 'partitioner' (bsc#1078900).
- 4.0.83

-------------------------------------------------------------------
Wed Jan 31 16:06:25 UTC 2018 - shundhammer@suse.com

- Handle arbitrary mount options for /etc/fstab properly
  (bsc#1066076)
- 4.0.82

-------------------------------------------------------------------
Wed Jan 31 14:53:57 UTC 2018 - jlopez@suse.com

- Partitioner: list all LVM thin volumes to delete when an LVM thin
  pool is going to be deleted.
- Partitioner: show warning when an LVM thin pool is overcommitted
  after resizing.
- Part of fate#318196.
- 4.0.81

-------------------------------------------------------------------
Wed Jan 31 11:53:57 UTC 2018 - igonzalezsosa@suse.com

- AutoYaST: try to shrink new partitions/logical volumes
  proportionally when there is not enough space (bsc#1078418).
- 4.0.80

-------------------------------------------------------------------
Wed Jan 31 09:25:07 UTC 2018 - ancor@suse.com

- Partitioner: initial support for NFS (part of fate#318196)
- Partitioner: removed useless tmpfs option
- 4.0.79

-------------------------------------------------------------------
Tue Jan 30 12:00:27 UTC 2018 - jlopez@suse.com

- Partitioner: allow to create LVM thin pools and volumes.
- Fix transactions of devicegraphs.
- Part of fate#318196.
- 4.0.78

-------------------------------------------------------------------
Tue Jan 30 11:24:28 UTC 2018 - jlopez@suse.com

- Partitioner: improve error message when trying to remove an used
  physical volume.

-------------------------------------------------------------------
Thu Jan 25 16:00:29 UTC 2018 - shundhammer@suse.com

- Add default mount options for /etc/fstab for ext2/3/4 and vfat
  (bsc#1066076)
- 4.0.77

-------------------------------------------------------------------
Wed Jan 24 12:28:19 UTC 2018 - igonzalezsosa@suse.com

- Properly detect snapshots subvolumes (bsc#1076321 and
  bsc#1076335).
- 4.0.76

-------------------------------------------------------------------
Tue Jan 23 13:44:43 UTC 2018 - jlopez@suse.com

- Partitioner: allow to resize LVM volume groups.
- Part of fate#318196.
- 4.0.75

-------------------------------------------------------------------
Tue Jan 23 13:01:39 UTC 2018 - ancor@suse.com

- Partitioner: consider all sizes entered by the user as base of 2
  despite the units not being consistent with the International
  System. Thus, 1KB (which in the IS actually means 1000 bytes)
  becomes equivalent to 1KiB (which is 1024 bytes).

-------------------------------------------------------------------
Tue Jan 23 10:09:51 UTC 2018 - snwint@suse.com

- fix proposal dialog error when there are no disks (bsc#1057430)

-------------------------------------------------------------------
Mon Jan 22 19:33:46 UTC 2018 - jlopez@suse.com

- Avoid partitioning checks error when using old settings format.
- Needed for bsc#1059160, bsc#1055747 and bsc#1063957.

-------------------------------------------------------------------
Mon Jan 22 15:55:46 UTC 2018 - ancor@suse.com

- Partitioner: button to resize LVM logical volumes now works as
  expected (part of fate#31896).
- 4.0.74

-------------------------------------------------------------------
Mon Jan 22 13:11:32 UTC 2018 - igonzalezsosa@suse.com

- Consider all free spaces when deciding which partitions
  distribution is better (bsc#1077051).

-------------------------------------------------------------------
Thu Jan 19 12:10:29 UTC 2018 - jlopez@suse.com

- Fix TODOs labels in partitioner (bsc#1058652).
- 4.0.73

-------------------------------------------------------------------
Fri Jan 19 11:31:14 UTC 2018 - jreidinger@suse.com

- Fix subtracting arrays of devices (fixes multipath wires
  detection for bsc#1076766)
- 4.0.72

-------------------------------------------------------------------
Fri Jan 19 09:50:54 UTC 2018 - ancor@suse.com

- Partitioner: when creating partitions they are now aligned to
  hardware requirements (indispensable for DASD) and when possible
  also for optimal performance (bsc#1069860 and bsc#1072011).
- Partitioner: adjusted alignment logic during resizing to match
  the new logic used during creation.
- Partitioner: skip validation of disabled widgets in the dialog
  to select the size of a new partition.
- Partitioner: fixed a crash and one inconsistency in the dialog
  to resize an existing partition.
- 4.0.71

-------------------------------------------------------------------
Fri Jan 19 09:41:52 UTC 2018 - ancor@suse.com

- Correctly open the expert partitioner when called from the
  Kubic/CaaSP summary screen (bsc#1076732)
- 4.0.70

-------------------------------------------------------------------
Mon Jan 15 14:22:32 UTC 2018 - jlopez@suse.com

- Added sanity checks for partitioning setup.
- Partitioner: setup issues are shown to the user before continue.
  Mandatory product volumes are required according to control file.
- Part of fate#31896 and fix for bsc#1059160, bsc#1055747 and
  bsc#1063957.
- 4.0.69

-------------------------------------------------------------------
Mon Jan 15 12:51:01 UTC 2018 - ancor@suse.com

- Some code reorganization regarding alignment and resizing.
- Added to several places in the API the possibilty of using other
  alignment types, in addition to the optimal one.
- Added a (temporary) workaround to a possible bug in libstorage-ng
  regarding alignment.

-------------------------------------------------------------------
Tue Jan  9 15:36:15 UTC 2018 - lslezak@suse.cz

- Added Mountable#persistent? (needed for bsc#1073696)
- 4.0.68

-------------------------------------------------------------------
Mon Jan  8 22:16:30 UTC 2018 - ancor@suse.com

- Added Devicegraph#find_by_any_name (needed for bsc#1073254)
- 4.0.67

-------------------------------------------------------------------
Mon Jan  8 12:46:38 UTC 2018 - ancor@suse.com

- Do not try to reuse UUID and label from unformatted swap
  partitions (bsc#1071515).
- 4.0.66

-------------------------------------------------------------------
Mon Jan  8 11:52:30 UTC 2018 - igonzalezsosa@suse.com

- Force the subvolume name to be relative (related to bsc#1073548)
- 4.0.65

-------------------------------------------------------------------
Mon Jan  8 11:37:06 UTC 2018 - ancor@suse.com

- Fixed error when calculating the proposal on top of a BIOS RAID
  (bsc#1067349)

-------------------------------------------------------------------
Fri Dec 22 15:40:13 UTC 2017 - igonzalezsosa@suse.com

- AutoYaST: export the enable_snapshots element (bsc#1073544)

-------------------------------------------------------------------
Fri Dec 22 15:17:35 UTC 2017 - snwint@suse.com

- rewrite SpaceMaker::resize_and_delete! to be more human-readable
- 4.0.64

-------------------------------------------------------------------
Fri Dec 22 14:40:04 UTC 2017 - snwint@suse.com

- fix unnecessary Windows partition deletion (bsc #1066386)
- 4.0.63

-------------------------------------------------------------------
Fri Dec 22 12:35:29 UTC 2017 - snwint@suse.com

- fix logic in GuidedProposal::calculate_proposal (bsc#1058027)
- 4.0.62

-------------------------------------------------------------------
Fri Dec 22 10:26:05 UTC 2017 - igonzalezsosa@suse.com

- Do not crash when showing an unhandled partition id
  (bsc#1068087)

-------------------------------------------------------------------
Wed Dec 20 15:33:49 UTC 2017 - ancor@suse.com

- Partitioner: support for deleting an LVM volume group.
- Correct handling of orphan physical volume devices.
- Fix for bsc#106956 and part of fate#31896.
- 4.0.61

-------------------------------------------------------------------
Wed Dec 20 12:04:42 CET 2017 - aschnell@suse.com

- added obsoletes (bsc#1073645)
- 4.0.60

-------------------------------------------------------------------
Tue Dec 19 17:12:27 UTC 2017 - ancor@suse.com

- Added BlkDevice.find_by_any_name (needed for bsc#1073254)
- 4.0.59

-------------------------------------------------------------------
Tue Dec 19 14:05:33 UTC 2017 - jreidinger@suse.com

- Add DeviceGraph#find_by_name call (needed for bsc#1072908)
- 4.0.58

-------------------------------------------------------------------
Mon Dec 18 12:59:02 UTC 2017 - igonzalezsosa@suse.com

- AutoYaST: Improve disklabel element handling (bsc#1073307).
- 4.0.57

-------------------------------------------------------------------
Thu Dec 14 12:01:48 UTC 2017 - ancor@suse.com

- Fixed a recently added unit test to not rely on libstorage-ng
  sorting. Related to bsc#1049901 and part of fate#31896.
- 4.0.56

-------------------------------------------------------------------
Mon Dec 11 15:40:36 UTC 2017 - jlopez@suse.com

- Partitioner: add buttons to Hard Disks section for creating new
  partitions and editing devices.
- Part of fate#318196.
- 4.0.55

-------------------------------------------------------------------
Mon Dec 11 15:32:28 UTC 2017 - ancor@suse.com

- Improved how the proposal handles disks that are in use but don't
  have a partition table (directly formatted disks, disks that are
  direct members of an LVM or RAID, etc.).
  Preliminary fix for bsc#1071949 and bsc#1067670.
- 4.0.54

-------------------------------------------------------------------
Mon Dec 11 12:56:35 UTC 2017 - jlopez@suse.com

- Improve detection of efi and swap partitions.
- bsc#1071775 and bsc#1065234
- 4.0.53

-------------------------------------------------------------------
Fri Dec  8 17:34:17 CET 2017 - locilka@suse.com

- Fixed dependencies (yast2 >= 4.0.24) (fate#318196)
- 4.0.52

-------------------------------------------------------------------
Tue Dec  5 14:32:26 UTC 2017 - igonzalezsosa@suse.com

- AutoYaST: assign the correct partition_id to /boot/efi
  (bsc#1071167)
- 4.0.51

-------------------------------------------------------------------
Tue Dec  5 06:46:00 UTC 2017 - ancor@suse.com

- Don't trust any longer the order of any collection coming from
  libstorage-ng (related to bsc#1049901 and part of fate#31896).
- 4.0.50

-------------------------------------------------------------------
Mon Dec  4 09:02:09 UTC 2017 - jlopez@suse.com

- Partitoner: added support for resizing partitions (bsc#1057586).
- Part of fate#318196.
- 4.0.49

-------------------------------------------------------------------
Mon Dec  4 08:55:17 UTC 2017 - igonzalezsosa@suse.com

- AutoYaST does not ignore the 'enable_snapshots' setting even
  if the list of partitions is missing (bsc#1070790).
- 4.0.48

-------------------------------------------------------------------
Fri Dec  1 16:58:14 UTC 2017 - ancor@suse.com

- Rely on the new improved mechanism of libstorage-ng to sort
  devices by name. Preparation for bsc#1049901 and part of
  fate#31896.
- 4.0.47

-------------------------------------------------------------------
Fri Dec  1 15:34:11 UTC 2017 - igonzalezsosa@suse.com

- Fix boot partition detection (bsc#1070621).
- 4.0.46

-------------------------------------------------------------------
Fri Dec  1 12:27:34 UTC 2017 - igonzalezsosa@suse.com

- AutoYaST honors 'use' and 'initialize' elements even if the
  list of partitions is missing (related to bsc#1065061).
- 4.0.45

-------------------------------------------------------------------
Thu Nov 30 16:14:49 UTC 2017 - ancor@suse.com

- Partitioner: added buttons to sort the devices being added to
  an MD RAID (part of fate#318196).
- 4.0.44

-------------------------------------------------------------------
Thu Nov 30 16:13:18 UTC 2017 - igonzalezsosa@suse.com

- Do not ignore start_multipath setting (bsc#1070343).
- 4.0.43

-------------------------------------------------------------------
Wed Nov 29 13:54:41 UTC 2017 - snwint@suse.com

- adjust list of partition ids in expert partitioner (bsc#1060993,
  fate#314888)
- 4.0.42

-------------------------------------------------------------------
Tue Nov 28 13:35:34 UTC 2017 - igonzalezsosa@suse.com

- AutoYaST: honor size=max for logical volumes (bsc#1070131).
- 4.0.41

-------------------------------------------------------------------
Mon Nov 27 17:49:38 UTC 2017 - jlopez@suse.com

- Allow to work with BIOS RAIDs as regular disks (bsc#1067349).
- Allow to create partition table over directly formatted devices.
- 4.0.40

-------------------------------------------------------------------
Mon Nov 27 17:08:52 UTC 2017 - snwint@suse.com

- make PartitionTables::partition_id_supported? available
- 4.0.39

-------------------------------------------------------------------
Fri Nov 24 13:25:34 UTC 2017 - ancor@suse.com

- Fixed a problem when confirming the very same partitioning schema
  several times (bug#1069671).
- 4.0.38

-------------------------------------------------------------------
Fri Nov 24 12:23:03 UTC 2017 - igonzalezsosa@suse.com

- AutoYaST: safer handling of partition ids (bsc#1067207).
- 4.0.37

-------------------------------------------------------------------
Thu Nov 23 15:27:23 UTC 2017 - igonzalezsosa@suse.com

- AutoYaST: add support to resize partitions and logical volumes
  (bsc#1069505).
- AutoYaST: fix detection of root partition when using LVM
  (bsc#1069647).
- 4.0.36

-------------------------------------------------------------------
Thu Nov 23 13:05:31 UTC 2017 - ancor@suse.com

- Ensure that disks considered for (auto)installation are always
  sorted in a stable and consistent way based on its device name.
  Preparation for bsc#1049901 and part of fate#31896.
- 4.0.35

-------------------------------------------------------------------
Wed Nov 22 19:19:27 UTC 2017 - jlopez@suse.com

- Partitioner: added support for resizing MD RAIDs.
- Part of fate#318196.
- 4.0.34

-------------------------------------------------------------------
Wed Nov 22 17:11:41 UTC 2017 - shundhammer@suse.com

- No RAID chunk size below 64 kiB for most types of RAID
  (bsc#1065381)
- 4.0.33

-------------------------------------------------------------------
Mon Nov 20 15:40:58 UTC 2017 - shundhammer@suse.com

- Added "Create New Partition Table" in partitioner
- Part of fate#318196.
- 4.0.32

-------------------------------------------------------------------
Thu Nov 16 10:31:04 UTC 2017 - jlopez@suse.com

- Improve logging: add wrapper param for guard method and dump xml
  representation of the devicegraph to the logs.
- Part of fate#318196.
- 4.0.31

-------------------------------------------------------------------
Wed Nov 15 15:55:51 UTC 2017 - ancor@suse.com

- When proposing a partitions layout for installation, prefer
  getting big installations and arranging the partitions by their
  weights over creating adjacent partitions. Part of fate#318196.
- 4.0.30

-------------------------------------------------------------------
Tue Nov 14 15:41:21 UTC 2017 - jlopez@suse.com

- Partitioner: added support for creating volume groups.
- Part of fate#318196.
- 4.0.29

-------------------------------------------------------------------
Wed Nov  8 16:03:31 UTC 2017 - snwint@suse.com

- safer handling of partition ids (bsc#1060993
- 4.0.28

-------------------------------------------------------------------
Wed Nov  8 14:45:22 UTC 2017 - igonzalezsosa@suse.com

- AutoYaST: filter out old '@' entries when importing the list of
  subvolumes (bsc#1061253)
- 4.0.27

-------------------------------------------------------------------
Wed Nov  8 10:07:09 UTC 2017 - ancor@suse.com

- Added support in the UI of the guided setup for the new format
  of <volumes> in the control file.
- Part of fate#318196.
- 4.0.26

-------------------------------------------------------------------
Wed Nov  8 05:54:04 UTC 2017 - igonzalezsosa@suse.com

- AutoYaST: fix space distribution when partition table does not
  exist (bsc#1065061)
- AutoYaST: set partition tables type according to the profile
- 4.0.25

-------------------------------------------------------------------
Tue Nov  7 13:48:43 UTC 2017 - jlopez@suse.com

- Fix name of planned logical volumes.
- Take into account real RAM size to plan volumes.
- Add scenario tests using new partitioning settings.
- Part of fate#318196.
- 4.0.24

-------------------------------------------------------------------
Tue Nov  7 13:18:35 UTC 2017 - igonzalezsosa@suse.com

- AutoYaST: adjust the list of allowed keys in skip lists
  (bsc#1065668)
- 4.0.23

-------------------------------------------------------------------
Tue Nov  7 09:38:19 UTC 2017 - igonzalezsosa@suse.com

- AutoYaST: add support for udev links in the <device/> element
  (bsc#1066320)
- 4.0.22

-------------------------------------------------------------------
Fri Nov  3 15:11:42 UTC 2017 - igonzalezsosa@suse.com

- AutoYaST: do not remove partitions that are supposed to be reused
  (bsc#1066398).
- 4.0.21

-------------------------------------------------------------------
Fri Nov  3 15:04:24 UTC 2017 - jlopez@suse.com

- Partitioner: support for deleting md raids.
- Part of fate#318196.
- 4.0.20

-------------------------------------------------------------------
Fri Nov 03 14:27:02 CET 2017 - aschnell@suse.com

- do not query end of region if region is empty (bsc#1066290)
- 4.0.19

-------------------------------------------------------------------
Thu Nov  2 17:58:28 UTC 2017 - igonzalezsosa@suse.com

- AutoYaST: query hardware information on skip lists (bsc#1065668).
- AutoYaST: support multi-valued keys on skip lists.
- AutoYaST: do not crash when no suitable disk for installation
  is found.
- 4.0.18

-------------------------------------------------------------------
Wed Nov  1 09:11:23 UTC 2017 - jlopez@suse.com

- Partitioner: support for deleting logical volumes.
- Part of fate#318196.
- 4.0.17

-------------------------------------------------------------------
Wed Nov  1 08:23:17 UTC 2017 - igonzalezsosa@suse.com

- AutoYaST: do not crash when an unknown key is used in a
  skip list (bsc#1065670).
- 4.0.16

-------------------------------------------------------------------
Tue Oct 31 12:14:18 UTC 2017 - igonzalezsosa@suse.com

- AutoYaST: fix reuse of partitions (bsc#1060637).
- AutoYaST: improve error handling when trying to reuse a partition
  fails.
- AutoYaST: when a problem is detected while creating a proposal,
  register in which section it was found.
- AutoYaST: register an issue when a proposal does not contain
  a root (/) partition.
- 4.0.15

-------------------------------------------------------------------
Mon Oct 30 13:32:02 UTC 2017 - ancor@suse.com

- Added an option in the installer to run the expert partitioner
  with the current storage layout as starting point.
- Possible fix for bsc#1055644 and part of fate#318196.
- 4.0.14

-------------------------------------------------------------------
Fri Oct 27 11:33:55 UTC 2017 - jsrain@suse.cz

- Limit maximal proposed size of EFI partition (bsc#1062775)
- 4.0.13

-------------------------------------------------------------------
Thu Oct 26 15:30:53 UTC 2017 - ancor@suse.com

- Partitioner: small adjustments in the verifications performed
  before running some wizards.

-------------------------------------------------------------------
Wed Oct 25 17:28:48 UTC 2017 - jlopez@suse.com

- Partitioner: allow to work with multipath devices.
- bsc#1058373 and bsc#1028853.
- Part of fate#318196.
- 4.0.12

-------------------------------------------------------------------
Wed Oct 25 13:12:37 UTC 2017 - igonzalezsosa@suse.com

- Add support to clone subvolumes when using AutoYaST (bsc#1064875)
- 4.0.11

-------------------------------------------------------------------
Wed Oct 25 12:32:58 CEST 2017 - snwint@suse.de

- adjust control.xml documentation
- 4.0.10

-------------------------------------------------------------------
Mon Oct 23 17:53:27 UTC 2017 - jlopez@suse.com

- Partitioner: show only option to create vg when there are no vgs.
- Part of fate#318196.
- 4.0.9

-------------------------------------------------------------------
Mon Oct 23 17:14:01 CEST 2017 - snwint@suse.de

- have volumes in control.xml proposed by default (fate#318196)
- 4.0.8

-------------------------------------------------------------------
Fri Oct 20 17:28:16 UTC 2017 - jlopez@suse.com

- Partitioner: support for creating logical volumes.
- Part of fate#318196.
- 4.0.7

-------------------------------------------------------------------
Thu Oct 19 14:27:49 UTC 2017 - igonzalezsosa@suse.com

- AutoYaST: add basic support for error handling
- AutoYaST: handle 'size: auto' correctly
- 4.0.6

-------------------------------------------------------------------
Thu Oct 19 13:05:35 UTC 2017 - jsrain@suse.cz

- During installation, mount efivarfs in /mnt/sys/firmware/efivars
  if present in inst-sys (bsc#1063063)
- 4.0.5

-------------------------------------------------------------------
Tue Oct 17 16:45:21 CEST 2017 - shundhammer@suse.de

- Terminate extra space distribution loop if nothing could be
  distributed anymore (bsc#1063392)
- 4.0.4

-------------------------------------------------------------------
Tue Oct 17 11:25:03 UTC 2017 - snwint@suse.com

- finalize control.xml description (fate#318196)
- 4.0.3

-------------------------------------------------------------------
Mon Oct 16 10:02:24 UTC 2017 - jlopez@suse.com

- Add strategies to try an initial valid proposal, even changing
  settings when necessary.
- Part of fate#318196.
- 4.0.2

-------------------------------------------------------------------
Tue Oct 10 11:11:59 UTC 2017 - jlopez@suse.com

- Adapt proposal to work with new format of proposal settings.
- Part of fate#318196.
- 4.0.1

-------------------------------------------------------------------
Mon Oct  9 12:29:13 UTC 2017 - igonzalezsosa@suse.com

- AutoYaST: proper handling of the 'use' element allowing to
  delete a set of partitions (bsc#1061042)
- AutoYaST: support for mkfs_options, fstopt and mount_by elements
  (bsc#1061289)
- 4.0.0

-------------------------------------------------------------------
Fri Oct  6 07:11:35 UTC 2017 - jlopez@suse.com

- Added support for reading new format of proposal settings.
- Part of fate#318196.
- 3.3.27

-------------------------------------------------------------------
Thu Oct  5 14:38:22 UTC 2017 - ancor@suse.com

- Partitioner: don't return to the summary screen after each
  operation.
- Partitioner: speedup the refresh time after each operation (by
  not querying the hostname again).
- Both part of fate#318196.
- 3.3.26

-------------------------------------------------------------------
Wed Oct  4 17:28:24 CEST 2017 - shundhammer@suse.de

- Added disk.desktop file for partitioner (bsc#1059528)
- 3.3.25

-------------------------------------------------------------------
Wed Oct  4 12:11:11 UTC 2017 - snwint@suse.com

- separate planning strategies from DevicesPlanner into
  DevicesPlannerStrategies module
- 3.3.24

-------------------------------------------------------------------
Tue Oct  3 07:06:32 UTC 2017 - ancor@suse.com

- Partitioner: buttons to edit the filesystem in RAID and LVM LV.
- Partitioner: correct positioning of some buttons.
- Partitioner: allow to mount several swap devices.
- All part of fate#318196.
- 3.3.23

-------------------------------------------------------------------
Fri Sep 29 15:06:42 UTC 2017 - ancor@suse.com

- Partitioner: option to create an MD RAID (part of fate#318196).
- 3.3.22

-------------------------------------------------------------------
Fri Sep 29 10:54:54 UTC 2017 - jlopez@suse.com

- Fix validation when trying to create a partition with custom
  size (bsc#1060864).
- 3.3.21

-------------------------------------------------------------------
Tue Sep 26 16:47:44 CEST 2017 - shundhammer@suse.de

- Implemented simple proposal for CASP (bsc#1058736)
- 3.3.20

-------------------------------------------------------------------
Mon Sep 25 10:44:42 CEST 2017 - snwint@suse.de

- updated installer hacks document: ssh key import works

-------------------------------------------------------------------
Fri Sep 22 15:20:51 UTC 2017 - jlopez@suse.com

- Avoid to reuse small efi partitions (bsc#1056640).
- 3.3.19

-------------------------------------------------------------------
Thu Sep 21 14:54:28 UTC 2017 - ancor@suse.com

- More backwards-compatible behavior when formatting partitions in
  the expert partitioner.
- Checkbox to enable snapshots for "/" in the expert partitioner.
- Both part of fate#318196
- 3.3.18

-------------------------------------------------------------------
Tue Sep 19 07:26:06 UTC 2017 - ancor@suse.com

- Improved creation and modification of partitions in the Expert
  Partitioner (bsc#1057869, bsc#1057874).
- Added button to define the Btrfs subvolumes directly during
  creation or modification.
- 3.3.17

-------------------------------------------------------------------
Wed Sep 13 14:44:52 UTC 2017 - jreidinger@suse.com

- add all full udev links and helper to list them all
  (useful for fixing bsc#1057604)
- 3.3.16

-------------------------------------------------------------------
Wed Sep 13 14:03:00 UTC 2017 - snwint@suse.com

- don't limit uefi to x86_64 (bsc#1056629)
- 3.3.15

-------------------------------------------------------------------
Tue Sep 12 15:54:47 UTC 2017 - jlopez@suse.com

- Fix proposal to not try to create more than 3 partitions in a
  DASD partition table (bsc#1058052).
- 3.3.14

-------------------------------------------------------------------
Thu Sep  7 14:28:28 UTC 2017 - schubi@suse.de

- AutoYaST: Temporary workaround to avoid crash when size 'auto'
  (which is still not supported) is used (bnc#1056182).
- 3.3.13

-------------------------------------------------------------------
Thu Sep  7 13:45:07 UTC 2017 - jlopez@suse.com

- Fix partitioner bug creating partition with custom size
  (bsc#1057049)
- 3.3.12

-------------------------------------------------------------------
Thu Sep  7 08:34:59 UTC 2017 - ancor@suse.com

- AutoYaST: support for Btrfs snapshots (part of fate#318196).
- 3.3.11

-------------------------------------------------------------------
Wed Sep  6 15:33:27 UTC 2017 - jlopez@suse.com

- Fix bug when formatting with expert partitioner (bsc#1057405).
- 3.3.10

-------------------------------------------------------------------
Wed Sep  6 14:59:46 UTC 2017 - igonzalezsosa@suse.com

- Ignore case when parsing sizes (bsc#1056715 and bsc#1055913).
- 3.3.9

-------------------------------------------------------------------
Tue Sep  5 17:24:37 CEST 2017 - schubi@suse.de

- AutoYaST: Handle sizes without unit correctly. (bnc#1056168)
- 3.3.8

-------------------------------------------------------------------
Tue Sep  5 06:00:08 UTC 2017 - ancor@suse.com

- Create Btrfs in the guided setup if requested to do so (part of
  fate#318196).
- 3.3.7

-------------------------------------------------------------------
Wed Aug 30 15:44:35 UTC 2017 - jlopez@suse.com

- Added overall summary for the expert partitioner.
- Part of fate#318196
- 3.3.6

-------------------------------------------------------------------
Mon Aug 23 19:33:27 UTC 2017 - jlopez@suse.com

- Added methods to save user data into libstorage-ng objects.
- Added subvolume shadowing control to the expert partitioner.
- Added mount point validation to the expert partitioner.
- Removed Planned::BtrfsSubvolume class.
- Part of fate#318196
- 3.3.5

-------------------------------------------------------------------
Mon Aug 21 22:47:04 UTC 2017 - knut.anderssen@suse.com

- Added support for legacy filesystems (fate#323394).
- 3.3.4

-------------------------------------------------------------------
Mon Aug 21 13:40:03 CEST 2017 - snwint@suse.de

- adjust package description in spec file

-------------------------------------------------------------------
Mon Aug 21 10:20:59 UTC 2017 - ancor@suse.com

- When displaying partition ids to the user, use names that are
  more similar to old yast-storage (part of fate#318196).
- 3.3.3

-------------------------------------------------------------------
Fri Aug 18 08:56:36 UTC 2017 - knut.anderssen@suse.com

- ReiserFS is not allowed anymore, it was already removed in SLE 12
  for new installations and was only supported for upgrades.
  (fate#323394)
- 3.3.2

-------------------------------------------------------------------
Wed Aug 16 10:24:07 UTC 2017 - ancor@suse.com

- Added deactivation of virtual devices (multipath, LVM, etc.)
  to the public API.
- Initial management of Btrfs subvolumes in the expert partitioner.
- Both as part of fate#318196
- 3.3.1

-------------------------------------------------------------------
Mon Jul 24 16:17:03 UTC 2017 - jlopez@suse.com

- Removed temporary StorageManager API.
- 0.1.32

-------------------------------------------------------------------
Thu Jul 20 14:54:17 UTC 2017 - ancor@suse.com

- Added pop-up to ask the user about multipath activation.

-------------------------------------------------------------------
Thu Jul 20 10:45:36 UTC 2017 - ancor@suse.com

- Added Btrfs subvolumes support to the AutoYaST customized
  partitioning.

-------------------------------------------------------------------
Tue Jul 18 11:43:26 UTC 2017 - ancor@suse.com

- Adjusted the guided proposal to work properly on scenarios with
  DM RAIDs.

-------------------------------------------------------------------
Mon Jul 17 09:07:39 UTC 2017 - ancor@suse.com

- Adjusted the guided proposal to work properly on scenarios with
  Multipath I/O.

-------------------------------------------------------------------
Wed Jul 12 15:37:16 UTC 2017 - ancor@suse.com

- Replaced the original prototype of the expert partitioner with
  the one coming from yast2-partitioner.
- Added #supported_fstab_options and #default_partition_id methods
  to Y2Storage::Filesystems::Type.
- Removed Y2Storage::DevicesLists and not longer needed modules
  from Y2Storage::Refinements
- 0.1.31

-------------------------------------------------------------------
Tue Jul 11 11:18:06 UTC 2017 - jreidinger@suse.com

- Added PartitionId#to_human_string and PartitionId::formattable?
- 0.1.30

-------------------------------------------------------------------
Thu Jul  6 08:11:59 UTC 2017 - gsouza@suse.com

- Added verifications for disk in network.
- 0.1.29

-------------------------------------------------------------------
Tue Jul  4 14:29:40 UTC 2017 - jlopez@suse.com

- Added new class Y2Storage::Proposal::Base.
- Proper assignment of default values for new proposals.
- 0.1.28

-------------------------------------------------------------------
Tue Jul  4 08:32:12 UTC 2017 - ancor@suse.com

- Added AutoinstProfile::PartitioningSection which allows to export
  the current system (or any other devicegraph) to an AutoYaST
  profile (only plain partitions supported so far).
- 0.1.27

-------------------------------------------------------------------
Mon Jul  3 15:50:43 UTC 2017 - jlopez@suse.com

- Adapt proposal to different situations (disable home, snapshots,
  etc)
- 0.1.26

-------------------------------------------------------------------
Mon Jul  3 13:36:17 UTC 2017 - jreidinger@suse.com

- add LvmVg#basename
- add PartitionTables::Base#delete_all_partitions
- add logger to all devices
- add LvmVg#name
- 0.1.25

-------------------------------------------------------------------
Tue Jun 27 15:05:52 UTC 2017 - igonzalezsosa@suse.com

- Add LVM support for AutoYaST partitioning (bsc#1044697).
- 0.1.24

-------------------------------------------------------------------
Tue Jun 27 09:04:58 UTC 2017 - ancor@suse.com

- More robust Y2Storage::StorageManager#probe

-------------------------------------------------------------------
Mon Jun 26 11:56:23 UTC 2017 - jreidinger@suse.com

- Added Y2Storage::MdParity#to_human_string and
  Y2Storage::MdLevel#to_human_string
- 0.1.23

-------------------------------------------------------------------
Mon Jun 26 08:56:07 UTC 2017 - aschnell@suse.com

- Added Y2Storage::Md wrapper
- 0.1.22

-------------------------------------------------------------------
Mon Jun 19 12:30:46 UTC 2017 - mvidner@suse.com

- Added Y2Storage::DiskSize#human_floor, Y2Storage::Region#size
- 0.1.21

-------------------------------------------------------------------
Mon Jun 19 08:33:19 UTC 2017 - igonzalezsosa@suse.com

- AutoinstProposal is loaded with the rest of the proposal
  classes when 'y2storage' is required.
- 0.1.20

-------------------------------------------------------------------
Mon Jun 19 06:58:54 UTC 2017 - jilopez@localhost

- Adjustments to DASD to ensure the proposal works as expected
  in such devices.
- Added Devicegraph#disk_devices to get all DASDs and disks.
- DASD support added to YAML reader and writer.

-------------------------------------------------------------------
Fri Jun 16 12:47:40 UTC 2017 - igonzalezsosa@suse.com

- Add basic support for AutoYaST customized partitioning
  (only plain partitions are supported)
- 0.1.19

-------------------------------------------------------------------
Thu Jun 15 07:17:28 UTC 2017 - jreidinger@suse.com

- Add new method StorageManager.fake_from_xml for easy loading
  of xml device graphs

-------------------------------------------------------------------
Wed Jun 14 20:21:27 CEST 2017 - aschnell@suse.com

- added probe function to StorageManager
- 0.1.18

-------------------------------------------------------------------
Thu Jun  8 09:36:29 UTC 2017 - ancor@suse.com

- Added new method BlkDevice#to_be_formatted? (needed by
  yast2-partitioner).
- 0.1.17

-------------------------------------------------------------------
Tue Jun  6 17:57:16 CEST 2017 - shundhammer@suse.de

- Don't insist on installing filesystem support packages that
  are not available in any repo (bsc#1039830)
- 0.1.16

-------------------------------------------------------------------
Thu Jun  1 10:27:25 UTC 2017 - ancor@suse.com

- Fixed a bug in LvmLv#stripe_size=

-------------------------------------------------------------------
Mon May 22 10:58:24 UTC 2017 - ancor@suse.com

- Refactored the proposal code in preparation for the AutoYaST
  implementation. Removed PlannedVolume and PlannedVolumesList
  classes in favor of new more specific classes in the Planned
  namespace.
- Fixed the proposal to never propose subvolumes that would be
  shadowed by another proposed device.

-------------------------------------------------------------------
Wed May 17 11:53:56 UTC 2017 - jreidinger@suse.com

- Add to Y2Storage::PartitionTables::Type#to_human_string
- 0.1.15

-------------------------------------------------------------------
Thu May  4 13:21:28 CEST 2017 - schubi@suse.de

- Added SCR agent .etc.mtab again until we have a proper
  alternative for it (still needed in yast2-users).
- 0.1.14

-------------------------------------------------------------------
Thu May  4 09:07:44 UTC 2017 - ancor@suse.com

- Changelog entry to document stuff that was left behind.
  See below.
- Installation proposal now generates Btrfs subvolumes when needed
  (according to control.xml and a fallback list).
- Improved and fully functional Guided Setup.
- Added new fields to ProposalSettings and renamed others (xxx_size
  instead of xxx_disk_size). Similar changes in PlannedVolume.
- New smaller and more convenient API for DiskAnalyzer.
- Many documentation (Yardoc) improvements and fixes.
- Added dummy activate callbacks (for activating a previous LUKS).
- The installer now saves a xml representation of the probed and
  staging devicegraphs before proceeding with the installation.
- New API for accessing the libstorage objects from Ruby:
  * New classes in the Y2Storage namespace offering a wrapper around
    the corresponding libstorage classes and enums: Actiongraph,
    AlignPolicy, BlkDevice, BtrfsSubvolume, Dasd, DasdFormat,
    DasdType, DataTransport, Device, Devicegraph, Disk, Encryption,
    LvmLv, LvmPv, LvmVg, Mountable, Partition, PartitionId,
    PartitionType, Partitionable, Region and ResizeInfo.
  * Mixins StorageClassWrapper and StorageEnumWrapper to define more
    wrappers as needed.
  * Removed EnumMappings.
  * Removed most refinements in Y2Storage, functionality moved to
    the new classes.
  * Marked DevicesList as deprecated.
  * Marked some refinements as deprecated.

-------------------------------------------------------------------
Tue Apr 25 08:50:10 UTC 2017 - jreidinger@suse.com

- add Gpt#pmbr_boot(?/=) methods for protective MBR
- 0.1.13

-------------------------------------------------------------------
Thu Mar 23 08:18:36 UTC 2017 - jilopez@localhost

- Adapted prepdisk client to work in update mode.

-------------------------------------------------------------------
Tue Mar 21 17:11:37 CET 2017 - schubi@suse.de

- Added to_s in ProposalSettings

-------------------------------------------------------------------
Thu Mar  9 12:47:11 UTC 2017 - ancor@suse.com

- Partially adjust the proposal settings according to control.xml.

-------------------------------------------------------------------
Fri Mar  3 12:30:12 UTC 2017 - ancor@suse.com

- Improved the EnumMappings module.
- 0.1.12

-------------------------------------------------------------------
Thu Feb 16 11:37:57 UTC 2017 - ancor@suse.com

- Improvements in the devicegraph query interface: added an
  EncryptionLists class and adapted all the other classes to take
  several encryption-related scenarios into account.
- 0.1.11

-------------------------------------------------------------------
Wed Feb  8 13:19:24 UTC 2017 - ancor@suse.com

- Added a prototype of the "Guided Setup" wizard to configure the
  proposal settings.

-------------------------------------------------------------------
Wed Jan 25 14:35:38 UTC 2017 - ancor@suse.com

- Proper management of completely empty disks (no partition table,
  no file-system and no LVM PV) in the proposal.
- Improved FreeDiskSpace and Disk#free_spaces to correctly handle
  disks without partition table.
- 0.1.10

-------------------------------------------------------------------
Thu Jan 19 10:54:22 CET 2017 - shundhammer@suse.de

- Install storage-related software packages as needed: Migrated
  UsedStorageFeatures to storage-ng and added PackageHandler
- 0.1.9

-------------------------------------------------------------------
Tue Jan 17 12:07:18 UTC 2017 - ancor@suse.com

- Improved StorageManager that complies to the Singleton pattern
  and includes a revision counter for the staging devicegraph.
- 0.1.8

-------------------------------------------------------------------
Mon Jan 16 12:27:03 UTC 2017 - ancor@suse.com

- Added 'fstab_options' key to the YAML representation of the
  devicegraphs used for testing.
- 0.1.7

-------------------------------------------------------------------
Thu Jan  5 15:27:02 UTC 2017 - ancor@suse.com

- Y2Storage::DiskAnalyzer - distinguish disks with no MBR gap
  (0 bytes gap) from cases where the MBR gap is not applicable.
  This fixes the proposal for some LVM scenarios with legacy boot.

-------------------------------------------------------------------
Fri Dec 23 12:44:24 UTC 2016 - ancor@suse.com

- Removed unused ProposalDemo client (kind of obsoleted by
  Dialogs::InstDiskProposal)

-------------------------------------------------------------------
Wed Dec 21 12:01:32 UTC 2016 - ancor@suse.com

- Improvements in the devicegraph query interface
  (DisksLists#with_name_or_partition)
- 0.1.6

-------------------------------------------------------------------
Tue Dec 20 06:39:28 UTC 2016 - ancor@suse.com

- Fixed partitioning proposal to not fail when trying to create
  very small partitions (like bios_boot), to work better with uneven
  spaces (not divisible by the minimal grain) and to reduce the
  gaps between partitions.

-------------------------------------------------------------------
Wed Dec 14 16:01:00 UTC 2016 - ancor@suse.com

- Write more precise information in the logs (DiskSize#to_s)

-------------------------------------------------------------------
Tue Dec 13 11:11:20 UTC 2016 - ancor@suse.com

- Proposal does not try to set the boot flag if not supported
  (for example, GPT partition tables)

-------------------------------------------------------------------
Fri Dec  9 10:30:33 UTC 2016 - aschnell@suse.com

- Adapted to several changes in libstorage-ng

-------------------------------------------------------------------
Fri Nov 25 16:39:13 UTC 2016 - ancor@suse.com

- Improvements in the LVM-based proposal

-------------------------------------------------------------------
Tue Nov 22 15:32:41 UTC 2016 - ancor@suse.com

- Improvements in Refinements::DevicegraphLists

-------------------------------------------------------------------
Tue Nov 22 12:28:39 UTC 2016 - ancor@suse.com

- Convenience method to check for GPT
- Several methods added to most of the DevicesLists classes
- 0.1.5

-------------------------------------------------------------------
Thu Oct 27 12:49:59 UTC 2016 - ancor@suse.com

- Better management of LVM partitions in Proposal::SpaceMaker

-------------------------------------------------------------------
Thu Oct 27 13:46:39 CEST 2016 - aschnell@suse.com

- mount special filesystems in target during installation

-------------------------------------------------------------------
Wed Oct 26 12:26:58 UTC 2016 - ancor@suse.com

- LVM classes added to Refinements::DevicegraphLists

-------------------------------------------------------------------
Wed Oct 12 13:38:38 UTC 2016 - cwh@suse.com

- Use own textdomain (storage-ng instead of storage) (bsc#1004050)
- 0.1.4

-------------------------------------------------------------------
Fri Sep 30 14:05:08 UTC 2016 - ancor@suse.com

- Added new inst_prepdisk client - first version in which the
  installer commits the changes to the target disk(s).
- 0.1.3

-------------------------------------------------------------------
Tue Sep 27 06:00:45 UTC 2016 - ancor@suse.com

- More reusable DiskAnalyzer.
- Use libstorage mechanisms to check for windows partitions.
- Added new minimalistic inst_disk_proposal client.
- 0.1.2

-------------------------------------------------------------------
Mon Aug  1 13:11:13 UTC 2016 - ancor@suse.com

- Namespaces adapted to avoid conflicts with old yast2-storage
  and to follow the new YaST convention.
- 0.1.1

-------------------------------------------------------------------
Thu Feb 25 16:35:57 CET 2016 - aschnell@suse.com

- initial package with yast2-storage-ng, successor of yast2-storage
<|MERGE_RESOLUTION|>--- conflicted
+++ resolved
@@ -1,5 +1,12 @@
 -------------------------------------------------------------------
-<<<<<<< HEAD
+Thu Oct  3 16:58:02 UTC 2019 - Ancor Gonzalez Sosa <ancor@suse.com>
+
+- AutoYaST: do not fail if the uuid is specified for a new
+  filesystem (bsc#1148477, bsc#1152535).
+- AutoYaST: partitions and logical volumes to be reused can now be
+  found by uuid (bsc#1148477, bsc#1152535).
+
+-------------------------------------------------------------------
 Wed Oct  2 13:35:42 UTC 2019 - David Diaz <dgonzalez@suse.com>
 
 - Partitioner: fix the type column value for Ext3/4 filesystems
@@ -142,28 +149,6 @@
   the user to specify a device per each volume (part of
   jsc#SLE-7238).
 - 4.2.27
-=======
-Thu Oct  3 16:58:02 UTC 2019 - Ancor Gonzalez Sosa <ancor@suse.com>
-
-- AutoYaST: do not fail if the uuid is specified for a new
-  filesystem (bsc#1148477, bsc#1152535).
-- AutoYaST: partitions and logical volumes to be reused can now be
-  found by uuid (bsc#1148477, bsc#1152535).
-- 4.1.88
-
--------------------------------------------------------------------
-Wed Sep 18 09:31:41 UTC 2019 - Steffen Winterfeldt <snwint@suse.com>
-
-- bind-mount /run from inst-sys to target system during install
-  (bsc#1136463)
-- 4.1.87
-
--------------------------------------------------------------------
-Wed Aug  7 13:36:03 UTC 2019 - Steffen Winterfeldt <snwint@suse.com>
-
-- fix NilClass issue when calculating proposal on RAID (bsc#1139808)
-- 4.1.86
->>>>>>> 26cb50a8
 
 -------------------------------------------------------------------
 Wed Jul 10 11:31:18 UTC 2019 - José Iván López González <jlopez@suse.com>
