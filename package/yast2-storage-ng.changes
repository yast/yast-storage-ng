-------------------------------------------------------------------
<<<<<<< HEAD
Wed Sep 13 13:44:52 UTC 2017 - jreidinger@suse.com

- add all full udev links and helper to list them all
  (useful for fixing bsc#1057604)
=======
Wed Sep 13 14:03:00 UTC 2017 - snwint@suse.com

- don't limit uefi to x86_64 (bsc#1056629)
>>>>>>> 6a48b60a
- 3.3.15

-------------------------------------------------------------------
Tue Sep 12 15:54:47 UTC 2017 - jlopez@suse.com

- Fix proposal to not try to create more than 3 partitions in a
  DASD partition table (bsc#1058052).
- 3.3.14

-------------------------------------------------------------------
Thu Sep  7 14:28:28 UTC 2017 - schubi@suse.de

- AutoYaST: Temporary workaround to avoid crash when size 'auto'
  (which is still not supported) is used (bnc#1056182).
- 3.3.13

-------------------------------------------------------------------
Thu Sep  7 13:45:07 UTC 2017 - jlopez@suse.com

- Fix partitioner bug creating partition with custom size
  (bsc#1057049)
- 3.3.12

-------------------------------------------------------------------
Thu Sep  7 08:34:59 UTC 2017 - ancor@suse.com

- AutoYaST: support for Btrfs snapshots (part of fate#318196).
- 3.3.11

-------------------------------------------------------------------
Wed Sep  6 15:33:27 UTC 2017 - jlopez@suse.com

- Fix bug when formatting with expert partitioner (bsc#1057405).
- 3.3.10

-------------------------------------------------------------------
Wed Sep  6 14:59:46 UTC 2017 - igonzalezsosa@suse.com

- Ignore case when parsing sizes (bsc#1056715 and bsc#1055913).
- 3.3.9

-------------------------------------------------------------------
Tue Sep  5 17:24:37 CEST 2017 - schubi@suse.de

- AutoYaST: Handle sizes without unit correctly. (bnc#1056168)
- 3.3.8

-------------------------------------------------------------------
Tue Sep  5 06:00:08 UTC 2017 - ancor@suse.com

- Create Btrfs in the guided setup if requested to do so (part of
  fate#318196).
- 3.3.7

-------------------------------------------------------------------
Wed Aug 30 15:44:35 UTC 2017 - jlopez@suse.com

- Added overall summary for the expert partitioner.
- Part of fate#318196
- 3.3.6

-------------------------------------------------------------------
Mon Aug 23 19:33:27 UTC 2017 - jlopez@suse.com

- Added methods to save user data into libstorage-ng objects.
- Added subvolume shadowing control to the expert partitioner.
- Added mount point validation to the expert partitioner.
- Removed Planned::BtrfsSubvolume class.
- Part of fate#318196
- 3.3.5

-------------------------------------------------------------------
Mon Aug 21 22:47:04 UTC 2017 - knut.anderssen@suse.com

- Added support for legacy filesystems (fate#323394).
- 3.3.4

-------------------------------------------------------------------
Mon Aug 21 13:40:03 CEST 2017 - snwint@suse.de

- adjust package description in spec file

-------------------------------------------------------------------
Mon Aug 21 10:20:59 UTC 2017 - ancor@suse.com

- When displaying partition ids to the user, use names that are
  more similar to old yast-storage (part of fate#318196).
- 3.3.3

-------------------------------------------------------------------
Fri Aug 18 08:56:36 UTC 2017 - knut.anderssen@suse.com

- ReiserFS is not allowed anymore, it was already removed in SLE 12
  for new installations and was only supported for upgrades.
  (fate#323394)
- 3.3.2

-------------------------------------------------------------------
Wed Aug 16 10:24:07 UTC 2017 - ancor@suse.com

- Added deactivation of virtual devices (multipath, LVM, etc.)
  to the public API.
- Initial management of Btrfs subvolumes in the expert partitioner.
- Both as part of fate#318196
- 3.3.1

-------------------------------------------------------------------
Mon Jul 24 16:17:03 UTC 2017 - jlopez@suse.com

- Removed temporary StorageManager API.
- 0.1.32

-------------------------------------------------------------------
Thu Jul 20 14:54:17 UTC 2017 - ancor@suse.com

- Added pop-up to ask the user about multipath activation.

-------------------------------------------------------------------
Thu Jul 20 10:45:36 UTC 2017 - ancor@suse.com

- Added Btrfs subvolumes support to the AutoYaST customized
  partitioning.

-------------------------------------------------------------------
Tue Jul 18 11:43:26 UTC 2017 - ancor@suse.com

- Adjusted the guided proposal to work properly on scenarios with
  DM RAIDs.

-------------------------------------------------------------------
Mon Jul 17 09:07:39 UTC 2017 - ancor@suse.com

- Adjusted the guided proposal to work properly on scenarios with
  Multipath I/O.

-------------------------------------------------------------------
Wed Jul 12 15:37:16 UTC 2017 - ancor@suse.com

- Replaced the original prototype of the expert partitioner with
  the one coming from yast2-partitioner.
- Added #supported_fstab_options and #default_partition_id methods
  to Y2Storage::Filesystems::Type.
- Removed Y2Storage::DevicesLists and not longer needed modules
  from Y2Storage::Refinements
- 0.1.31

-------------------------------------------------------------------
Tue Jul 11 11:18:06 UTC 2017 - jreidinger@suse.com

- Added PartitionId#to_human_string and PartitionId::formattable?
- 0.1.30

-------------------------------------------------------------------
Thu Jul  6 08:11:59 UTC 2017 - gsouza@suse.com

- Added verifications for disk in network.
- 0.1.29

-------------------------------------------------------------------
Tue Jul  4 14:29:40 UTC 2017 - jlopez@suse.com

- Added new class Y2Storage::Proposal::Base.
- Proper assignment of default values for new proposals.
- 0.1.28

-------------------------------------------------------------------
Tue Jul  4 08:32:12 UTC 2017 - ancor@suse.com

- Added AutoinstProfile::PartitioningSection which allows to export
  the current system (or any other devicegraph) to an AutoYaST
  profile (only plain partitions supported so far).
- 0.1.27

-------------------------------------------------------------------
Mon Jul  3 15:50:43 UTC 2017 - jlopez@suse.com

- Adapt proposal to different situations (disable home, snapshots,
  etc)
- 0.1.26

-------------------------------------------------------------------
Mon Jul  3 13:36:17 UTC 2017 - jreidinger@suse.com

- add LvmVg#basename
- add PartitionTables::Base#delete_all_partitions
- add logger to all devices
- add LvmVg#name
- 0.1.25

-------------------------------------------------------------------
Tue Jun 27 15:05:52 UTC 2017 - igonzalezsosa@suse.com

- Add LVM support for AutoYaST partitioning (bsc#1044697).
- 0.1.24

-------------------------------------------------------------------
Tue Jun 27 09:04:58 UTC 2017 - ancor@suse.com

- More robust Y2Storage::StorageManager#probe

-------------------------------------------------------------------
Mon Jun 26 11:56:23 UTC 2017 - jreidinger@suse.com

- Added Y2Storage::MdParity#to_human_string and
  Y2Storage::MdLevel#to_human_string
- 0.1.23

-------------------------------------------------------------------
Mon Jun 26 08:56:07 UTC 2017 - aschnell@suse.com

- Added Y2Storage::Md wrapper
- 0.1.22

-------------------------------------------------------------------
Mon Jun 19 12:30:46 UTC 2017 - mvidner@suse.com

- Added Y2Storage::DiskSize#human_floor, Y2Storage::Region#size
- 0.1.21

-------------------------------------------------------------------
Mon Jun 19 08:33:19 UTC 2017 - igonzalezsosa@suse.com

- AutoinstProposal is loaded with the rest of the proposal
  classes when 'y2storage' is required.
- 0.1.20

-------------------------------------------------------------------
Mon Jun 19 06:58:54 UTC 2017 - jilopez@localhost

- Adjustments to DASD to ensure the proposal works as expected
  in such devices.
- Added Devicegraph#disk_devices to get all DASDs and disks.
- DASD support added to YAML reader and writer.

-------------------------------------------------------------------
Fri Jun 16 12:47:40 UTC 2017 - igonzalezsosa@suse.com

- Add basic support for AutoYaST customized partitioning
  (only plain partitions are supported)
- 0.1.19

-------------------------------------------------------------------
Thu Jun 15 07:17:28 UTC 2017 - jreidinger@suse.com

- Add new method StorageManager.fake_from_xml for easy loading
  of xml device graphs

-------------------------------------------------------------------
Wed Jun 14 20:21:27 CEST 2017 - aschnell@suse.com

- added probe function to StorageManager
- 0.1.18

-------------------------------------------------------------------
Thu Jun  8 09:36:29 UTC 2017 - ancor@suse.com

- Added new method BlkDevice#to_be_formatted? (needed by
  yast2-partitioner).
- 0.1.17

-------------------------------------------------------------------
Tue Jun  6 17:57:16 CEST 2017 - shundhammer@suse.de

- Don't insist on installing filesystem support packages that
  are not available in any repo (bsc#1039830)
- 0.1.16

-------------------------------------------------------------------
Thu Jun  1 10:27:25 UTC 2017 - ancor@suse.com

- Fixed a bug in LvmLv#stripe_size=

-------------------------------------------------------------------
Mon May 22 10:58:24 UTC 2017 - ancor@suse.com

- Refactored the proposal code in preparation for the AutoYaST
  implementation. Removed PlannedVolume and PlannedVolumesList
  classes in favor of new more specific classes in the Planned
  namespace.
- Fixed the proposal to never propose subvolumes that would be
  shadowed by another proposed device.

-------------------------------------------------------------------
Wed May 17 11:53:56 UTC 2017 - jreidinger@suse.com

- Add to Y2Storage::PartitionTables::Type#to_human_string
- 0.1.15

-------------------------------------------------------------------
Thu May  4 13:21:28 CEST 2017 - schubi@suse.de

- Added SCR agent .etc.mtab again until we have a proper
  alternative for it (still needed in yast2-users).
- 0.1.14

-------------------------------------------------------------------
Thu May  4 09:07:44 UTC 2017 - ancor@suse.com

- Changelog entry to document stuff that was left behind.
  See below.
- Installation proposal now generates Btrfs subvolumes when needed
  (according to control.xml and a fallback list).
- Improved and fully functional Guided Setup.
- Added new fields to ProposalSettings and renamed others (xxx_size
  instead of xxx_disk_size). Similar changes in PlannedVolume.
- New smaller and more convenient API for DiskAnalyzer.
- Many documentation (Yardoc) improvements and fixes.
- Added dummy activate callbacks (for activating a previous LUKS).
- The installer now saves a xml representation of the probed and
  staging devicegraphs before proceeding with the installation.
- New API for accessing the libstorage objects from Ruby:
  * New classes in the Y2Storage namespace offering a wrapper around
    the corresponding libstorage classes and enums: Actiongraph,
    AlignPolicy, BlkDevice, BtrfsSubvolume, Dasd, DasdFormat,
    DasdType, DataTransport, Device, Devicegraph, Disk, Encryption,
    LvmLv, LvmPv, LvmVg, Mountable, Partition, PartitionId,
    PartitionType, Partitionable, Region and ResizeInfo.
  * Mixins StorageClassWrapper and StorageEnumWrapper to define more
    wrappers as needed.
  * Removed EnumMappings.
  * Removed most refinements in Y2Storage, functionality moved to
    the new classes.
  * Marked DevicesList as deprecated.
  * Marked some refinements as deprecated.

-------------------------------------------------------------------
Tue Apr 25 08:50:10 UTC 2017 - jreidinger@suse.com

- add Gpt#pmbr_boot(?/=) methods for protective MBR
- 0.1.13

-------------------------------------------------------------------
Thu Mar 23 08:18:36 UTC 2017 - jilopez@localhost

- Adapted prepdisk client to work in update mode.

-------------------------------------------------------------------
Tue Mar 21 17:11:37 CET 2017 - schubi@suse.de

- Added to_s in ProposalSettings

-------------------------------------------------------------------
Thu Mar  9 12:47:11 UTC 2017 - ancor@suse.com

- Partially adjust the proposal settings according to control.xml.

-------------------------------------------------------------------
Fri Mar  3 12:30:12 UTC 2017 - ancor@suse.com

- Improved the EnumMappings module.
- 0.1.12

-------------------------------------------------------------------
Thu Feb 16 11:37:57 UTC 2017 - ancor@suse.com

- Improvements in the devicegraph query interface: added an
  EncryptionLists class and adapted all the other classes to take
  several encryption-related scenarios into account.
- 0.1.11

-------------------------------------------------------------------
Wed Feb  8 13:19:24 UTC 2017 - ancor@suse.com

- Added a prototype of the "Guided Setup" wizard to configure the
  proposal settings.

-------------------------------------------------------------------
Wed Jan 25 14:35:38 UTC 2017 - ancor@suse.com

- Proper management of completely empty disks (no partition table,
  no file-system and no LVM PV) in the proposal.
- Improved FreeDiskSpace and Disk#free_spaces to correctly handle
  disks without partition table.
- 0.1.10

-------------------------------------------------------------------
Thu Jan 19 10:54:22 CET 2017 - shundhammer@suse.de

- Install storage-related software packages as needed: Migrated
  UsedStorageFeatures to storage-ng and added PackageHandler
- 0.1.9

-------------------------------------------------------------------
Tue Jan 17 12:07:18 UTC 2017 - ancor@suse.com

- Improved StorageManager that complies to the Singleton pattern
  and includes a revision counter for the staging devicegraph.
- 0.1.8

-------------------------------------------------------------------
Mon Jan 16 12:27:03 UTC 2017 - ancor@suse.com

- Added 'fstab_options' key to the YAML representation of the
  devicegraphs used for testing.
- 0.1.7

-------------------------------------------------------------------
Thu Jan  5 15:27:02 UTC 2017 - ancor@suse.com

- Y2Storage::DiskAnalyzer - distinguish disks with no MBR gap
  (0 bytes gap) from cases where the MBR gap is not applicable.
  This fixes the proposal for some LVM scenarios with legacy boot.

-------------------------------------------------------------------
Fri Dec 23 12:44:24 UTC 2016 - ancor@suse.com

- Removed unused ProposalDemo client (kind of obsoleted by
  Dialogs::InstDiskProposal)

-------------------------------------------------------------------
Wed Dec 21 12:01:32 UTC 2016 - ancor@suse.com

- Improvements in the devicegraph query interface
  (DisksLists#with_name_or_partition)
- 0.1.6

-------------------------------------------------------------------
Tue Dec 20 06:39:28 UTC 2016 - ancor@suse.com

- Fixed partitioning proposal to not fail when trying to create
  very small partitions (like bios_boot), to work better with uneven
  spaces (not divisible by the minimal grain) and to reduce the
  gaps between partitions.

-------------------------------------------------------------------
Wed Dec 14 16:01:00 UTC 2016 - ancor@suse.com

- Write more precise information in the logs (DiskSize#to_s)

-------------------------------------------------------------------
Tue Dec 13 11:11:20 UTC 2016 - ancor@suse.com

- Proposal does not try to set the boot flag if not supported
  (for example, GPT partition tables)

-------------------------------------------------------------------
Fri Dec  9 10:30:33 UTC 2016 - aschnell@suse.com

- Adapted to several changes in libstorage-ng

-------------------------------------------------------------------
Fri Nov 25 16:39:13 UTC 2016 - ancor@suse.com

- Improvements in the LVM-based proposal

-------------------------------------------------------------------
Tue Nov 22 15:32:41 UTC 2016 - ancor@suse.com

- Improvements in Refinements::DevicegraphLists

-------------------------------------------------------------------
Tue Nov 22 12:28:39 UTC 2016 - ancor@suse.com

- Convenience method to check for GPT
- Several methods added to most of the DevicesLists classes
- 0.1.5

-------------------------------------------------------------------
Thu Oct 27 12:49:59 UTC 2016 - ancor@suse.com

- Better management of LVM partitions in Proposal::SpaceMaker

-------------------------------------------------------------------
Thu Oct 27 13:46:39 CEST 2016 - aschnell@suse.com

- mount special filesystems in target during installation

-------------------------------------------------------------------
Wed Oct 26 12:26:58 UTC 2016 - ancor@suse.com

- LVM classes added to Refinements::DevicegraphLists

-------------------------------------------------------------------
Wed Oct 12 13:38:38 UTC 2016 - cwh@suse.com

- Use own textdomain (storage-ng instead of storage) (bsc#1004050)
- 0.1.4

-------------------------------------------------------------------
Fri Sep 30 14:05:08 UTC 2016 - ancor@suse.com

- Added new inst_prepdisk client - first version in which the
  installer commits the changes to the target disk(s).
- 0.1.3

-------------------------------------------------------------------
Tue Sep 27 06:00:45 UTC 2016 - ancor@suse.com

- More reusable DiskAnalyzer.
- Use libstorage mechanisms to check for windows partitions.
- Added new minimalistic inst_disk_proposal client.
- 0.1.2

-------------------------------------------------------------------
Mon Aug  1 13:11:13 UTC 2016 - ancor@suse.com

- Namespaces adapted to avoid conflicts with old yast2-storage
  and to follow the new YaST convention.
- 0.1.1

-------------------------------------------------------------------
Thu Feb 25 16:35:57 CET 2016 - aschnell@suse.com

- initial package with yast2-storage-ng, successor of yast2-storage
<|MERGE_RESOLUTION|>--- conflicted
+++ resolved
@@ -1,14 +1,14 @@
 -------------------------------------------------------------------
-<<<<<<< HEAD
-Wed Sep 13 13:44:52 UTC 2017 - jreidinger@suse.com
+Wed Sep 13 14:44:52 UTC 2017 - jreidinger@suse.com
 
 - add all full udev links and helper to list them all
   (useful for fixing bsc#1057604)
-=======
+- 3.3.16
+
+-------------------------------------------------------------------
 Wed Sep 13 14:03:00 UTC 2017 - snwint@suse.com
 
 - don't limit uefi to x86_64 (bsc#1056629)
->>>>>>> 6a48b60a
 - 3.3.15
 
 -------------------------------------------------------------------
