#!/usr/bin/env ruby
#
# encoding: utf-8

# Copyright (c) [2015] SUSE LLC
#
# All Rights Reserved.
#
# This program is free software; you can redistribute it and/or modify it
# under the terms of version 2 of the GNU General Public License as published
# by the Free Software Foundation.
#
# This program is distributed in the hope that it will be useful, but WITHOUT
# ANY WARRANTY; without even the implied warranty of MERCHANTABILITY or
# FITNESS FOR A PARTICULAR PURPOSE.  See the GNU General Public License for
# more details.
#
# You should have received a copy of the GNU General Public License along
# with this program; if not, contact SUSE LLC.
#
# To contact SUSE LLC about this file by physical or electronic mail, you may
# find current contact information at www.suse.com.

require "fileutils"
require "storage/planned_volumes_list"
require "storage/disk_size"
require "storage/refinements/devicegraph"
require "storage/refinements/devicegraph_lists"

module Yast
  module Storage
    class Proposal
      # Class to create partitions following a given distribution represented by
      # a SpaceDistribution object
      class PartitionCreator
        using Refinements::Devicegraph
        using Refinements::DevicegraphLists
        include Yast::Logger

        VOLUME_GROUP_SYSTEM = "system"
        FIRST_LOGICAL_PARTITION_NUMBER = 5 # Number of the first logical partition (/dev/sdx5)

        # Initialize.
        #
        # @param original_graph [::Storage::Devicegraph] initial devicegraph
        def initialize(original_graph)
          @original_graph = original_graph
        end

        # Returns a copy of the original devicegraph in which all the needed
        # partitions have been created.
        #
        # @param distribution [SpaceDistribution]
        # @return [::Storage::Devicegraph]
        def create_partitions(distribution)
          self.devicegraph = original_graph.copy

          # FIXME: not implemented yet in libstorage-bgl
          use_lvm = false

          if use_lvm
            raise NotImplementedError
            # create_lvm(distribution)
          else
            create_non_lvm(distribution)
          end
          devicegraph
        end

      private

        # Working devicegraph
        attr_accessor :devicegraph
        attr_reader :original_graph

        # Create volumes on LVM.
        #
        # @param volumes [Array<ProposalVolume>] volumes to create
        #
        def create_lvm(volumes)
          lvm_vol, non_lvm_vol = volumes.partition(&:can_live_on_logical_volume)
          # Create any partitions first that cannot be created on LVM
          # to avoid LVM consuming all the available free space
          create_non_lvm(non_lvm_vol)

          return if lvm_vol.empty?

          # Create LVM partitions (using the rest of the available free space)
          volume_group = create_volume_group(VOLUME_GROUP_SYSTEM)
          create_physical_volumes(volume_group)
          lvm_vol.each { |vol| create_logical_volume(volume_group, vol) }
        end

        # Create partitions without LVM.
        #
        # @param distribution [SpaceDistribution]
        #
        def create_non_lvm(distribution)
          distribution.spaces.each do |space|
            type = space.partition_type
            vols = space.volumes
            disk_space = space.disk_space
            create_non_lvm_simple(vols, disk_space, type)
          end
        end

        # Create partitions without LVM in a single slot of free disk space.
        #
        # @param volumes   [PlannedVolumesList] volumes to create
        # @param free_space [FreeDiskSpace]
        # @param partition_type [Symbol] type to be enforced to all the
        #       partitions. If nil, each partition can have a different type
        def create_non_lvm_simple(volumes, free_space, partition_type)
          volumes.each do |vol|
            log.info(
              "vol #{vol.mount_point}\tmin: #{vol.min_size} " \
              "max: #{vol.max_size} desired: #{vol.desired_size} weight: #{vol.weight}"
            )
          end

          volumes = volumes.deep_dup
          volumes.each { |vol| vol.size = vol.min_valid_size(volumes.target) }
          distribute_extra_space(volumes, free_space)
          create_volumes_partitions(volumes, free_space, partition_type)
        end

        # Distribute extra disk space among the specified volumes. This updates
        # the size of each volume with the distributed space.
        #
        # @param volumes [PlannedVolumesList]
        # @param space   [FreeDiskSpace]
        #
        # @return [DiskSpace] remaining space that could not be distributed
        #
        def distribute_extra_space(volumes, space)
          candidates = volumes
          extra_size = space.size - volumes.total_size
          while extra_size > DiskSize.zero
            candidates = extra_space_candidates(candidates)
            return extra_size if candidates.empty?
            return extra_size if candidates.total_weight.zero?
            log.info("Distributing #{extra_size} extra space among #{candidates.size} volumes")

            assigned_size = DiskSize.zero
            candidates.each do |vol|
              vol_extra = volume_extra_size(vol, extra_size, candidates.total_weight)
              vol.size += vol_extra
              log.info("Distributing #{vol_extra} to #{vol.mount_point}; now #{vol.size}")
              assigned_size += vol_extra
            end
            extra_size -= assigned_size
          end
          log.info("Could not distribute #{extra_size}") unless extra_size.zero?
          extra_size
        end

        # Volumes that may grow when distributing the extra space
        #
        # @param volumes [PlannedVolumesList] initial set of all volumes
        # @return [PlannedVolumesList]
        def extra_space_candidates(volumes)
          candidates = volumes.dup
          candidates.delete_if { |vol| vol.size >= vol.max_size }
          candidates
        end

        # Extra space to be assigned to a volume
        #
        # @param volume [PlannedVolume] volume to enlarge
        # @param available_size [DiskSize] free space to be distributed among
        #    involved volumes
        # @param total_weight [Float] sum of the weights of all involved volumes
        #
        # @return [DiskSize]
        def volume_extra_size(volume, available_size, total_weight)
          extra_size = available_size * (volume.weight / total_weight)
          new_size = extra_size + volume.size
          if new_size > volume.max_size
            # Increase just until reaching the max size
            volume.max_size - volume.size
          else
            extra_size
          end
        end

        # Creates a partition and the corresponding filesystem for each volume
        #
        # Important: notice that, so far, this method is only intended to work
        # in cases in which there is only one chunk of free space in the system.
        #
        # @raise an error if a volume cannot be allocated
        #
        # It tries to honor the value of #max_start_offset for each volume, but
        # it does not raise an exception if that particular requirement is
        # impossible to fulfill, since it's usually more a recommendation than a
        # hard limit.
        #
        # @param volumes [Array<PlannedVolume>]
        # @param initial_free_space [FreeDiskSpace]
        # @param partition_type [Symbol] @see #create_non_lvm_simple
        def create_volumes_partitions(volumes, initial_free_space, partition_type)
          volumes.sort_by_attr(:disk, :max_start_offset).each do |vol|
            partition_id = vol.partition_id
            partition_id ||= vol.mount_point == "swap" ? ::Storage::ID_SWAP : ::Storage::ID_LINUX
            begin
              space = free_space_within(initial_free_space)
              primary = primary?(partition_type, space.disk)
              partition = create_partition(vol, partition_id, space, primary)
              make_filesystem(partition, vol)
              devicegraph.check
            rescue ::Storage::Exception => error
              raise Error, "Error allocating #{vol}. Details: #{error}"
            end
          end
        end

        def primary?(partition_type, disk)
          if partition_type.nil?
            !logical_partition_preferred?(disk.partition_table)
          else
            partition_type == :primary
          end
        end

        # Finds the remaining free space within the scope of the disk chunk
        # defined by a (probably outdated) FreeDiskSpace object
        #
        # @param [FreeDiskSpace] the original disk chunk, the returned free
        #   space will be within this area
        def free_space_within(initial_free_space)
          disks = devicegraph.disks.with(name: initial_free_space.disk_name)
          spaces = disks.free_disk_spaces.with do |space|
            space.slot.region.start >= initial_free_space.slot.region.start &&
              space.slot.region.start < initial_free_space.slot.region.end
          end
          raise NoDiskSpaceError, "Exhausted free space" if spaces.empty?
          spaces.first
        end

        # Create a partition for the specified volume within the specified slot
        # of free space.
        #
        # @param vol          [ProposalVolume]
        # @param partition_id [::Storage::IdNum] ::Storage::ID_Linux etc.
        # @param free_space   [FreeDiskSpace]
        # @param primary      [Boolean] whether the partition should be primary
        #                     or logical
        #
        def create_partition(vol, partition_id, free_space, primary)
          log.info("Creating partition for #{vol.mount_point} with #{vol.size}")
<<<<<<< HEAD
          disk = ::Storage::Disk.find_by_name(devicegraph, free_slot.disk_name)
=======
          disk = free_space.disk
>>>>>>> f0ca9d74
          ptable = disk.partition_table

          if primary
            dev_name = next_free_primary_partition_name(disk.name, ptable)
            partition_type = ::Storage::PartitionType_PRIMARY
          else
            create_extended_partition(disk, free_space.slot.region) unless ptable.has_extended
            dev_name = next_free_logical_partition_name(disk.name, ptable)
            partition_type = ::Storage::PartitionType_LOGICAL
          end

          region = new_region_with_size(free_space.slot, vol.size)
          partition = ptable.create_partition(dev_name, region, partition_type)
          partition.id = partition_id
          partition.boot = !!vol.bootable
          partition
        end

        # Checks if the next partition to be created should be a logical one
        #
        # @param ptable [Storage::PartitionTable]
        # @return [Boolean] true for logical partition, false if primary is
        #       preferred
        def logical_partition_preferred?(ptable)
          ptable.extended_possible && ptable.num_primary >= ptable.max_primary - 1
        end

        # Creates an extended partition
        #
        # @param disk [Storage::Disk]
        # @param region [Storage::Region]
        def create_extended_partition(disk, region)
          ptable = disk.partition_table
          dev_name = next_free_primary_partition_name(disk.name, ptable)
          ptable.create_partition(dev_name, region, ::Storage::PartitionType_EXTENDED)
        end

        # Return the next device name for a primary partition that is not already
        # in use.
        #
        # @return [String] device_name ("/dev/sdx1", "/dev/sdx2", ...)
        #
        def next_free_primary_partition_name(disk_name, ptable)
          # FIXME: This is broken by design. create_partition needs to return
          # this information, not get it as an input parameter.
          part_names = ptable.partitions.to_a.map(&:name)
          1.upto(ptable.max_primary) do |i|
            dev_name = "#{disk_name}#{i}"
            return dev_name unless part_names.include?(dev_name)
          end
          raise NoMorePartitionSlotError
        end

        # Return the next device name for a logical partition that is not already
        # in use. The first one is always /dev/sdx5.
        #
        # @return [String] device_name ("/dev/sdx5", "/dev/sdx6", ...)
        #
        def next_free_logical_partition_name(disk_name, ptable)
          # FIXME: This is broken by design. create_partition needs to return
          # this information, not get it as an input parameter.
          part_names = ptable.partitions.to_a.map(&:name)
          FIRST_LOGICAL_PARTITION_NUMBER.upto(ptable.max_logical) do |i|
            dev_name = "#{disk_name}#{i}"
            return dev_name unless part_names.include?(dev_name)
          end
          raise NoMorePartitionSlotError
        end

        # Create a new region from the one in free_slot, but with new size
        # disk_size.
        #
        # @param free_slot [::Storage::PartitionSlot]
        # @param disk_size [DiskSize] new size of the region
        #
        # @return [::Storage::Region] Newly created region
        #
        def new_region_with_size(free_slot, disk_size)
          region = free_slot.region
          blocks = (1024 * disk_size.size_k) / region.block_size
          # region.dup doesn't seem to work (SWIG bindings problem?)
          ::Storage::Region.new(region.start, blocks, region.block_size)
        end

        # Create a filesystem for the specified volume on the specified partition
        # and set its mount point. Do nothing if there is no filesystem
        # configured for 'vol'.
        #
        # @param partition [::Storage::Partition]
        # @param vol       [ProposalVolume]
        #
        # @return [::Storage::Filesystem] filesystem
        #
        def make_filesystem(partition, vol)
          return nil unless vol.filesystem_type
          filesystem = partition.create_filesystem(vol.filesystem_type)
          filesystem.add_mountpoint(vol.mount_point) if vol.mount_point && !vol.mount_point.empty?
          filesystem.label = vol.label if vol.label
          filesystem.uuid = vol.uuid if vol.uuid
          filesystem
        end

        # Create an LVM volume group.
        #
        # @param volume_group_name [String]
        #
        # @return [::Storage::VolumeGroup] volume_group
        #
        def create_volume_group(volume_group_name)
          log.info("Creating LVM volume group #{volume_group_name}")
          # TODO
          raise NotImplementedError
        end

        # Create LVM physical volumes for all the rest of free_space and add them
        # to the specified volume group.
        #
        # @param volume_group [::Storage::VolumeGroup]
        #
        def create_physical_volumes(volume_group)
          log.info("Creating LVM physical volumes for #{volume_group}")
        end

        # Create an LVM logical volume in the specified volume group for vol.
        #
        # @param volume_group [::Storage::VolumeGroup]
        # @param vol          [ProposalVolume]
        #
        def create_logical_volume(volume_group, vol)
          log.info(
            "Creating LVM logical volume #{vol.logical_volume_name} at #{volume_group}"
          )
          # TO DO
          # TO DO
          # TO DO
        end
      end
    end
  end
end<|MERGE_RESOLUTION|>--- conflicted
+++ resolved
@@ -248,11 +248,7 @@
         #
         def create_partition(vol, partition_id, free_space, primary)
           log.info("Creating partition for #{vol.mount_point} with #{vol.size}")
-<<<<<<< HEAD
-          disk = ::Storage::Disk.find_by_name(devicegraph, free_slot.disk_name)
-=======
           disk = free_space.disk
->>>>>>> f0ca9d74
           ptable = disk.partition_table
 
           if primary
