--- conflicted
+++ resolved
@@ -90,13 +90,8 @@
     # @return [Filesystems::MountByType, nil]
     def copy_mount_by_from_filesystem
       return nil if mount_point.nil? || filesystem.mount_point.nil?
-<<<<<<< HEAD
-
-      mount_point.mount_by = filesystem.mount_point.mount_by
-=======
       mount_point.manual_mount_by = filesystem.mount_point.manual_mount_by?
       mount_point.assign_mount_by(filesystem.mount_point.mount_by)
->>>>>>> 71c2273c
     end
 
     # Whether the subvolume can be auto deleted, for example when a proposed
