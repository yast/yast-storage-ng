--- conflicted
+++ resolved
@@ -70,9 +70,6 @@
       active?(ENV_ACTIVATE_LUKS, true)
     end
 
-<<<<<<< HEAD
-    private
-=======
     # Whether errors during libstorage probing should be ignored.
     #
     # See bsc#1177332:
@@ -88,8 +85,7 @@
       result
     end
 
-  private
->>>>>>> dca1a5f2
+    private
 
     # Whether the env variable is active
     #
