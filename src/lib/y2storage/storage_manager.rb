# Copyright (c) [2015-2019] SUSE LLC
#
# All Rights Reserved.
#
# This program is free software; you can redistribute it and/or modify it
# under the terms of version 2 of the GNU General Public License as published
# by the Free Software Foundation.
#
# This program is distributed in the hope that it will be useful, but WITHOUT
# ANY WARRANTY; without even the implied warranty of MERCHANTABILITY or
# FITNESS FOR A PARTICULAR PURPOSE.  See the GNU General Public License for
# more details.
#
# You should have received a copy of the GNU General Public License along
# with this program; if not, contact SUSE LLC.
#
# To contact SUSE LLC about this file by physical or electronic mail, you may
# find current contact information at www.suse.com.

require "yast"
require "storage"
require "y2storage/arch"
require "y2storage/fake_device_factory"
require "y2storage/devicegraph"
require "y2storage/devicegraph_sanitizer"
require "y2storage/disk_analyzer"
require "y2storage/dump_manager"
require "y2storage/callbacks"
require "y2storage/hwinfo_reader"
require "y2storage/configuration"
require "yast2/fs_snapshot"

Yast.import "Mode"
Yast.import "Stage"

module Y2Storage
  # Singleton class to provide access to the libstorage Storage object and
  # to store related state information.
  #
  # FIXME: This class contains some responsibilities (and code) that could
  # be extracted to a new place, mainly all stuff related to testing
  # (e.g., {#probe_from_yaml}).
  #
<<<<<<< HEAD
  class StorageManager # rubocop:disable ClassLength
=======
  class StorageManager
>>>>>>> 71c2273c
    include Yast::Logger
    extend Forwardable

    # Libstorage object
    #
    # Calls to several methods (e.g., #environment and #rootprefix) are forwarded to this object.
    #
    # @return [Storage::Storage]
    attr_reader :storage

    # Revision of the staging devicegraph.
    #
    # Zero means no modification (still not probed). Incremented every
    # time the staging devicegraph is re-assigned.
    # @see #copy_to_staging
    # @see #staging_changed
    #
    # @return [Integer]
    attr_reader :staging_revision

    # Proposal that was used to calculate the current staging devicegraph.
    #
    # Nil if the devicegraph was set manually and not by accepting a proposal.
    #
    # @return [GuidedProposal, nil]
    attr_reader :proposal

    def_delegators :@storage, :environment, :rootprefix, :prepend_rootprefix, :rootprefix=

    # @!method rootprefix
    #   @return [String] root prefix used by libstorage

    # @!method rootprefix=(path)
    #   Sets the root prefix used by libstorage in subsequent operations
    #   @param path [String]

    # @!method prepend_rootprefix(path)
    #   Prepends the current libstorage root prefix to a path, if necessary
    #   @param path [String] original path (without prefix)
    #   @return [String]

    # @param storage_environment [::Storage::Environment]
    def initialize(storage_environment)
      @storage = Storage::Storage.new(storage_environment)
      configuration.apply_defaults

      @probed = false
      reset_probed
      reset_staging
      reset_staging_revision
    end

<<<<<<< HEAD
    # Current architecture
    #
    # @return [Y2Storage::Arch]
    def arch
      @arch ||= Arch.new(@storage.arch)
    end

    # Default value for mount_by option
    #
    # @note This value is initialized with the value from {SysconfigStorage}.
    #
    # @see #apply_storage_defaults
    #
    # @return [Filesystems::MountByType]
    def default_mount_by
      Filesystems::MountByType.new(@storage.default_mount_by)
    end

    # Sets the default mount_by value
    #
    # @param mount_by [Filesystems::MountByType]
    def default_mount_by=(mount_by)
      @storage.default_mount_by = mount_by.to_storage_value
    end

    # Updates sysconfig values
    def update_sysconfig
      SysconfigStorage.instance.default_mount_by = default_mount_by
    end

=======
>>>>>>> 71c2273c
    # Whether probing has been done
    # @return [Boolean]
    def probed?
      @probed
    end

    # Increments #staging_revision
    #
    # To be called explicitly if the staging devicegraph is modified without
    # using #staging= or #proposal=
    def increase_staging_revision
      @staging_revision += 1
    end

    # Activate devices like multipath, MD and DM RAID, LVM and LUKS. It is not
    # required to have probed the system to call this function. On the other
    # hand, after calling this function the system should be probed.
    #
    # With the default callbacks, every question about activating a given
    # technology is forwarded to the user using pop up dialogs. In addition,
    # the user is asked whether to continue on errors reported by libstorage-ng.
    #
    # @param callbacks [Callbacks::Activate]
    # @return [Boolean] whether activation was successfull, false if
    #   libstorage-ng found a problem and the corresponding callback returned
    #   false (i.e. it was decided to abort due to the error)
    def activate(callbacks = nil)
      activate_callbacks = callbacks || Callbacks::Activate.new
      @storage.activate(activate_callbacks)
      true
    rescue Storage::Exception
      false
    end

    # Deactivate devices like multipath, MD and DM RAID, LVM and LUKS. It is
    # not required to have probed the system to call this function. On the
    # other hand after calling this function the system should be probed.
    #
    # @return [Storage::DeactivateStatus] status of subsystems, see
    #   libstorage-ng documentation for details.
    def deactivate
      @storage.deactivate
    end

    # Probes all storage devices.
    #
    # Invalidates the probed and staging devicegraph. Real probing is
    # only performed when the instance is not for testing.
    #
    # With the default probe callbacks, the user is asked whether to continue on
    # each error reported by libstorage-ng.
    #
    # With the default sanitize callbacks, the user is asked whether to sanitize
    # the raw probed devicegraph when it contains some error.
    #
    # If this method returns false, #staging and #probed could be in bad state
    # (or not be there at all) so they should not be trusted in the subsequent
    # code.
    #
    # @param probe_callbacks [Callbacks::Activate]
    # @param sanitize_callbacks [Callbacks::Sanitize]
    # @return [Boolean] whether probing was successfull, false if libstorage-ng
    #   found a problem and the corresponding callback returned false (i.e. it
    #   was decided to abort due to the error)
    def probe(probe_callbacks: nil, sanitize_callbacks: nil)
      probe_callbacks ||= Callbacks::Probe.new

      @storage.probe(probe_callbacks)
      probed_performed
      sanitize_probed(sanitize_callbacks)
      DumpManager.dump(@probed_graph)
      true
    rescue Storage::Exception, Error
      false
    end

    # Probed devicegraph, after sanitizing it (see {#sanitize_probed})
    #
    # @note This devicegraph is not exactly the same than the initial
    #   raw probed returned by libstorage-ng. The raw probed can contain
    #   some errors (e.g., incomplete LVM VGs). This probed devicegraph
    #   is the result of sanitizing the initial raw probed.
    #
    # @see #raw_probed
    #
    # @return [Devicegraph]
    def probed
      return @probed_graph if @probed_graph

      probe unless probed?
      @probed_graph
    end

    # Probed devicegraph returned by libstorage-ng (without sanitizing)
    #
    # @see #probed
    #
    # @return [Devicegraph]
    def raw_probed
      @raw_probed ||= begin
        probe unless probed?
        Devicegraph.new(storage.probed)
      end
    end

    # Staging devicegraph
    #
    # @note The initial staging is not exactly the same than the initial staging
    #   returned by libstorage-ng. This staging is initialized from the sanitized
    #   probed devicegraph (see {#sanitize_probed}).
    #
    # @return [Devicegraph]
    def staging
      @staging ||= begin
        probe unless probed?
        Devicegraph.new(storage.staging)
      end
    end

    # Copies the manually-calculated (no proposal) devicegraph to staging.
    #
    # If the devicegraph was calculated by means of a proposal, use #proposal=
    # instead.
    # @see #proposal=
    #
    # @param [Devicegraph] devicegraph to copy
    def staging=(devicegraph)
      copy_to_staging(devicegraph)
    end

    # System devicegraph
    #
    # It is used to perform actions beforme the commit phase (e.g., immediate unmount).
    #
    # @return [Y2Storage::Devicegraph]
    def system
      @system ||= Devicegraph.new(storage.system)
    end

    # Stores the proposal, modifying the staging devicegraph and all the related
    # information.
    #
    # @param proposal [GuidedProposal]
    def proposal=(proposal)
      copy_to_staging(proposal.devices)
      @proposal = proposal
    end

    # Disk analyzer used to analyze the probed devicegraph
    #
    # @return [DiskAnalyzer]
    def probed_disk_analyzer
      @probed_disk_analyzer ||= DiskAnalyzer.new(probed)
    end

    # Checks whether the staging devicegraph has been previously set, either
    # manually or through a proposal.
    #
    # @return [Boolean] false if the staging devicegraph is just the result of
    #   probing (so a direct copy of #probed), true otherwise.
    def staging_changed?
      staging_revision != staging_revision_after_probing
    end

    # Checks whether the staging devicegraph has been committed to the system.
    #
    # @see #commit
    #
    # If this is false, the probed devicegraph (see {#probed}) should perfectly
    # match the real current system... as long as the system has not been
    # modified externally to YaST, which is impossible to control.
    #
    # @return [Boolean]
    def committed?
      @committed
    end

    # Performs in the system all the necessary operations to make it match the
    # staging devicegraph.
    #
    # Beware: this method can cause data loss
    #
    # The user is asked whether to continue on each error reported by
    # libstorage-ng.
    #
    # @return [Boolean] whether commit was successfull, false if libstorage-ng
    #   found a problem and it was decided to abort due to that
    def commit(force_rw: false)
      # Tell FsSnapshot whether Snapper should be configured later
      Yast2::FsSnapshot.configure_on_install = configure_snapper?
      callbacks = Callbacks::Commit.new

      staging.pre_commit

      storage.calculate_actiongraph
      commit_options = ::Storage::CommitOptions.new(force_rw)

      # Save committed devicegraph into logs
      log.info("Committed devicegraph\n#{staging.to_xml}")
      DumpManager.dump(staging, "committed")

      storage.commit(commit_options, callbacks)
      staging.post_commit

      @committed = true
    rescue Storage::Exception
      false
    end

    # Probes from a yml file instead of doing real probing
    def probe_from_yaml(yaml_file = nil)
      fake_graph = Devicegraph.new(storage.create_devicegraph("fake"))
      Y2Storage::FakeDeviceFactory.load_yaml_file(fake_graph, yaml_file) if yaml_file

      fake_graph.to_storage_value.copy(storage.probed)
      fake_graph.to_storage_value.copy(storage.staging)
      fake_graph.to_storage_value.copy(storage.system)

      probed_performed
      sanitize_probed
    ensure
      storage.remove_devicegraph("fake")
    end

    # Probes from a xml file instead of doing real probing
    def probe_from_xml(xml_file)
      storage.probed.load(xml_file)
      storage.probed.copy(storage.staging)
      storage.probed.copy(storage.system)
      probed_performed
      sanitize_probed
    end

    # Access mode in which the storage system was initialized (read-only or read-write)
    #
    # @see StorageManager.setup
    #
    # @return [Symbol] :ro, :rw
    def mode
      environment.read_only? ? :ro : :rw
    end

    # Whether there is any device in the system that may be used to install a
    # system.
    #
    # This method does not check sizes or any other property of the devices.
    # It performs a very simple check and returns true if there is any device
    # of one of the acceptable types (basically disks or DASDs).
    #
    # It will never trigger a hardware probing. The method works even if
    # such probing has not been performed yet.
    #
    # @return [Boolean]
    def devices_for_installation?
      if probed?
        !probed.disk_devices.empty?
      else
        begin
          Storage.light_probe
        rescue Storage::Exception
          false
        end
      end
    end

<<<<<<< HEAD
    private
=======
    # Configuration of Y2Storage
    #
    # @return [Configuration]
    def configuration
      @configuration ||= Configuration.new(@storage)
    end

  private
>>>>>>> 71c2273c

    # Value of #staging_revision right after executing the latest libstorage
    # probing.
    #
    # Used to check if the system has been re-probed
    #
    # @return [Integer]
    attr_reader :staging_revision_after_probing

    # Sets the devicegraph as the staging one, updating all the associated
    # information like #staging_revision
    #
    # @param [Devicegraph] devicegraph to copy
    def copy_to_staging(devicegraph)
      devicegraph.safe_copy(staging)
      staging_changed
    end

    # Invalidates previous probed devicegraph and its related data
    def reset_probed
      @raw_probed = nil
      @probed_graph = nil
      @probed_disk_analyzer = nil
      @committed = false
      Y2Storage::HWInfoReader.instance.reset
    end

    alias_method :probed_changed, :reset_probed

    # Invalidates previous staging devicegraph and its related data
    def reset_staging
      @staging = nil
      @proposal = nil
    end

    # Sets all necessary data after changing the staging devicegraph. To be executed
    # always after a staging assignment
    def staging_changed
      reset_staging
      increase_staging_revision
    end

    # Sets all necessary data after probing. To be executed always after probing.
    def probed_performed
      @probed = true
      probed_changed
      staging_changed

      # Save probed devicegraph into logs
      log.info("Probed devicegraph\n#{raw_probed.to_xml}")

      @staging_revision_after_probing = staging_revision
    end

    # Resets the #staging_revision
    def reset_staging_revision
      @staging_revision = 0
      @staging_revision_after_probing = 0
    end

    # Sanitizes the raw probed devicegraph
    #
    # The raw probed devicegraph can contain some errors (e.g., incomplete LVM VGs).
    # This method tries to fix all errors from raw probed.
    #
    # With the default callbacks, the user is asked whether to sanitize the raw probed
    # devicegraph when it contains some errors.
    #
    # The raw probed devicegraph remains untouched, and the new sanitized one is internally
    # saved and copied into the staging devicegraph.
    #
    # @raise [Y2Storage::Error] if the user decides to not sanitize. In that case, the
    #   probed and staging devicegraphs also remain untouched, but they are useless
    #   for proposal/partitioner.
    #
    # @param callbacks [Y2Storage::Callbacks::Sanitize]
    def sanitize_probed(callbacks = nil)
      callbacks ||= Callbacks::Sanitize.new
      sanitizer = DevicegraphSanitizer.new(raw_probed)

      errors = sanitizer.errors.map(&:message)

      raise Error, "Probed devicegraph is not sanitized" if errors.any? && !callbacks.sanitize?(errors)

      @probed_graph = sanitizer.sanitized_devicegraph
      @probed_graph.safe_copy(staging)

      # Save sanitized devicegraph into logs
      log.info("Sanitized probed devicegraph\n#{probed.to_xml}")
    end

    # Whether the final steps to configure Snapper should be performed by YaST
    # at the end of the installation process.
    #
    # @return [Boolean]
    def configure_snapper?
      if !Yast::Mode.installation || !Yast::Stage.initial
        log.info "Not a fresh installation. Don't configure Snapper."
        return false
      end

      root = staging.filesystems.find(&:root?)
      if !root
        log.info "No root filesystem in staging. Don't configure Snapper."
        return false
      end

      if !root.respond_to?(:configure_snapper)
        log.info "The root filesystem can't configure snapper."
        return false
      end

      log.info "Configure Snapper? #{root.configure_snapper}"
      root.configure_snapper
    end

    # Class methods
    class << self
      # Initializes storage with a specific access mode (read-only or read-write)
      #
      # With the default callbacks, the user is asked whether to retry or abort
      # when lock cannot be acquired.
      #
      # @raise [AccessModeError] if the requested mode is incompatible with the
      #   already created instance (i.e., current instance is ro but rw is requested).
      #
      # @param mode [Symbol, nil] :ro, :rw. If nil, a default mode is used, see
      #   {.default_storage_mode}.
      # @param callbacks [Callbacks::Initialize, nil]
      #
      # @return [Boolean] true if the storage instance was correctly created for
      #   the given mode; false otherwise.
      def setup(mode: nil, callbacks: nil)
        # In case of mode is not given, it is necessary to initialize it with the
        # default mode due to {.instance} without mode returns the current storage
        # instance. In some cases, the current instance might not be valid for the
        # default mode (e.g., current is read-only but {.setup} is called without
        # mode during installation).
        mode ||= default_storage_mode
        Y2Storage::StorageManager.instance(mode: mode, callbacks: callbacks)
        true
      rescue Yast::AbortException
        false
      end

      # Returns the singleton instance.
      #
      # In the first call, it will create a libstorage instance (using common
      # defaults) if there isn't one yet.
      #
      # With the default callbacks, the user is asked whether to retry or abort
      # when lock cannot be acquired.
      #
      # @see .create_instance if you need special parameters for creating the
      #   libstorage instance.
      # @see .create_test_instance if you just need to create an instance that
      #   ensures not real hardware probing, even calling to #probe.
      #
      # @raise [AccessModeError] if the requested mode is incompatible with the
      #   already created instance (i.e., current instance is ro but rw is requested).
      #
      # @raise [Yast::AbortException] if the storage lock cannot be acquired and
      #   the user decides to abort.
      #
      # @param mode [Symbol, nil] :ro, :rw. If nil, a default mode is used, see
      #   {.default_storage_mode}.
      # @param callbacks [Callbacks::Initialize, nil]
      #
      # @return [StorageManager]
      def instance(mode: nil, callbacks: nil)
        return @instance if @instance && mode.nil?

        mode ||= default_storage_mode

        if @instance
          return @instance if valid_instance?(mode)

          raise AccessModeError,
            "Unexpected storage mode: current is #{@instance.mode}, requested is #{mode}"
        else
          read_only = mode == :ro
          create_instance(Storage::Environment.new(read_only), callbacks)
        end
      end

      # Creates the singleton instance with a customized libstorage object.
      #
      # Create your own Storage::Environment for custom purposes like mocking
      # the hardware probing etc.
      #
      # If no Storage::Environment is provided, it uses a default one that
      # allows hardware probing.

      # With the default callbacks, the user is asked whether to retry or abort
      # when lock cannot be acquired.
      #
      # @raise [Yast::AbortException] if lock cannot be acquired and the user
      #   decides to abort.
      #   Several process can access in read-only mode at the same time, but only
      #   one process can access in read-write mode. If a process is accessing in
      #   read-write mode, no other process can create a new instance.
      #
      # @param environment [Storage::Environment, nil]
      # @param callbacks [Callbacks::Initialize, nil]
      #
      # @return [StorageManager] singleton instance
      def create_instance(environment = nil, callbacks = nil)
        environment ||= Storage::Environment.new(true)
        create_logger
        log.info "Creating Storage object"
        @instance = new(environment)
      rescue Storage::LockException => e
        raise Yast::AbortException unless retry_create_instance?(e, callbacks)

        retry
      end

      # Creates the singleton instance for testing.
      # This instance avoids to perform real probing or commit.
      #
      # @return [StorageManager] singleton instance
      def create_test_instance
        create_instance(test_environment)
      end

      # Make sure only .instance can be used to create objects
      private :new, :allocate

      private

      def test_environment
        read_only = true
        Storage::Environment.new(read_only, Storage::ProbeMode_NONE, Storage::TargetMode_DIRECT)
      end

      def create_logger
        # Store the reference in a class instance variable to prevent the
        # garbage collector from cleaning too much
        @logger = StorageLogger.new
        ::Storage.logger = @logger
      end

      # Default access mode (read-only or read-write)
      #
      # @note During installation, access mode should be read-write.
      #
      # @return [Symbol] :ro, :rw
      def default_storage_mode
        Yast::Mode.installation ? :rw : :ro
      end

      # Checks whether the current instance can be used for the requested access mode
      #
      # A read-write instance can be always used independendly of the requested mode.
      # In case of a read-only instance, it is only valid if requested mode is read-only.
      #
      # @note The instance is always considered as valid when it is created for
      #   testing purposes.
      #
      # @param requested_mode [Symbol] :ro, :rw
      # @return [Boolean]
      def valid_instance?(requested_mode)
        return false unless @instance
        return true if test_instance?

        @instance.mode == :rw || requested_mode == :ro
      end

      # Whether the current instance is for testing
      #
      # @return [Boolean]
      def test_instance?
        @instance.environment.probe_mode == Storage::ProbeMode_NONE
      end

      # Whether the user decides to retry the creation of the instance
      #
      # It is used when intitial creation could not be done due to lock errors.
      #
      # @see create_instance
      #
      # @param error [Storage::LockException]
      # @param callbacks [Callbacks::Initialize]
      #
      # @return [Boolean] true if the user decides to retry.
      def retry_create_instance?(error, callbacks)
        callbacks ||= Callbacks::Initialize.new(error)
        callbacks.retry?
      end
    end

    # Logger class for libstorage. This is needed to make libstorage log to the
    # y2log.
    class StorageLogger < ::Storage::Logger
      # rubocop:disable Metrics/ParameterLists
      def write(level, component, filename, line, function, content)
        # libstorage pretent that it use same logging as y2_logger but y2_logger support also
        # parameter expansion via printf, so we need double escaping to prevent this expansion
        # (bsc#1091062)
        content = content.gsub(/%/, "%%")
        Yast.y2_logger(level, component, filename, line, function, content)
      end
      # rubocop:enable Metrics/ParameterLists
    end
  end
end<|MERGE_RESOLUTION|>--- conflicted
+++ resolved
@@ -41,11 +41,7 @@
   # be extracted to a new place, mainly all stuff related to testing
   # (e.g., {#probe_from_yaml}).
   #
-<<<<<<< HEAD
-  class StorageManager # rubocop:disable ClassLength
-=======
   class StorageManager
->>>>>>> 71c2273c
     include Yast::Logger
     extend Forwardable
 
@@ -98,7 +94,6 @@
       reset_staging_revision
     end
 
-<<<<<<< HEAD
     # Current architecture
     #
     # @return [Y2Storage::Arch]
@@ -106,31 +101,6 @@
       @arch ||= Arch.new(@storage.arch)
     end
 
-    # Default value for mount_by option
-    #
-    # @note This value is initialized with the value from {SysconfigStorage}.
-    #
-    # @see #apply_storage_defaults
-    #
-    # @return [Filesystems::MountByType]
-    def default_mount_by
-      Filesystems::MountByType.new(@storage.default_mount_by)
-    end
-
-    # Sets the default mount_by value
-    #
-    # @param mount_by [Filesystems::MountByType]
-    def default_mount_by=(mount_by)
-      @storage.default_mount_by = mount_by.to_storage_value
-    end
-
-    # Updates sysconfig values
-    def update_sysconfig
-      SysconfigStorage.instance.default_mount_by = default_mount_by
-    end
-
-=======
->>>>>>> 71c2273c
     # Whether probing has been done
     # @return [Boolean]
     def probed?
@@ -396,9 +366,6 @@
       end
     end
 
-<<<<<<< HEAD
-    private
-=======
     # Configuration of Y2Storage
     #
     # @return [Configuration]
@@ -406,8 +373,7 @@
       @configuration ||= Configuration.new(@storage)
     end
 
-  private
->>>>>>> 71c2273c
+    private
 
     # Value of #staging_revision right after executing the latest libstorage
     # probing.
