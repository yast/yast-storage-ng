--- conflicted
+++ resolved
@@ -310,11 +310,8 @@
       enc = method.create_device(self, dm_name)
       enc.auto_dm_name = enc.dm_table_name.empty?
       enc.password = password if password
-<<<<<<< HEAD
-=======
       enc.ensure_suitable_mount_by
       enc.mount_point.ensure_suitable_mount_by if enc.mount_point
->>>>>>> 71c2273c
 
       Encryption.update_dm_names(devicegraph)
 
