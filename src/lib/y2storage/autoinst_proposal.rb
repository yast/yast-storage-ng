# encoding: utf-8

# Copyright (c) [2017] SUSE LLC
#
# All Rights Reserved.
#
# This program is free software; you can redistribute it and/or modify it
# under the terms of version 2 of the GNU General Public License as published
# by the Free Software Foundation.
#
# This program is distributed in the hope that it will be useful, but WITHOUT
# ANY WARRANTY; without even the implied warranty of MERCHANTABILITY or
# FITNESS FOR A PARTICULAR PURPOSE.  See the GNU General Public License for
# more details.
#
# You should have received a copy of the GNU General Public License along
# with this program; if not, contact SUSE LLC.
#
# To contact SUSE LLC about this file by physical or electronic mail, you may
# find current contact information at www.suse.com.

require "yast"
require "y2storage/proposal_settings"
require "y2storage/exceptions"
require "y2storage/planned"
require "y2storage/proposal"

module Y2Storage
  # Class to calculate a storage proposal for autoinstallation
  #
  # @example Creating a proposal from the current AutoYaST profile
  #   partitioning = Yast::Profile.current["partitioning"]
  #   proposal = Y2Storage::AutoinstProposal.new(partitioning: partitioning)
  #   proposal.proposed?            # => false
  #   proposal.devices              # => nil
  #   proposal.planned_devices      # => nil
  #
  #   proposal.propose              # Performs the calculation
  #
  #   proposal.proposed?            # => true
  #   proposal.devices              # => Proposed layout
  #
  class AutoinstProposal < Proposal::Base
    # @return [Hash] Partitioning layout from an AutoYaST profile
    attr_reader :partitioning

    # @return [AutoinstIssues::List] List of found AutoYaST issues
    attr_reader :issues_list

    # @return [DiskSize] Missing space for the originally planned devices
    attr_reader :missing_space

    # Constructor
    #
    # @param partitioning [Array<Hash>] Partitioning schema from an AutoYaST profile
    # @param devicegraph  [Devicegraph] starting point. If nil, then probed devicegraph
    #   will be used
    # @param disk_analyzer [DiskAnalyzer] by default, the method will create a new one
    #   based on the initial devicegraph or will use the one in {StorageManager} if
    #   starting from probed (i.e. 'devicegraph' argument is also missing)
    # @param issues_list [AutoinstIssues::List] List of AutoYaST issues to register them
    def initialize(partitioning: [], devicegraph: nil, disk_analyzer: nil, issues_list: nil)
      super(devicegraph: devicegraph, disk_analyzer: disk_analyzer)
      @issues_list = issues_list || Y2Storage::AutoinstIssues::List.new
      @partitioning = AutoinstProfile::PartitioningSection.new_from_hashes(partitioning)
    end

  private

    # Calculates the proposal
    #
    # @raise [NoDiskSpaceError] if there is no enough space to perform the installation
    def calculate_proposal
      drives = Proposal::AutoinstDrivesMap.new(initial_devicegraph, partitioning, issues_list)
      if issues_list.fatal?
        @devices = []
        return @devices
      end

      @devices = propose_devicegraph(initial_devicegraph, drives)
    end

    # Proposes a devicegraph based on given drives map
    #
    # This method falls back to #proposed_guided_devicegraph when the device map
    # does not contain any partition.
    #
    # @param devicegraph [Devicegraph]                 Starting point
    # @param drives      [Proposal::AutoinstDrivesMap] Devices map from an AutoYaST profile
    # @return [Devicegraph] Devicegraph containing the planned devices
    def propose_devicegraph(devicegraph, drives)
      if drives.partitions?
        @planned_devices = plan_devices(devicegraph, drives)

        devicegraph = clean_graph(devicegraph, drives, @planned_devices)
        add_partition_tables(devicegraph, drives)

        result = create_devices(devicegraph, @planned_devices, drives.disk_names)
        add_reduced_devices_issues(result)
        @missing_space = result.missing_space
        result.devicegraph
      else
        log.info "No partitions were specified. Falling back to guided setup planning."
        propose_guided_devicegraph(devicegraph, drives)
      end
    end

    # Add partition tables
    #
    # This method create/change partitions tables according to information
    # specified in the profile. Disks containing any partition will be ignored.
    #
    # The devicegraph which is passed as first argument will be modified.
    #
    # @param devicegraph [Devicegraph]                 Starting point
    # @param drives      [Proposal::AutoinstDrivesMap] Devices map from an AutoYaST profile
    def add_partition_tables(devicegraph, drives)
      drives.each do |disk_name, drive_spec|
        next if drive_spec.unwanted_partitions?
        disk = devicegraph.disk_devices.find { |d| d.name == disk_name }
        next if disk.nil? || !disk.partitions.empty?

        update_partition_table(disk, suitable_ptable_type(disk, drive_spec))
      end
    end

    # Determines which partition table type should be used
    #
    # @param disk        [Y2Storage::Disk] Disk to set the partition table on
    # @param drive_spec  [Y2Storage::AutoinstProfile::DriveSection] Drive section from the profile
    # @return [Y2Storage::PartitionTables::Type] Partition table type
    def suitable_ptable_type(disk, drive_spec)
      ptable_type = nil
      if drive_spec.disklabel
        ptable_type = Y2Storage::PartitionTables::Type.find(drive_spec.disklabel)
      end

      disk_ptable_type = disk.partition_table ? disk.partition_table.type : nil
      ptable_type || disk_ptable_type || disk.preferred_ptable_type
    end

    # Update partition table
    #
    # It does nothing if current partition table type and wanted one are the same.
    # The disk object is modified.
    #
    # @param disk        [Y2Storage::Disk] Disk to set the partition table on
    # @param ptable_type [Y2Storage::PartitionTables::Type] Partition table type
    def update_partition_table(disk, ptable_type)
      return if disk.partition_table && disk.partition_table.type == ptable_type
      disk.remove_descendants if disk.partition_table
      disk.create_partition_table(ptable_type)
    end

    # Add devices to make the system bootable
    #
    # The devicegraph which is passed as first argument will be modified.
    #
    # @param devicegraph [Devicegraph]         Starting point
    # @return [Array<Planned::DevicesCollection>] List of required planned devices to boot
    def boot_devices(devicegraph, devices)
<<<<<<< HEAD
      return unless root?(devices.mountable_devices)
      checker = BootRequirementsChecker.new(devicegraph, planned_devices: devices.mountable_devices)
      checker.needed_partitions
=======
      mountable_devices = find_mountable_devices(devices)
      return unless root?(mountable_devices)
      checker = BootRequirementsChecker.new(devicegraph, planned_devices: mountable_devices)
      begin
        result = checker.needed_partitions
      rescue BootRequirementsChecker::Error
        issues_list.add(:could_not_create_boot)
        log.warn checker.warnings.to_s unless checker.warnings.empty?
        log.error checker.errors.to_s unless checker.errors.empty?
        result = []
      end
      result
>>>>>>> abb49231
    end

    # Determines whether the list of devices includes a root partition
    #
    # @param  devices [Array<Planned:Device>] List of planned devices
    # @return [Boolean] true if there is a root partition; false otherwise.
    def root?(devices)
      return true if devices.any? { |d| d.respond_to?(:mount_point) && d.mount_point == "/" }
      issues_list.add(:missing_root)
    end

    # Finds a suitable devicegraph using the guided proposal approach
    #
    # If the :desired target fails, it will retry with the :min target.
    #
    # @param devicegraph [Devicegraph]       Starting point
    # @param drives      [AutoinstDrivesMap] Devices map from an AutoYaST profile
    # @return [Devicegraph] Proposed devicegraph using the guided proposal approach
    #
    # @raise [Error] No suitable devicegraph was found
    # @see proposed_guided_devicegraph
    def propose_guided_devicegraph(devicegraph, drives)
      devicegraph = clean_graph(devicegraph, drives, [])
      begin
        guided_devicegraph_for_target(devicegraph, drives, :desired)
      rescue Error
        guided_devicegraph_for_target(devicegraph, drives, :min)
      end
    end

    # Calculates list of planned devices
    #
    # If the list does not contain any partition, then it follows the same
    # approach as the guided proposal
    #
    # @param devicegraph [Devicegraph]                 Starting point
    # @param drives      [Proposal::AutoinstDrivesMap] Devices map from an AutoYaST profile
    # @return [Planned::DevicesCollection] Devices to add
    def plan_devices(devicegraph, drives)
      planner = Proposal::AutoinstDevicesPlanner.new(devicegraph, issues_list)
      planner.planned_devices(drives)
    end

    # Clean a devicegraph according to an AutoYaST drives map
    #
    # @param devicegraph     [Devicegraph]       Starting point
    # @param drives          [AutoinstDrivesMap] Devices map from an AutoYaST profile
    # @param planned_devices [<Planned::DevicesCollection>] Planned devices
    # @return [Devicegraph] Clean devicegraph
    #
    # @see Y2Storage::Proposal::AutoinstSpaceMaker
    def clean_graph(devicegraph, drives, planned_devices)
      space_maker = Proposal::AutoinstSpaceMaker.new(disk_analyzer, issues_list)
      space_maker.cleaned_devicegraph(devicegraph, drives, planned_devices)
    end

    # Creates a devicegraph using the same approach as guided partitioning
    #
    # @param devicegraph [Devicegraph]       Starting point
    # @param drives      [AutoinstDrivesMap] Devices map from an AutoYaST profile
    # @param target      [Symbol] :desired means the sizes of the partitions should
    #   be the ideal ones, :min for generating the smallest functional partitions
    # @return [Devicegraph] Copy of devicegraph containing the planned devices
    def guided_devicegraph_for_target(devicegraph, drives, target)
      guided_settings = proposal_settings_for_disks(drives)
      guided_planner = Proposal::DevicesPlanner.new(guided_settings, devicegraph)
      @planned_devices = Planned::DevicesCollection.new(guided_planner.planned_devices(target))
      result = create_devices(devicegraph, @planned_devices, drives.disk_names)
      result.devicegraph
    end

    # Creates planned devices on a given devicegraph
    #
    # If adding boot devices makes impossible to create the rest of devices,
    # it will try again without them. In such a case, it will register an
    # issue.
    #
    # As a side effect, it updates the planned devices list if needed.
    #
    # @param devicegraph     [Devicegraph]                Starting point
    # @param planned_devices [Planned::DevicesCollection] Devices to add
    # @param disk_names      [Array<String>]              Names of the disks to consider
    # @return [Devicegraph] Copy of devicegraph containing the planned devices
    def create_devices(devicegraph, planned_devices, disk_names)
      boot_parts = boot_devices(devicegraph, @planned_devices)
      devices_creator = Proposal::AutoinstDevicesCreator.new(devicegraph)
      begin
        planned_with_boot = planned_devices.prepend(boot_parts)
        result = devices_creator.populated_devicegraph(planned_with_boot, disk_names)
        @planned_devices = planned_with_boot
      rescue Y2Storage::NoDiskSpaceError
        raise if boot_parts.empty?
        result = devices_creator.populated_devicegraph(planned_devices, disk_names)
        issues_list.add(:could_not_create_boot)
      end
      result
    end

    # Add shrinked devices to the issues list
    #
    # @param result [Proposal::CreatorResult] Result after creating the planned devices
    def add_reduced_devices_issues(result)
      if !result.shrinked_partitions.empty?
        issues_list.add(:shrinked_planned_devices, result.shrinked_partitions)
      end

      # rubocop:disable Style/GuardClause
      if !result.shrinked_lvs.empty?
        issues_list.add(:shrinked_planned_devices, result.shrinked_lvs)
      end
    end

    # Returns the product's proposal settings for a given set of disks
    #
    # @param drives [Proposal::AutoinstDrivesMap] Devices map from an AutoYaST profile
    # @return [ProposalSettings] Proposal settings considering only the given disks
    #
    # @see Y2Storage::BlkDevice#name
    def proposal_settings_for_disks(drives)
      settings = ProposalSettings.new_for_current_product
      settings.use_snapshots = drives.use_snapshots?
      settings.candidate_devices = drives.disk_names
      settings
    end
  end
end<|MERGE_RESOLUTION|>--- conflicted
+++ resolved
@@ -159,14 +159,8 @@
     # @param devicegraph [Devicegraph]         Starting point
     # @return [Array<Planned::DevicesCollection>] List of required planned devices to boot
     def boot_devices(devicegraph, devices)
-<<<<<<< HEAD
       return unless root?(devices.mountable_devices)
       checker = BootRequirementsChecker.new(devicegraph, planned_devices: devices.mountable_devices)
-      checker.needed_partitions
-=======
-      mountable_devices = find_mountable_devices(devices)
-      return unless root?(mountable_devices)
-      checker = BootRequirementsChecker.new(devicegraph, planned_devices: mountable_devices)
       begin
         result = checker.needed_partitions
       rescue BootRequirementsChecker::Error
@@ -176,7 +170,6 @@
         result = []
       end
       result
->>>>>>> abb49231
     end
 
     # Determines whether the list of devices includes a root partition
