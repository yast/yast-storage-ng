<<<<<<< HEAD
# Copyright (c) [2019-2023] SUSE LLC
=======
# Copyright (c) [2019-2025] SUSE LLC
>>>>>>> 9a52844c
#
# All Rights Reserved.
#
# This program is free software; you can redistribute it and/or modify it
# under the terms of version 2 of the GNU General Public License as published
# by the Free Software Foundation.
#
# This program is distributed in the hope that it will be useful, but WITHOUT
# ANY WARRANTY; without even the implied warranty of MERCHANTABILITY or
# FITNESS FOR A PARTICULAR PURPOSE.  See the GNU General Public License for
# more details.
#
# You should have received a copy of the GNU General Public License along
# with this program; if not, contact SUSE LLC.
#
# To contact SUSE LLC about this file by physical or electronic mail, you may
# find current contact information at www.suse.com.

require "y2storage/encryption_type"
require "y2storage/encryption_processes/base"
require "y2storage/encryption_processes/secure_key"
require "yast2/execute"
require "yast"

Yast.import "Mode"

module Y2Storage
  module EncryptionProcesses
    # Encryption process that allows to create and identify a volume encrypted
    # with Pervasive Encryption.
    #
    # For more information, see
    # https://www.ibm.com/support/knowledgecenter/linuxonibm/liaaf/lnz_r_dccnt.html
    class Pervasive < Base
      # Location of the zkey command
      ZKEY = "/usr/bin/zkey".freeze
      private_constant :ZKEY

      # Default type to use when generating secure keys on EP11 APQNs
      # This is currently the only supported key type for EP11
      DEFAULT_EP11_KEY_TYPE = "EP11-AES".freeze
      private_constant :DEFAULT_EP11_KEY_TYPE

      # Default type to use when generating secure keys on CCA APQNs
      # This is different from the default of the underlying tools
      DEFAULT_CCA_KEY_TYPE = "CCA-AESCIPHER".freeze
      private_constant :DEFAULT_CCA_KEY_TYPE

      # List of APQNs used to generate secure keys, as set by the user (via UI
      # or AutoYaST profile)
      #
      # @return [Array<Apqn>]
      attr_reader :apqns

      # Type of the generated secure key, as set by the user. It can be omitted.
      #
      # NOTE: Currently the key type is represented by a string, it would make
      # sense to create a dedicated class to encapsulate the possible values and
      # some related logic, like the relationship between the types and the APQN
      # modes.
      #
      # @return [String, nil]
      attr_reader :key_type

      # Creates an encryption layer over the given block device
      #
      # @param blk_device [Y2Storage::BlkDevice]
      # @param dm_name [String]
      # @param apqns [Array<Apqn>] APQNs to use for generating the secure key
      #
      # @return [Encryption]
      def create_device(blk_device, dm_name, apqns: [], key_type: nil)
        @secure_key = SecureKey.for_device(blk_device)
        @apqns = apqns
        @key_type = key_type

        if @secure_key
          # Should we discard the key if it's not a LUKS2 one?
          # Or maybe we should modify the secure key in that case?
          name_from_key = @secure_key.dm_name(blk_device)
          dm_name = name_from_key if name_from_key
        end

        super(blk_device, dm_name)
      end

      # @see Base#pre_commit
      #
      # If there is no secure key to be used for this device, a new key is
      # generated.
      #
      # @param device [Encryption] encryption that will be created in the system
      def pre_commit(device)
        # For the time being, we will always generate a new key for each device
        # if there was not a preexisting one. In the future we can extend the
        # API to allow sharing a new key among several volumes.
        @secure_key ||= generate_secure_key(device)

        master_key_file = @secure_key.filename
        sector_size = sector_size_for(device.blk_device)
        # Convert from bytes to bits
        key_size = @secure_key.secure_key_size * 8

        # NOTE: The options cipher and key-size could also be influenced by setting
        # Encryption#cipher and Encryption#key_size. If those attributes have any value, the
        # correspoding format options are prepended to Encryption#format_options by libstorage-ng.
        device.format_options = "--master-key-file #{master_key_file.shellescape} "\
                                "--key-size #{key_size} --cipher paes-xts-plain64"
        device.format_options += " --sector-size #{sector_size}" if sector_size
        device.format_options += " --pbkdf pbkdf2"
      end

      # @see Base#post_commit
      #
      # Adds the device to the secure key if needed and executes the
      # extra commands reported by a call to "zkey cryptsetup".
      #
      # @param device [Encryption] encryption that has just been created in the system
      def post_commit(device)
        @secure_key.add_device_and_write(device) unless @secure_key.for_device?(device)

        zkey_cryptsetup_output = execute_zkey_cryptsetup(device)
        commands = zkey_cryptsetup_output[1..-1]
        return if commands.nil?

        commands.each do |command|
          args = command.split

          if args.any? { |arg| "setvp".casecmp(arg) == 0 }
            args += ["--key-file", "-"]
            Yast::Execute.locally(*args, stdin: device.password, recorder: cheetah_recorder)
          else
            Yast::Execute.locally(*args)
          end
        end
      end

      # @see Base#finish_installation
      #
      # Copies the keys from the zkey repository of the inst-sys to the
      # repository of the target system.
      def finish_installation
        secure_key.copy_to_repository(Yast::Installation.destdir)
      end

      # Class to prevent Yast::Execute from leaking to the logs the password
      # provided via stdin
      class Recorder < Cheetah::DefaultRecorder
        # To prevent leaking stdin, just do nothing
        def record_stdin(_stdin); end
      end

      # @see Base#encryption_type
      def encryption_type
        EncryptionType::LUKS2
      end

      private

      # @return [SecureKey] master key used to encrypt the device
      attr_reader :secure_key

      # @return [Array<String>] lines of the output of the "zkey cryptsetup"
      #   command executed during the pre-commit phase
      attr_reader :zkey_cryptsetup_output

      # Custom Cheetah recorder to prevent leaking the password to the logs
      #
      # @return [Recorder]
      def cheetah_recorder
        Recorder.new(Yast::Y2Logger.instance)
      end

      # Generates a new secure key for the given encryption device and
      # registers it into the keys database of the system. The secure
      # does not include the volume since that may not exist yet.
      #
      # Keys can be generated omitting the list of APQNs and/or the key type.
      # The underlying commands can handle the situation and determine the
      # correct APQNs and/or type to use. But according to the comments by
      # ifranzki@de.ibm.com at jsc#IBM-1444 it is better to use explicit APQNs
      # and key type.
      #
      # Quoting from the thread: "Regarding --key-type: The [zkey generate]
      # default (if omitted) is CCA-AESDATA, but I would suggest to always
      # specify the type you want and not rely on a default". On top of that
      # quote, jsc#IBM-1444 specifies that the default for keys generated by
      # YaST must be CCA-AESCIPHER, which is different from the mentioned
      # default of the underlying tools.
      #
      # Quoting ifranzki again: "Instead of omitting the --apqns when the user
      # does not specify any APQNs, the installer should specify --apqns with
      # all available and matching APQNs. That way zkey would still know the
      # APQNs used for such a key."
      #
      # @param device [Encryption]
      # @return [SecureKey]
      def generate_secure_key(device)
        secure_key_name = "YaST_#{device.dm_table_name}"
        secure_key_type = generated_key_type
        secure_key_apqns = generated_apqns(secure_key_type)

        key = SecureKey.generate(
          secure_key_name,
          sector_size: sector_size_for(device.blk_device),
          apqns:       secure_key_apqns,
          key_type:    secure_key_type
        )
        log.info "Generated secure key #{key.name}"

        key
      end

      # @see #generate_secure_key
      #
      # @return [String]
      def generated_key_type
        return key_type if key_type

        relevant_apqns = apqns.any? ? apqns : Apqn.online
        relevant_apqns.all?(&:ep11?) ? DEFAULT_EP11_KEY_TYPE : DEFAULT_CCA_KEY_TYPE
      end

      # @see #generate_secure_key
      #
      # @return [Array<Apqn>]
      def generated_apqns(used_key_type)
        return apqns if apqns.any?

        ep11, cca = Apqn.online.partition(&:ep11?)
        ep11_key_type?(used_key_type) ? ep11 : cca
      end

      # Whether the given key type corresponds to EP11 APQNs
      #
      # @param type [String] key type
      # @return [Boolean]
      def ep11_key_type?(type)
        # There is only one known EP11 key type so far
        type == DEFAULT_EP11_KEY_TYPE
      end

      # Executes the "zkey cryptsetup" used to get the list of commands that
      # must be executed during the pervasive encryption process
      #
      # @return [Array<String>]
      def execute_zkey_cryptsetup(device)
        name = secure_key.plain_name(device)
        command = [ZKEY, "cryptsetup", "--volumes", name]
        Yast::Execute.locally(*command, stdout: :capture)&.lines&.map(&:strip) || []
      end
    end
  end
end<|MERGE_RESOLUTION|>--- conflicted
+++ resolved
@@ -1,8 +1,4 @@
-<<<<<<< HEAD
-# Copyright (c) [2019-2023] SUSE LLC
-=======
 # Copyright (c) [2019-2025] SUSE LLC
->>>>>>> 9a52844c
 #
 # All Rights Reserved.
 #
