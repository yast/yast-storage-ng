# encoding: utf-8

# Copyright (c) [2015-2016] SUSE LLC
#
# All Rights Reserved.
#
# This program is free software; you can redistribute it and/or modify it
# under the terms of version 2 of the GNU General Public License as published
# by the Free Software Foundation.
#
# This program is distributed in the hope that it will be useful, but WITHOUT
# ANY WARRANTY; without even the implied warranty of MERCHANTABILITY or
# FITNESS FOR A PARTICULAR PURPOSE.  See the GNU General Public License for
# more details.
#
# You should have received a copy of the GNU General Public License along
# with this program; if not, contact SUSE LLC.
#
# To contact SUSE LLC about this file by physical or electronic mail, you may
# find current contact information at www.suse.com.

require "yast"
require "storage"
require "storage/storage_manager"

Yast.import "UI"
Yast.import "Label"
Yast.import "Popup"

module ExpertPartitioner
  # UI Dialog for creating a partition
  class CreatePartitionDialog
    include Yast::UIShortcuts
    include Yast::I18n
    include Yast::Logger

    def initialize(disk)
      textdomain "storage"
      @disk = disk
    end

    def run
      return nil unless create_dialog

      begin
        case input = Yast::UI.UserInput
        when :cancel
          nil
        when :ok
          doit
        else
          raise "Unexpected input #{input}"
        end
      ensure
        Yast::UI.CloseDialog
      end
    end

  private

    def create_dialog
      Yast::UI.OpenDialog(
        VBox(
          Heading(_("Create Partition")),
          RadioButtonGroup(Id(:size), VBox(
                             LeftRadioButton(Id(:max_size), # Opt(:notify),
                                             _("Maximum Size (TODO)")),
                             LeftRadioButtonWithAttachment(Id(:custom_size), # Opt(:notify),
                                                           _("Custom Size"),
                                                           VBox(
                                                             Id(:custom_size_attachment),
                                                             MinWidth(15, InputField(Id(:custom_size_input), Opt(:shrinkable), _("Size"), "50 MiB")),
                                                           )
                                                          )
                           )
                          ),
          ButtonBox(
            PushButton(Id(:cancel), Yast::Label.CancelButton),
            PushButton(Id(:ok), Yast::Label.OKButton)
          )
        )
      )
    end

    def doit
<<<<<<< HEAD
=======
      size = Yast::UI.QueryWidget(Id(:size_input), :Value)
      size_b = Storage.humanstring_to_byte(size, false)
>>>>>>> 2c4b9e47

      partition_table = @disk.partition_table
      partition_slots = partition_table.unused_partition_slots.to_a

<<<<<<< HEAD
      case Yast::UI.QueryWidget(Id(:size), :Value)
=======
      partition_slots.delete_if do |partition_slot|
        !partition_slot.primary_slot || !partition_slot.primary_possible ||
          size_b > partition_slot.region.to_bytes(partition_slot.region.length)
      end
>>>>>>> 2c4b9e47

      when :max_size

        partition_slot = partition_slots[0]

        partition_slot.region = partition_table.align(partition_slot.region,
                                                      Storage::AlignPolicy_KEEP_END)

      when :custom_size

        size = Yast::UI.QueryWidget(Id(:custom_size_input), :Value)
        size = Storage.humanstring_to_byte(size, false)

        partition_slots.delete_if do |partition_slot|
          !partition_slot.primary_slot || !partition_slot.primary_possible ||
            size > partition_slot.region.to_bytes(partition_slot.region.length)
        end

        if partition_slots.empty?
          Yast::Popup::Error("No suitable partition slot found.")
          return
        end

<<<<<<< HEAD
        partition_slot = partition_slots[0]

        partition_slot.region.length = partition_slot.region.to_blocks(size)

      end
=======
      partition_slot.region.length = partition_slot.region.to_blocks(size_b)
>>>>>>> 2c4b9e47

      partition_table.create_partition(
        partition_slot.name,
        partition_slot.region,
        Storage::PartitionType_PRIMARY
      )
    end
  end
end<|MERGE_RESOLUTION|>--- conflicted
+++ resolved
@@ -83,23 +83,11 @@
     end
 
     def doit
-<<<<<<< HEAD
-=======
-      size = Yast::UI.QueryWidget(Id(:size_input), :Value)
-      size_b = Storage.humanstring_to_byte(size, false)
->>>>>>> 2c4b9e47
 
       partition_table = @disk.partition_table
       partition_slots = partition_table.unused_partition_slots.to_a
 
-<<<<<<< HEAD
       case Yast::UI.QueryWidget(Id(:size), :Value)
-=======
-      partition_slots.delete_if do |partition_slot|
-        !partition_slot.primary_slot || !partition_slot.primary_possible ||
-          size_b > partition_slot.region.to_bytes(partition_slot.region.length)
-      end
->>>>>>> 2c4b9e47
 
       when :max_size
 
@@ -123,15 +111,10 @@
           return
         end
 
-<<<<<<< HEAD
         partition_slot = partition_slots[0]
-
         partition_slot.region.length = partition_slot.region.to_blocks(size)
 
       end
-=======
-      partition_slot.region.length = partition_slot.region.to_blocks(size_b)
->>>>>>> 2c4b9e47
 
       partition_table.create_partition(
         partition_slot.name,
