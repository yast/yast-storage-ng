--- conflicted
+++ resolved
@@ -1,8 +1,4 @@
-<<<<<<< HEAD
-# Copyright (c) [2018] SUSE LLC
-=======
 # Copyright (c) [2018-2020] SUSE LLC
->>>>>>> f610f081
 #
 # All Rights Reserved.
 #
