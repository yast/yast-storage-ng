--- conflicted
+++ resolved
@@ -72,20 +72,12 @@
         UNSAFE_CHARS = "\n\t\v\r\s,".freeze
         private_constant :UNSAFE_CHARS
 
-<<<<<<< HEAD
-        # @param form [Dialogs::BtrfsSubvolume::Form]
-        # @param filesystem [Y2Storage::Filesystems::BlkFilesystem] a btrfs filesystem
-        def initialize(form, filesystem: nil)
-          textdomain "storage"
-          @form = form
-          @filesystem = filesystem
-=======
         # Constructor
         #
         # @param controller [Actions::Controllers::BtrfsSubvolume]
         def initialize(controller)
+          textdomain "storage"
           @controller = controller
->>>>>>> 3f4ea75d
         end
 
         def label
@@ -236,21 +228,10 @@
 
       # Input field to set the Btrfs subvolume noCoW attribute
       class SubvolumeNocow < CWM::CheckBox
-<<<<<<< HEAD
-        attr_reader :form
-        attr_reader :filesystem
-
-        # @param form [Dialogs::BtrfsSubvolume::Form]
-        # @param filesystem [Y2Storage::Filesystems::BlkFilesystem] a btrfs filesystem
-        def initialize(form, filesystem: nil)
-          textdomain "storage"
-          @form = form
-          @filesystem = filesystem
-=======
         # @return [Actions::Controllers::BtrfsSubvolume]
         def initialize(controller)
+          textdomain "storage"
           @controller = controller
->>>>>>> 3f4ea75d
         end
 
         def label
