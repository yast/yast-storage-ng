--- conflicted
+++ resolved
@@ -72,13 +72,8 @@
 
   RSpec.shared_examples "partition_holds_md" do
     context "and the partition holds a MD RAID" do
-<<<<<<< HEAD
       let(:scenario) { "md_raid" }
-      let(:dev_name) { "/dev/sda1" }
-=======
-      let(:scenario) { "md_raid.xml" }
       let(:device_name) { "/dev/sda1" }
->>>>>>> cad11650
 
       include_examples "resize_error"
     end
