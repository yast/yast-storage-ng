#!/usr/bin/env rspec
# encoding: utf-8

# Copyright (c) [2018] SUSE LLC
#
# All Rights Reserved.
#
# This program is free software; you can redistribute it and/or modify it
# under the terms of version 2 of the GNU General Public License as published
# by the Free Software Foundation.
#
# This program is distributed in the hope that it will be useful, but WITHOUT
# ANY WARRANTY; without even the implied warranty of MERCHANTABILITY or
# FITNESS FOR A PARTICULAR PURPOSE.  See the GNU General Public License for
# more details.
#
# You should have received a copy of the GNU General Public License along
# with this program; if not, contact SUSE LLC.
#
# To contact SUSE LLC about this file by physical or electronic mail, you may
# find current contact information at www.suse.com.

require_relative "spec_helper"
require "y2storage/simple_etc_crypttab_entry"

describe Y2Storage::SimpleEtcCrypttabEntry do
  before do
    fake_scenario(scenario)
  end

  subject { crypttab_entry(name, device, password, crypt_options) }

  let(:name) { "cr_device" }

  let(:password) { "P4ssW0rd" }

  let(:crypt_options) { [] }

  let(:devicegraph) { Y2Storage::StorageManager.instance.staging }

  let(:scenario) { "encrypted_partition.xml" }

  describe "#find_device" do
    context "when the crypttab device field contains a LUKS UUID (UUID= format)" do
      context "and a LUKS exists with such UUID" do
        let(:device) { "UUID=ccd40fe6-48df-491e-b862-02e5941e5d13" }

<<<<<<< HEAD
        it "returns the underlying device" do
          expect(subject.find_device(devicegraph).name).to eq("/dev/sda1")
        end
      end
=======
    # Mock the system lookup performed as last resort to find a device
    before { allow(Y2Storage::BlkDevice).to receive(:find_by_any_name) }

    context "when the crypttab device field contains an UUID" do
      let(:device) { "UUID=123456-789" }
>>>>>>> de67b474

      context "and a LUKS with such UUID does not exist" do
        let(:device) { "UUID=does-not-exist" }

        it "returns nil" do
          expect(subject.find_device(devicegraph)).to be_nil
        end
      end
    end

    context "when the crypttab device field contains a kernel path" do
      context "and the device exists" do
        let(:device) { "/dev/sda2" }

        it "returns the device" do
          expect(subject.find_device(devicegraph).name).to eq("/dev/sda2")
        end
      end

      context "and the device does not exist" do
        let(:device) { "/dev/sdb1" }

        it "returns nil" do
          expect(subject.find_device(devicegraph)).to be_nil
        end
      end
    end

    context "when the crypttab device field contains an udev path" do
      context "and the device exists" do
        let(:device) { "/dev/disk/by-id/ata-VBOX_HARDDISK_VB777f5d67-56603f01-part2" }

        it "returns the device" do
          expect(subject.find_device(devicegraph).name).to eq("/dev/sda2")
        end
      end

      context "and the device does not exist" do
        let(:device) { "/dev/disk/by-id/does-not-exist" }

        it "returns nil" do
          expect(subject.find_device(devicegraph)).to be_nil
        end
      end
    end
  end
end<|MERGE_RESOLUTION|>--- conflicted
+++ resolved
@@ -41,22 +41,17 @@
   let(:scenario) { "encrypted_partition.xml" }
 
   describe "#find_device" do
+    # Mock the system lookup performed as last resort to find a device
+    before { allow(Y2Storage::BlkDevice).to receive(:find_by_any_name) }
+
     context "when the crypttab device field contains a LUKS UUID (UUID= format)" do
       context "and a LUKS exists with such UUID" do
         let(:device) { "UUID=ccd40fe6-48df-491e-b862-02e5941e5d13" }
 
-<<<<<<< HEAD
         it "returns the underlying device" do
           expect(subject.find_device(devicegraph).name).to eq("/dev/sda1")
         end
       end
-=======
-    # Mock the system lookup performed as last resort to find a device
-    before { allow(Y2Storage::BlkDevice).to receive(:find_by_any_name) }
-
-    context "when the crypttab device field contains an UUID" do
-      let(:device) { "UUID=123456-789" }
->>>>>>> de67b474
 
       context "and a LUKS with such UUID does not exist" do
         let(:device) { "UUID=does-not-exist" }
