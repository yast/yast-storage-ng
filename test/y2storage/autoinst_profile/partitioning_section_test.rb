#!/usr/bin/env rspec
# Copyright (c) [2017-2019] SUSE LLC
#
# All Rights Reserved.
#
# This program is free software; you can redistribute it and/or modify it
# under the terms of version 2 of the GNU General Public License as published
# by the Free Software Foundation.
#
# This program is distributed in the hope that it will be useful, but WITHOUT
# ANY WARRANTY; without even the implied warranty of MERCHANTABILITY or
# FITNESS FOR A PARTICULAR PURPOSE.  See the GNU General Public License for
# more details.
#
# You should have received a copy of the GNU General Public License along
# with this program; if not, contact SUSE LLC.
#
# To contact SUSE LLC about this file by physical or electronic mail, you may
# find current contact information at www.suse.com.

require_relative "../spec_helper"
require "y2storage"

describe Y2Storage::AutoinstProfile::PartitioningSection do
  subject(:section) { described_class.new }

  let(:sda) { { "device" => "/dev/sda", "use" => "linux" } }
  let(:sdb) { { "device" => "/dev/sdb", "use" => "all" } }
  let(:disk_section) { double("disk_section") }
  let(:dasd_section) { double("dasd_section") }
  let(:vg_section) { double("vg_section") }
  let(:md_section) { double("md_section") }
  let(:stray_section) { double("stray_section") }
  let(:bcache_section) { double("bcache_section") }
  let(:nfs_section) { double("nfs_section") }
  let(:btrfs_section) { double("btrfs_section") }
  let(:partitioning) { [sda, sdb] }

  describe ".new_from_hashes" do
    before do
      allow(Y2Storage::AutoinstProfile::DriveSection).to receive(:new_from_hashes)
        .with(sda, Y2Storage::AutoinstProfile::PartitioningSection).and_return(disk_section)
      allow(Y2Storage::AutoinstProfile::DriveSection).to receive(:new_from_hashes)
        .with(sdb, Y2Storage::AutoinstProfile::PartitioningSection).and_return(dasd_section)
    end

    it "returns a new PartitioningSection object" do
      expect(described_class.new_from_hashes(partitioning)).to be_a(described_class)
    end

    it "creates an entry in #drives for every valid hash in the array" do
      section = described_class.new_from_hashes(partitioning)
      expect(section.drives).to eq([disk_section, dasd_section])
    end

    # In fact, I don't think DriveSection.new_from_hashes can return nil, but
    # just in case...
    it "ignores hashes that couldn't be converted into DriveSection objects" do
      allow(Y2Storage::AutoinstProfile::DriveSection).to receive(:new_from_hashes)
        .with(sda, Y2Storage::AutoinstProfile::PartitioningSection).and_return(nil)

      section = described_class.new_from_hashes(partitioning)
      expect(section.drives).to eq([dasd_section])
    end
  end

  describe ".new_from_storage" do
    describe "using doubles for the devicegraph and the subsections" do
      let(:devicegraph) do
        instance_double(
          Y2Storage::Devicegraph,
          disk_devices:                  disks,
          lvm_vgs:                       [vg],
          software_raids:                [md],
          stray_blk_devices:             [stray],
          bcaches:                       [bcache],
          nfs_mounts:                    [nfs],
          multidevice_btrfs_filesystems: [btrfs]
        )
      end

      let(:disks) { [disk, dasd] }
      let(:disk) { instance_double(Y2Storage::Disk) }
      let(:dasd) { instance_double(Y2Storage::Dasd) }
      let(:vg) { instance_double(Y2Storage::LvmVg) }
      let(:md) { instance_double(Y2Storage::Md) }
      let(:stray) { instance_double(Y2Storage::StrayBlkDevice) }
      let(:bcache) { instance_double(Y2Storage::Bcache) }
      let(:nfs) { instance_double(Y2Storage::Filesystems::Nfs) }
      let(:btrfs) { instance_double(Y2Storage::Filesystems::Btrfs) }

      before do
        allow(Y2Storage::AutoinstProfile::DriveSection).to receive(:new_from_storage)
          .with(disk).and_return(disk_section)
        allow(Y2Storage::AutoinstProfile::DriveSection).to receive(:new_from_storage)
          .with(dasd).and_return(dasd_section)
        allow(Y2Storage::AutoinstProfile::DriveSection).to receive(:new_from_storage)
          .with(vg).and_return(vg_section)
        allow(Y2Storage::AutoinstProfile::DriveSection).to receive(:new_from_storage)
          .with(md).and_return(md_section)
        allow(Y2Storage::AutoinstProfile::DriveSection).to receive(:new_from_storage)
          .with(stray).and_return(stray_section)
        allow(Y2Storage::AutoinstProfile::DriveSection).to receive(:new_from_storage)
          .with(bcache).and_return(bcache_section)
        allow(Y2Storage::AutoinstProfile::DriveSection).to receive(:new_from_storage)
          .with(nfs).and_return(nfs_section)
        allow(Y2Storage::AutoinstProfile::DriveSection).to receive(:new_from_storage)
          .with(btrfs).and_return(btrfs_section)
      end

      subject(:section) { described_class.new_from_storage(devicegraph) }

      it "returns a new PartitioningSection object" do
        expect(section).to be_a(described_class)
      end

      it "creates an entry in #drives for every relevant disk" do
        expect(section.drives).to include(disk_section)
      end

      it "creates an entry in #drives for every relevant DASD" do
        expect(section.drives).to include(dasd_section)
      end

      it "creates an entry in #drives for every relevant stray device" do
        expect(section.drives).to include(stray_section)
      end

      it "creates an entry in #drives for every relevant LVM VG" do
        expect(section.drives).to include(vg_section)
      end

      it "creates an entry in #drives for every relevant MD RAID" do
        expect(section.drives).to include(md_section)
      end

      it "creates an entry in #drives for every relevant Bcache" do
        expect(section.drives).to include(bcache_section)
      end

      it "creates an entry in #drives for every relevant NFS" do
        expect(section.drives).to include(nfs_section)
      end

      it "creates an entry in #drives for every relevant Btrfs" do
        expect(section.drives).to include(btrfs_section)
      end

      it "ignores irrelevant drives" do
        allow(Y2Storage::AutoinstProfile::DriveSection).to receive(:new_from_storage)
          .with(disk).and_return(nil)

        expect(section.drives).to_not include(disk_section)
      end
    end

    # Regression test for bug#1098594, BIOS RAIDs were exported as
    # software-defined ones
    context "with a BIOS MD RAID in the system" do
      before do
        fake_scenario("bug_1098594.xml")
      end

      it "creates only one CT_DISK entry in #drives, for the BIOS RAID" do
        section = described_class.new_from_storage(fake_devicegraph)
        drive = section.drives.find { |d| d.type == :CT_DISK }

        expect(drive).to_not be_nil
        expect(drive.device).to eq("/dev/md/Volume0_0")
      end
    end
  end

  describe "#to_hashes" do
    subject(:section) { described_class.new_from_hashes(partitioning) }

    it "returns an array of hashes" do
      expect(subject.to_hashes).to be_a(Array)
      expect(subject.to_hashes).to all(be_a(Hash))
    end

    it "includes a hash for every drive" do
      hashes = subject.to_hashes
      device_names = hashes.map { |h| h["device"] }
      expect(device_names).to eq(["/dev/sda", "/dev/sdb"])
    end
  end

  describe "filtered drives lists" do
    subject(:section) { described_class.new }
    let(:drive1) { double("DriveSection", device: "/dev/sda", type: :CT_DISK) }
    let(:drive2) { double("DriveSection", device: "/dev/sdb", type: :CT_DISK) }
    let(:drive3) { double("DriveSection", device: "/dev/vg0", type: :CT_LVM) }
    let(:drive4) { double("DriveSection", device: "/dev/vg1", type: :CT_LVM) }
    let(:drive5) { double("DriveSection", device: "/dev/md", type: :CT_MD) }
    let(:drive6) { double("DriveSection", device: "/dev/md", type: :CT_MD) }
    let(:drive7) { double("DriveSection", type: :CT_DISK) }
    let(:drive8) { double("DriveSection", type: :CT_BCACHE) }
    let(:drive9) { double("DriveSection", type: :CT_NFS) }
<<<<<<< HEAD
    let(:drive10) { double("DriveSection", type: :CT_BTRFS) }
=======
    let(:drive10) { double("DriveSection", type: :CT_DMMULTIPATH) }
>>>>>>> a774c1c1
    let(:wrongdrv1) { double("DriveSection", device: "/dev/md", type: :CT_DISK) }
    let(:wrongdrv2) { double("DriveSection", device: "/dev/sdc", type: :CT_MD) }
    let(:wrongdrv3) { double("DriveSection", device: "/dev/sdd", type: :CT_WRONG) }
    let(:wrongdrv4) { double("DriveSection", type: :CT_LVM) }
    let(:wrongdrv5) { double("DriveSection", type: :CT_MD) }

    before do
      section.drives = [
        drive1, drive2, drive3, drive4, drive5, drive6, drive7, drive8, drive9, drive10,
        wrongdrv1, wrongdrv2, wrongdrv3, wrongdrv4, wrongdrv5
      ]
    end

    describe "#disk_drives" do
      it "returns drives which type is :CT_DISK or :CT_DMMULTIPATH, even if they look invalid" do
        expect(section.disk_drives).to contain_exactly(drive1, drive2, drive7, drive10, wrongdrv1)
      end
    end

    describe "#lvm_drives" do
      it "returns drives which type is :CT_LVM, even if they look invalid" do
        expect(section.lvm_drives).to contain_exactly(drive3, drive4, wrongdrv4)
      end
    end

    describe "#md_drives" do
      it "returns drives which type is :CT_MD, even if they look invalid" do
        expect(section.md_drives).to contain_exactly(drive5, drive6, wrongdrv2, wrongdrv5)
      end

      it "does not include drives of other types with device='/dev/md'" do
        expect(section.md_drives).to_not include wrongdrv1
      end
    end

    describe "#bcache_drives" do
      it "returns drives which type is :CT_BCACHE, even if they look invalid" do
        expect(section.bcache_drives).to contain_exactly(drive8)
      end
    end

    describe "#btrfs_drives" do
      it "returns drives which type is :CT_BTRFS, even if they look invalid" do
        expect(section.btrfs_drives).to contain_exactly(drive10)
      end
    end

    describe "#nfs_drives" do
      it "returns drives which type is :CT_NFS, even if they look invalid" do
        expect(section.nfs_drives).to contain_exactly(drive9)
      end
    end
  end

  describe "#section_name" do
    it "returns 'partitioning'" do
      expect(section.section_name).to eq("partitioning")
    end
  end

  describe "#parent" do
    it "returns nil" do
      expect(section.parent).to be_nil
    end
  end
end<|MERGE_RESOLUTION|>--- conflicted
+++ resolved
@@ -197,11 +197,8 @@
     let(:drive7) { double("DriveSection", type: :CT_DISK) }
     let(:drive8) { double("DriveSection", type: :CT_BCACHE) }
     let(:drive9) { double("DriveSection", type: :CT_NFS) }
-<<<<<<< HEAD
     let(:drive10) { double("DriveSection", type: :CT_BTRFS) }
-=======
-    let(:drive10) { double("DriveSection", type: :CT_DMMULTIPATH) }
->>>>>>> a774c1c1
+    let(:drive11) { double("DriveSection", type: :CT_DMMULTIPATH) }
     let(:wrongdrv1) { double("DriveSection", device: "/dev/md", type: :CT_DISK) }
     let(:wrongdrv2) { double("DriveSection", device: "/dev/sdc", type: :CT_MD) }
     let(:wrongdrv3) { double("DriveSection", device: "/dev/sdd", type: :CT_WRONG) }
@@ -211,13 +208,13 @@
     before do
       section.drives = [
         drive1, drive2, drive3, drive4, drive5, drive6, drive7, drive8, drive9, drive10,
-        wrongdrv1, wrongdrv2, wrongdrv3, wrongdrv4, wrongdrv5
+        drive11, wrongdrv1, wrongdrv2, wrongdrv3, wrongdrv4, wrongdrv5
       ]
     end
 
     describe "#disk_drives" do
       it "returns drives which type is :CT_DISK or :CT_DMMULTIPATH, even if they look invalid" do
-        expect(section.disk_drives).to contain_exactly(drive1, drive2, drive7, drive10, wrongdrv1)
+        expect(section.disk_drives).to contain_exactly(drive1, drive2, drive7, drive11, wrongdrv1)
       end
     end
 
