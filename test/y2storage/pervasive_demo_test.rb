#!/usr/bin/env rspec
# Copyright (c) [2018] SUSE LLC
#
# All Rights Reserved.
#
# This program is free software; you can redistribute it and/or modify it
# under the terms of version 2 of the GNU General Public License as published
# by the Free Software Foundation.
#
# This program is distributed in the hope that it will be useful, but WITHOUT
# ANY WARRANTY; without even the implied warranty of MERCHANTABILITY or
# FITNESS FOR A PARTICULAR PURPOSE.  See the GNU General Public License for
# more details.
#
# You should have received a copy of the GNU General Public License along
# with this program; if not, contact SUSE LLC.
#
# To contact SUSE LLC about this file by physical or electronic mail, you may
# find current contact information at www.suse.com.

require_relative "spec_helper"
require "y2storage"
require "y2storage/encryption_processes/secure_key"
require "yast2/execute"

describe "the pervasive prototype" do
  def zkey_output(file)
    File.read(File.join(DATA_PATH, "zkey", "#{file}.txt"))
  end

  def lszcrypt_output(file)
    File.read(File.join(DATA_PATH, "lszcrypt", "#{file}.txt"))
  end

  before do
    fake_scenario("several-dasds")

    allow(manager.storage).to receive(:calculate_actiongraph)
    allow(manager.storage).to receive(:commit)

    allow(Yast::Mode).to receive(:installation).and_return false
    allow(Yast::Stage).to receive(:initial).and_return false

    allow(Yast::Execute).to receive(:locally)

    allow(Yast::Execute).to receive(:locally).with(/zkey/, "list", "--volumes", any_args)
      .and_return zkey_list_volume

    allow(Yast::Execute).to receive(:locally)
      .with("zkey", "cryptsetup", "--volumes", anything, stdout: :capture)
<<<<<<< HEAD
      .and_return "cryptsetup luksFormat --one two --three\nsecond command"

    allow(Yast::Execute).to receive(:locally!).with("/sbin/lszcrypt", "--verbose", stdout: :capture)
      .and_return lszcrypt
=======
      .and_return(
        "cryptsetup luksFormat --one two --three /dev/whatever\n" \
        "zkey-cryptsetup setvp --volumes /dev/whatever\n" \
        "third command"
      )
>>>>>>> bd92c644
  end

  let(:manager) { Y2Storage::StorageManager.instance }
  let(:blk_device) { manager.staging.find_by_name("/dev/dasdc1") }
  let(:pervasive) { Y2Storage::EncryptionMethod::PERVASIVE_LUKS2 }
  let(:lszcrypt) { "" }

  RSpec.shared_examples "zkey cryptsetup actions" do
    it "generates arguments for 'cryptsetup luksFormat'" do
      enc = blk_device.encrypt(method: pervasive)
      manager.commit

      expect(enc.format_options).to eq "--one two --three --pbkdf pbkdf2"
    end

    it "executes the post-commit commands" do
      expect(Yast::Execute).to receive(:locally)
        .with("zkey-cryptsetup", "setvp", any_args, stdin: "12345678", recorder: anything)
      expect(Yast::Execute).to receive(:locally).with("third", "command")

      blk_device.encrypt(method: pervasive, password: "12345678")
      manager.commit
    end
  end

  context "if there is a secret key for the device" do
    let(:zkey_list_volume) { zkey_output("list-volume") }

    it "uses the DeviceMapper name specified in the registry of keys" do
      enc = blk_device.encrypt(method: pervasive)
      expect(enc.dm_table_name).to eq "cr_7"
    end

    include_examples "zkey cryptsetup actions"
  end

  context "if there is no secret key for the device" do
    let(:zkey_list_volume) { "" }

    before do
      # Mocking the check for existing names
      allow(Yast::Execute).to receive(:locally).with(/zkey/, "list", stdout: :capture)
        .and_return zkey_output("list")
    end

    it "uses the standard YaST DeviceMapper name" do
      enc = blk_device.encrypt(method: pervasive)
      expect(enc.dm_table_name).to eq "cr_#{blk_device.basename}"
    end

    it "tries to generate a new secret key during commit" do
      expect(Yast::Execute).to receive(:locally).with(
        "zkey", "generate", "--name", "YaST_cr_dasdc1", "--xts", "--keybits", "256",
        "--volume-type", "LUKS2", "--sector-size", "4096", "--volumes", "/dev/dasdc1:cr_dasdc1"
      )

      blk_device.encrypt(method: pervasive)
      manager.commit
    end

    include_examples "zkey cryptsetup actions"
  end

  describe "#available?" do
    let(:zkey_list_volume) { "" }

    context "if secure key is available" do
      let(:lszcrypt) { lszcrypt_output("ok") }

      it "returns true" do
        enc = blk_device.encrypt(method: pervasive)
        expect(enc.method.available?).to be true
      end
    end

    context "if no secure key devices are available" do
      let(:lszcrypt) { lszcrypt_output("no_devs") }

      it "returns false" do
        enc = blk_device.encrypt(method: pervasive)
        expect(enc.method.available?).to be false
      end
    end

    context "if secure key is not supported" do
      let(:lszcrypt) { nil }

      it "returns false" do
        enc = blk_device.encrypt(method: pervasive)
        expect(enc.method.available?).to be false
      end
    end

    context "if lszcrypt tool is not available" do
      let(:lszcrypt) { nil }

      before do
        allow(Yast::Execute).to receive(:locally!).with("/sbin/lszcrypt", "--verbose", stdout: :capture)
        .and_raise Cheetah::ExecutionFailed
      end

      it "returns false" do
        enc = blk_device.encrypt(method: pervasive)
        expect(enc.method.available?).to be false
      end
    end
  end
end<|MERGE_RESOLUTION|>--- conflicted
+++ resolved
@@ -48,18 +48,14 @@
 
     allow(Yast::Execute).to receive(:locally)
       .with("zkey", "cryptsetup", "--volumes", anything, stdout: :capture)
-<<<<<<< HEAD
-      .and_return "cryptsetup luksFormat --one two --three\nsecond command"
-
-    allow(Yast::Execute).to receive(:locally!).with("/sbin/lszcrypt", "--verbose", stdout: :capture)
-      .and_return lszcrypt
-=======
       .and_return(
         "cryptsetup luksFormat --one two --three /dev/whatever\n" \
         "zkey-cryptsetup setvp --volumes /dev/whatever\n" \
         "third command"
       )
->>>>>>> bd92c644
+
+    allow(Yast::Execute).to receive(:locally!).with("/sbin/lszcrypt", "--verbose", stdout: :capture)
+      .and_return lszcrypt
   end
 
   let(:manager) { Y2Storage::StorageManager.instance }
