#!/usr/bin/env rspec

# Copyright (c) [2019-2020] SUSE LLC
#
# All Rights Reserved.
#
# This program is free software; you can redistribute it and/or modify it
# under the terms of version 2 of the GNU General Public License as published
# by the Free Software Foundation.
#
# This program is distributed in the hope that it will be useful, but WITHOUT
# ANY WARRANTY; without even the implied warranty of MERCHANTABILITY or
# FITNESS FOR A PARTICULAR PURPOSE.  See the GNU General Public License for
# more details.
#
# You should have received a copy of the GNU General Public License along
# with this program; if not, contact SUSE LLC.
#
# To contact SUSE LLC about this file by physical or electronic mail, you may
# find current contact information at www.suse.com.

require_relative "spec_helper"
require "y2storage/encryption_method"
require "y2storage/pbkd_function"

describe Y2Storage::EncryptionMethod do
  describe ".all" do
    it "contains a method for Luks1" do
      expect(described_class.all.map(&:to_sym)).to include(:luks1)
    end

    it "contains a method for regular Luks2" do
      expect(described_class.all.map(&:to_sym)).to include(:luks2)
    end

    it "contains a method for pervasive Luks2" do
      expect(described_class.all.map(&:to_sym)).to include(:pervasive_luks2)
    end

    it "contains a method for random swap" do
      expect(described_class.all.map(&:to_sym)).to include(:random_swap)
    end

    it "contains a method for protected swap" do
      expect(described_class.all.map(&:to_sym)).to include(:protected_swap)
    end

    it "contains a method for secure swap" do
      expect(described_class.all.map(&:to_sym)).to include(:secure_swap)
    end

    it "contains a method for TPM full-disk encryption" do
      expect(described_class.all.map(&:to_sym)).to include(:tpm_fde)
    end
  end

  describe ".available" do
    def lszcrypt_output(file)
      File.read(File.join(DATA_PATH, "lszcrypt", "#{file}.txt"))
    end

    before do
      allow(Yast::Execute).to receive(:locally!).with(/lszcrypt/, anything).and_return(lszcrypt)
      allow(File).to receive(:read).and_call_original
      allow(File).to receive(:read).with(/^\/sys\/bus\/ap\/devices\/card/).and_return mkvps_content
      mock_env(env_vars)
    end

    let(:lszcrypt) { "" }
    let(:env_vars) { {} }
    let(:mkvps_content) { "" }

    context "if there are online Crypto Express CCA coprocessors" do
      let(:lszcrypt) { lszcrypt_output("ok") }

<<<<<<< HEAD
      it "returns methods for LUKS1, LUKS2, pervasive LUKS2 and random swap" do
        expect(described_class.available.map(&:to_sym))
          .to contain_exactly(:luks1, :luks2, :pervasive_luks2, :random_swap)
=======
      context "but none of them have a valid master key" do
        context "and YAST_LUKS2_AVAILABLE is not set" do
          it "returns methods for LUKS1 and random swap" do
            expect(described_class.available.map(&:to_sym))
              .to contain_exactly(:luks1, :random_swap)
          end
        end

        context "and YAST_LUKS2_AVAILABLE is set" do
          let(:env_vars) { { "YAST_LUKS2_AVAILABLE" => "1" } }

          it "returns methods for LUKS1, LUKS2 and random swap" do
            expect(described_class.available.map(&:to_sym))
              .to contain_exactly(:luks1, :luks2, :random_swap)
          end
        end
      end

      context "and any of them has a valid master key" do
        def mkvps(file)
          File.read(File.join(DATA_PATH, "mkvps", "#{file}.txt"))
        end

        let(:mkvps_content) { mkvps("cca-valid1") }

        context "and YAST_LUKS2_AVAILABLE is not set" do
          it "returns methods for LUKS1, pervasive LUKS2 and random swap" do
            expect(described_class.available.map(&:to_sym))
              .to contain_exactly(:luks1, :pervasive_luks2, :random_swap)
          end
        end

        context "and YAST_LUKS2_AVAILABLE is set" do
          let(:env_vars) { { "YAST_LUKS2_AVAILABLE" => "1" } }

          it "returns methods for LUKS1, LUKS2, pervasive LUKS2 and random swap" do
            expect(described_class.available.map(&:to_sym))
              .to contain_exactly(:luks1, :luks2, :pervasive_luks2, :random_swap)
          end
        end
>>>>>>> 9a52844c
      end
    end

    context "if no Crypto Express CCA coprocessor is available (online)" do
      let(:lszcrypt) { lszcrypt_output("no_devs") }

      it "returns methods for LUKS1, LUKS2 and random swap" do
        expect(described_class.available.map(&:to_sym))
          .to contain_exactly(:luks1, :luks2, :random_swap)
      end
    end

    context "if secure AES keys are not supported" do
      let(:lszcrypt) { "" }

      it "returns methods for LUKS1, LUKS2 and random swap" do
        expect(described_class.available.map(&:to_sym))
          .to contain_exactly(:luks1, :luks2, :random_swap)
      end
    end

    context "if the lszcrypt tool is not available" do
      before do
        allow(Yast::Execute).to receive(:locally!).with(/lszcrypt/, anything)
          .and_raise Cheetah::ExecutionFailed.new("", "", "", "")
      end

      it "returns methods for LUKS1, LUKS2 and random swap" do
        expect(described_class.available.map(&:to_sym))
          .to contain_exactly(:luks1, :luks2, :random_swap)
      end
    end

    context "if protected swap is available" do
      before do
        allow_any_instance_of(Y2Storage::EncryptionMethod::ProtectedSwap).to receive(:available?)
          .and_return(true)
      end

      it "includes protected swap method" do
        expect(described_class.available.map(&:to_sym)).to include(:protected_swap)
      end
    end

    context "if protected swap is not available" do
      before do
        allow_any_instance_of(Y2Storage::EncryptionMethod::ProtectedSwap).to receive(:available?)
          .and_return(false)
      end

      it "does not include protected swap method" do
        expect(described_class.available.map(&:to_sym)).to_not include(:protected_swap)
      end
    end

    context "if secure swap is available" do
      before do
        allow_any_instance_of(Y2Storage::EncryptionMethod::SecureSwap).to receive(:available?)
          .and_return(true)
      end

      it "includes secure swap method" do
        expect(described_class.available.map(&:to_sym)).to include(:secure_swap)
      end
    end

    context "if secure swap is not available" do
      before do
        allow_any_instance_of(Y2Storage::EncryptionMethod::SecureSwap).to receive(:available?)
          .and_return(false)
      end

      it "does not include secure swap method" do
        expect(described_class.available.map(&:to_sym)).to_not include(:secure_swap)
      end
    end

    context "if TPM full-disk encryption is available" do
      before do
        allow(Y2Storage::EncryptionMethod::TPM_FDE).to receive(:available?).and_return(true)
      end

      it "includes the corresponding method" do
        expect(described_class.available.map(&:to_sym)).to include(:tpm_fde)
      end
    end

    context "if TPM full-disk encryption is not available" do
      before do
        allow(Y2Storage::EncryptionMethod::TPM_FDE).to receive(:available?).and_return(false)
      end

      it "does not include the TPM FDE method" do
        expect(described_class.available.map(&:to_sym)).to_not include(:tpm_fde)
      end
    end
  end

  describe ".find" do
    context "when looking for a known method" do
      it "returns the encryption method" do
        luks1 = described_class.find(:luks1)
        random_swap = described_class.find(:random_swap)
        pervasive_luks2 = described_class.find(:pervasive_luks2)

        expect(luks1).to be_a Y2Storage::EncryptionMethod::Base
        expect(luks1.id).to eq(:luks1)

        expect(random_swap).to be_a Y2Storage::EncryptionMethod::Base
        expect(random_swap.id).to eq(:random_swap)

        expect(pervasive_luks2).to be_a Y2Storage::EncryptionMethod::Base
        expect(pervasive_luks2.id).to eq(:pervasive_luks2)
      end
    end

    context "when looking for an unknown method" do
      it "returns nil" do
        expect(described_class.find("unknown value")).to be_nil
      end
    end
  end

  describe "#create_device" do
    before do
      devicegraph_stub(scenario)
    end

    let(:scenario) { "mixed_disks.yml" }

    let(:devicegraph) { Y2Storage::StorageManager.instance.staging }

    let(:device_name) { "/dev/sda1" }

    let(:device) { devicegraph.find_by_name(device_name) }

    subject { described_class.find(method) }

    context "when using :luks1 method" do
      let(:method) { :luks1 }

      it "returns an encryption device" do
        result = subject.create_device(device, "cr_dev")

        expect(result.is?(:encryption)).to eq(true)
      end

      it "encrypts the given device with LUKS1 encryption" do
        expect(device.encrypted?).to eq(false)

        subject.create_device(device, "cr_dev")

        expect(device.encrypted?).to eq(true)
        expect(device.encryption.type.is?(:luks1)).to eq(true)
      end
    end

    context "when using :luks2 method" do
      let(:method) { :luks2 }

      it "returns an encryption device" do
        result = subject.create_device(device, "cr_dev")

        expect(result.is?(:encryption)).to eq(true)
      end

      it "encrypts the given device with LUKS2 encryption" do
        expect(device.encrypted?).to eq(false)

        subject.create_device(device, "cr_dev")

        expect(device.encrypted?).to eq(true)
        expect(device.encryption.type.is?(:luks2)).to eq(true)
      end

      it "sets the given label and PBKDF for the LUKS2 device" do
        expect(device.encrypted?).to eq(false)

        subject.create_device(
          device, "cr_dev", label: "cool_luks", pbkdf: Y2Storage::PbkdFunction::ARGON2I
        )

        expect(device.encryption.label).to eq "cool_luks"
        expect(device.encryption.pbkdf.value).to eq "argon2i"
      end
    end

    context "when using :tpm_fde method" do
      let(:method) { :tpm_fde }

      it "returns an encryption device" do
        result = subject.create_device(device, "cr_dev")

        expect(result.is?(:encryption)).to eq(true)
      end

      it "encrypts the given device with LUKS2 encryption" do
        expect(device.encrypted?).to eq(false)

        subject.create_device(device, "cr_dev")

        expect(device.encrypted?).to eq(true)
        expect(device.encryption.type.is?(:luks2)).to eq(true)
      end

      it "sets the given label for the LUKS2 device" do
        expect(device.encrypted?).to eq(false)

        subject.create_device(device, "cr_dev", label: "fde_label")

        expect(device.encryption.label).to eq "fde_label"
      end
    end

    shared_examples "swap methods" do
      it "returns an encryption device" do
        result = subject.create_device(device, "cr_dev")

        expect(result.is?(:encryption)).to eq(true)
      end

      it "encrypts the given device with plain encryption" do
        expect(device.encrypted?).to eq(false)

        subject.create_device(device, "cr_dev")

        expect(device.encrypted?).to eq(true)
        expect(device.encryption.type.is?(:plain)).to eq(true)
      end
    end

    context "when using :random_swap method" do
      let(:method) { :random_swap }

      include_examples "swap methods"
    end

    context "when using :protected_swap method" do
      let(:method) { :protected_swap }

      include_examples "swap methods"
    end

    context "when using :secure_swap method" do
      let(:method) { :secure_swap }

      include_examples "swap methods"
    end
  end

  describe "#to_sym" do
    let(:id) { :luks1 }
    let(:encryption_method) { described_class.find(id) }

    it "returns a symbol" do
      expect(encryption_method.to_sym).to be_a Symbol
    end

    it "matches with the encryption method id" do
      expect(encryption_method.to_sym).to eq(id)
    end
  end

  describe "#to_human_string" do
    let(:encryption_method) { described_class.find(:luks1) }

    it "returns the method label" do
      expect(encryption_method.to_human_string).to match(/luks1/i)
    end
  end

  describe "#eql?" do
    let(:luks1_method) { described_class.find(:luks1) }
    let(:random_swap_method) { described_class.find(:random_passwrod) }

    context "when comparing equal methods" do
      let(:luks1_method) { described_class.find(:luks1) }
      let(:another_luks1_method) { described_class.find(:luks1) }

      it "returns true" do
        expect(luks1_method.eql?(another_luks1_method)).to eq(true)
      end
    end

    context "when comparing different methods" do
      let(:luks1_method) { described_class.find(:luks1) }
      let(:random_swap_method) { described_class.find(:random_passwrod) }

      it "returns false" do
        expect(luks1_method.eql?(random_swap_method)).to eq(false)
      end
    end
  end

  describe ".for_device" do
    before do
      devicegraph_stub(scenario)
    end

    let(:devicegraph) { Y2Storage::StorageManager.instance.staging }
    let(:device) { devicegraph.find_by_name(device_name) }

    context "when the given encryption device is a LUKS1" do
      let(:scenario) { "encrypted_partition.xml" }
      let(:device_name) { "/dev/mapper/cr_sda1" }

      it "returns :luks1 encryption method" do
        encryption_method = described_class.for_device(device)

        expect(encryption_method).to be_a Y2Storage::EncryptionMethod::Base
        expect(encryption_method.to_sym).to eq(:luks1)
      end
    end

    context "when the given encryption device is a plain encrypted swap with random key" do
      let(:scenario) { "encrypted_random_swap.xml" }

      let(:device_name) { "/dev/mapper/cr_vda3" }

      it "returns :random_swap encryption method" do
        encryption_method = described_class.for_device(device)

        expect(encryption_method).to be_a Y2Storage::EncryptionMethod::Base
        expect(encryption_method.to_sym).to eq(:random_swap)
      end
    end

    context "when the given encryption device is a plain encrypted swap with protected key" do
      let(:scenario) { "encrypted_random_swap.xml" }

      let(:device_name) { "/dev/mapper/cr_vda3" }

      before do
        device.key_file = "/sys/devices/virtual/misc/pkey/protkey/protkey_aes_256_xts"
      end

      it "returns :protected_swap encryption method" do
        encryption_method = described_class.for_device(device)

        expect(encryption_method).to be_a Y2Storage::EncryptionMethod::Base
        expect(encryption_method.to_sym).to eq(:protected_swap)
      end
    end

    context "when the given encryption device is a plain encrypted swap with secure key" do
      let(:scenario) { "encrypted_random_swap.xml" }

      let(:device_name) { "/dev/mapper/cr_vda3" }

      before do
        device.key_file = "/sys/devices/virtual/misc/pkey/ccadata/ccadata_aes_256_xts"
      end

      it "returns :secure_swap encryption method" do
        encryption_method = described_class.for_device(device)

        expect(encryption_method).to be_a Y2Storage::EncryptionMethod::Base
        expect(encryption_method.to_sym).to eq(:secure_swap)
      end
    end

    context "when the given encryption device is using pervasive LUKS2 encryption" do
      let(:scenario) { "encrypted_pervasive_luks2.xml" }

      let(:device_name) { "/dev/mapper/cr_ccw-0X0150-part1" }

      it "returns :pervasive_luks2 encryption method" do
        encryption_method = described_class.for_device(device)

        expect(encryption_method).to be_a Y2Storage::EncryptionMethod::Base
        expect(encryption_method.to_sym).to eq(:pervasive_luks2)
      end
    end

    context "when the encryption method cannot be identified" do
      let(:scenario) { "encrypted_random_swap.xml" }

      let(:device_name) { "/dev/mapper/cr_vda3" }

      before do
        device.key_file = "unknown/key/file"
      end

      it "returns nil" do
        expect(described_class.for_device(device)).to be_nil
      end
    end
  end

  describe ".for_crypttab" do
    let(:entry) do
      instance_double(
        Y2Storage::SimpleEtcCrypttabEntry, password: password, crypt_options: crypt_options
      )
    end

    let(:password) { "" }

    let(:crypt_options) { [] }

    context "when the given crypttab entry does not contain 'swap' option" do
      let(:crypt_options) { ["other", "options"] }

      it "returns nil" do
        expect(described_class.for_crypttab(entry)).to be_nil
      end
    end

    context "when the given crypttab entry contains 'swap' option" do
      let(:crypt_options) { ["with", "SWAP"] }

      context "and it indicates the proper key file for random keys" do
        let(:password) { "/dev/urandom" }

        it "returns :random_swap encryption method" do
          encryption_method = described_class.for_crypttab(entry)

          expect(encryption_method).to be_a(Y2Storage::EncryptionMethod::Base)
          expect(encryption_method.to_sym).to eq(:random_swap)
        end
      end

      context "and it indicates the proper key file for protected keys" do
        let(:password) { "/sys/devices/virtual/misc/pkey/protkey/protkey_aes_256_xts" }

        it "returns :protected_swap encryption method" do
          encryption_method = described_class.for_crypttab(entry)

          expect(encryption_method).to be_a(Y2Storage::EncryptionMethod::Base)
          expect(encryption_method.to_sym).to eq(:protected_swap)
        end
      end

      context "and it indicates the proper key file for secure keys" do
        let(:password) { "/sys/devices/virtual/misc/pkey/ccadata/ccadata_aes_256_xts" }

        it "returns :secure_swap encryption method" do
          encryption_method = described_class.for_crypttab(entry)

          expect(encryption_method).to be_a(Y2Storage::EncryptionMethod::Base)
          expect(encryption_method.to_sym).to eq(:secure_swap)
        end
      end

      context "and it indicates another key file" do
        let(:password) { "/other/key_file" }

        it "returns nil" do
          expect(described_class.for_crypttab(entry)).to be_nil
        end
      end
    end
  end

  describe "#ensure_suitable_mount_by" do
    before do
      devicegraph_stub(scenario)

      # Ensure a fixed default
      conf = Y2Storage::StorageManager.instance.configuration
      conf.default_mount_by = Y2Storage::Filesystems::MountByType::UUID
    end

    let(:blk_device) { Y2Storage::BlkDevice.find_by_name(fake_devicegraph, dev_name) }
    subject(:encryption) { blk_device.encryption }

    context "for a LUKS2 encryption" do
      let(:scenario) { "encrypted_pervasive_luks2.xml" }
      let(:dev_name) { "/dev/dasdc1" }

      it "sets #mount_by to the default UUID if it was previously set to PATH" do
        encryption.mount_by = Y2Storage::Filesystems::MountByType::PATH
        encryption.ensure_suitable_mount_by
        expect(encryption.mount_by.is?(:uuid))
      end

      it "leaves #mount_by untouched if it was previously set to UUID" do
        encryption.mount_by = Y2Storage::Filesystems::MountByType::UUID
        encryption.ensure_suitable_mount_by
        expect(encryption.mount_by.is?(:uuid))
      end

      context "without a label" do
        it "sets #mount_by to the default UUID if it was previously set to LABEL" do
          encryption.mount_by = Y2Storage::Filesystems::MountByType::LABEL
          encryption.ensure_suitable_mount_by
          expect(encryption.mount_by.is?(:uuid))
        end
      end

      context "with a label" do
        before { expect(encryption).to receive(:label).and_return "something" }

        it "leaves #mount_by untouched if it was previously set to LABEL" do
          encryption.mount_by = Y2Storage::Filesystems::MountByType::LABEL
          encryption.ensure_suitable_mount_by
          expect(encryption.mount_by.is?(:label))
        end
      end
    end

    context "for a random encryption" do
      let(:scenario) { "encrypted_random_swap.xml" }
      let(:dev_name) { "/dev/vda3" }

      it "sets #mount_by to DEVICE if it was previously set to PATH" do
        encryption.mount_by = Y2Storage::Filesystems::MountByType::PATH
        encryption.ensure_suitable_mount_by
        expect(encryption.mount_by.is?(:device))
      end

      it "sets #mount_by to DEVICE if it was previously set to UUID" do
        encryption.mount_by = Y2Storage::Filesystems::MountByType::UUID
        encryption.ensure_suitable_mount_by
        expect(encryption.mount_by.is?(:device))
      end

      it "sets #mount_by to DEVICE if it was previously set to LABEL" do
        encryption.mount_by = Y2Storage::Filesystems::MountByType::LABEL
        encryption.ensure_suitable_mount_by
        expect(encryption.mount_by.is?(:device))
      end

      it "leaves #mount_by untouched if it was previously set to DEVICE" do
        encryption.mount_by = Y2Storage::Filesystems::MountByType::DEVICE
        encryption.ensure_suitable_mount_by
        expect(encryption.mount_by.is?(:device))
      end
    end
  end
end<|MERGE_RESOLUTION|>--- conflicted
+++ resolved
@@ -73,26 +73,10 @@
     context "if there are online Crypto Express CCA coprocessors" do
       let(:lszcrypt) { lszcrypt_output("ok") }
 
-<<<<<<< HEAD
-      it "returns methods for LUKS1, LUKS2, pervasive LUKS2 and random swap" do
-        expect(described_class.available.map(&:to_sym))
-          .to contain_exactly(:luks1, :luks2, :pervasive_luks2, :random_swap)
-=======
       context "but none of them have a valid master key" do
-        context "and YAST_LUKS2_AVAILABLE is not set" do
-          it "returns methods for LUKS1 and random swap" do
-            expect(described_class.available.map(&:to_sym))
-              .to contain_exactly(:luks1, :random_swap)
-          end
-        end
-
-        context "and YAST_LUKS2_AVAILABLE is set" do
-          let(:env_vars) { { "YAST_LUKS2_AVAILABLE" => "1" } }
-
-          it "returns methods for LUKS1, LUKS2 and random swap" do
-            expect(described_class.available.map(&:to_sym))
-              .to contain_exactly(:luks1, :luks2, :random_swap)
-          end
+        it "returns methods for LUKS1, LUKS2 and random swap" do
+          expect(described_class.available.map(&:to_sym))
+            .to contain_exactly(:luks1, :luks2, :random_swap)
         end
       end
 
@@ -103,22 +87,10 @@
 
         let(:mkvps_content) { mkvps("cca-valid1") }
 
-        context "and YAST_LUKS2_AVAILABLE is not set" do
-          it "returns methods for LUKS1, pervasive LUKS2 and random swap" do
-            expect(described_class.available.map(&:to_sym))
-              .to contain_exactly(:luks1, :pervasive_luks2, :random_swap)
-          end
-        end
-
-        context "and YAST_LUKS2_AVAILABLE is set" do
-          let(:env_vars) { { "YAST_LUKS2_AVAILABLE" => "1" } }
-
-          it "returns methods for LUKS1, LUKS2, pervasive LUKS2 and random swap" do
-            expect(described_class.available.map(&:to_sym))
-              .to contain_exactly(:luks1, :luks2, :pervasive_luks2, :random_swap)
-          end
-        end
->>>>>>> 9a52844c
+        it "returns methods for LUKS1, LUKS2, pervasive LUKS2 and random swap" do
+          expect(described_class.available.map(&:to_sym))
+            .to contain_exactly(:luks1, :luks2, :pervasive_luks2, :random_swap)
+        end
       end
     end
 
