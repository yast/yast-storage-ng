#!/usr/bin/env rspec
# Copyright (c) [2017] SUSE LLC
#
# All Rights Reserved.
#
# This program is free software; you can redistribute it and/or modify it
# under the terms of version 2 of the GNU General Public License as published
# by the Free Software Foundation.
#
# This program is distributed in the hope that it will be useful, but WITHOUT
# ANY WARRANTY; without even the implied warranty of MERCHANTABILITY or
# FITNESS FOR A PARTICULAR PURPOSE.  See the GNU General Public License for
# more details.
#
# You should have received a copy of the GNU General Public License along
# with this program; if not, contact SUSE LLC.
#
# To contact SUSE LLC about this file by physical or electronic mail, you may
# find current contact information at www.suse.com.

RSpec.shared_examples "general #error examples" do
  it "displays the error and the details to the user" do
    expect(Yast::Report).to receive(:yesno_popup) do |message, options|
      expect(message).to include "the message"
      expect(options[:details]).to eq "the what"
    end
    subject.error("the message", "the what")
  end

  # SWIG returns ASCII-8BIT encoded strings even if they contain UTF-8 characters
  # see https://sourceforge.net/p/swig/feature-requests/89/
  it "handles ASCII-8BIT encoded messages with UTF-8 characters" do
    expect(Yast::Report).to receive(:yesno_popup) do |message, options|
      expect(message).to include "🍺"
      expect(options[:details]).to include "🍻"
    end
    subject.error(
      "testing UTF-8 message: 🍺".force_encoding("ASCII-8BIT"),
      "details: 🍻".force_encoding("ASCII-8BIT")
    )
  end

  context "with an unknown error" do
    let(:what) { "Some error\nexit code:\n 2." }

    it "displays a generic error message to the user" do
      expect(Yast::Report).to receive(:yesno_popup) do |message|
        expect(message).to include "the message"
        expect(message).to include "Unexpected situation found"
      end
      subject.error("the message", what)
    end
  end

  # see https://bugzilla.suse.com/show_bug.cgi?id=1085468
  context "with long error" do
    let(:max_length) { 80 }
    let(:what) do
      "command '/usr/sbin/parted --script '/dev/sda' mklabel gpt' failed:\n\n\n" \
      "stderr:\n"\
      "Error: Partition(s) 1 on /dev/sda have been written, but we have been unable to inform the " \
      "kernel of the change, probably because it/they are in use.  As a result, the old " \
      "partition(s) will remain in use.  You should reboot now before making further changes.\n\n" \
      "exit code:\n" \
      "1"
    end

    it "wraps properly error message" do
      expect(Yast::Report).to receive(:yesno_popup) do |_message, options|
        max_line = options[:details].lines.max_by(&:size)
        expect(max_line.size < max_length).to eq(true), "Line '#{max_line}' is too long"
      end

      subject.error("message", what)
    end
  end

  context "with an empty what" do
    it "displays a generic error message to the user without hint about details" do
      expect(Yast::Report).to receive(:yesno_popup) do |message|
        expect(message).to include "the message"
        expect(message).not_to include "below to see more details"
      end
      subject.error("the message", "")
    end
  end

  context "with an error produced by a duplicated PV" do
    let(:what) do
      <<~FAILED_CMD
        What: command '/sbin/vgchange --activate y' failed:

        stdout:
          0 logical volume(s) in volume group "vg0" now active

<<<<<<< HEAD
        stderr:
          WARNING: Failed to connect to lvmetad. Falling back to device scanning.
          WARNING: PV uecMW2-1Qgu-b367-WBKL-uM2h-BRDB-nYva0a on /dev/sda4 was already found on /dev/sda2.
          WARNING: PV uecMW2-1Qgu-b367-WBKL-uM2h-BRDB-nYva0a prefers device /dev/sda2 because device size is correct.
          Cannot activate LVs in VG vg0 while PVs appear on duplicate devices.
=======
stderr:
  WARNING: Failed to connect to lvmetad. Falling back to device scanning.
  WARNING: Not using device /dev/sda4 for PV uecMW2-1Qgu-b367-WBKL-uM2h-BRDB-nYva0a.
  WARNING: PV uecMW2-1Qgu-b367-WBKL-uM2h-BRDB-nYva0a prefers device /dev/sda2 because device size is correct.
  Cannot activate LVs in VG vg0 while PVs appear on duplicate devices.
>>>>>>> 808ea585

        exit code:
        5.
      FAILED_CMD
    end

    before { allow(Yast::Mode).to receive(:auto).and_return auto }

    context "in a normal installation" do
      let(:auto) { false }
      before { mock_env(env_vars) }

      context "if LIBSTORAGE_MULTIPATH_AUTOSTART was not used" do
        let(:env_vars) { {} }

        it "displays a tip about LIBSTORAGE_MULTIPATH_AUTOSTART" do
          expect(Yast::Report).to receive(:yesno_popup) do |message|
            expect(message).to include "the message"
            expect(message).to include "LIBSTORAGE_MULTIPATH_AUTOSTART=ON"
          end
          subject.error("the message", what)
        end
      end

      context "if LIBSTORAGE_MULTIPATH_AUTOSTART was used" do
        let(:env_vars) { { "LIBSTORAGE_MULTIPATH_AUTOSTART" => "on" } }

        it "displays an error with no tip about the solution" do
          expect(Yast::Report).to receive(:yesno_popup) do |message|
            expect(message).to include "the message"
            expect(message).to_not include "LIBSTORAGE_MULTIPATH_AUTOSTART"
            expect(message).to_not include "start_multipath"
          end
          subject.error("the message", what)
        end
      end
    end

    context "in an AutoYaST installation" do
      let(:auto) { true }

      it "displays a tip about using start_multipath in the profile" do
        expect(Yast::Report).to receive(:yesno_popup) do |message|
          expect(message).to include "the message"
          expect(message).to include "start_multipath"
        end
        subject.error("the message", what)
      end
    end
  end

  it "asks the user whether to continue and returns the answer" do
    allow(Yast::Report).to receive(:yesno_popup).and_return(false, false, true)
    expect(subject.error("", "yes?")).to eq false
    expect(subject.error("", "please")).to eq false
    expect(subject.error("", "pretty please")).to eq true
  end
end

RSpec.shared_examples "default #error true examples" do
  it "defaults to true" do
    expect(Yast::Report).to receive(:yesno_popup) do |_message, options|
      expect(options[:focus]).to eq :yes
    end
    subject.error("msg", "what")
  end
end

RSpec.shared_examples "default #error false examples" do
  it "defaults to false" do
    expect(Yast::Report).to receive(:yesno_popup) do |_message, options|
      expect(options[:focus]).to eq :no
    end
    subject.error("msg", "what")
  end
end<|MERGE_RESOLUTION|>--- conflicted
+++ resolved
@@ -93,19 +93,11 @@
         stdout:
           0 logical volume(s) in volume group "vg0" now active
 
-<<<<<<< HEAD
         stderr:
           WARNING: Failed to connect to lvmetad. Falling back to device scanning.
-          WARNING: PV uecMW2-1Qgu-b367-WBKL-uM2h-BRDB-nYva0a on /dev/sda4 was already found on /dev/sda2.
+          WARNING: Not using device /dev/sda4 for PV uecMW2-1Qgu-b367-WBKL-uM2h-BRDB-nYva0a.
           WARNING: PV uecMW2-1Qgu-b367-WBKL-uM2h-BRDB-nYva0a prefers device /dev/sda2 because device size is correct.
           Cannot activate LVs in VG vg0 while PVs appear on duplicate devices.
-=======
-stderr:
-  WARNING: Failed to connect to lvmetad. Falling back to device scanning.
-  WARNING: Not using device /dev/sda4 for PV uecMW2-1Qgu-b367-WBKL-uM2h-BRDB-nYva0a.
-  WARNING: PV uecMW2-1Qgu-b367-WBKL-uM2h-BRDB-nYva0a prefers device /dev/sda2 because device size is correct.
-  Cannot activate LVs in VG vg0 while PVs appear on duplicate devices.
->>>>>>> 808ea585
 
         exit code:
         5.
