# Copyright (c) [2016-2019] SUSE LLC
#
# All Rights Reserved.
#
# This program is free software; you can redistribute it and/or modify it
# under the terms of version 2 of the GNU General Public License as published
# by the Free Software Foundation.
#
# This program is distributed in the hope that it will be useful, but WITHOUT
# ANY WARRANTY; without even the implied warranty of MERCHANTABILITY or
# FITNESS FOR A PARTICULAR PURPOSE.  See the GNU General Public License for
# more details.
#
# You should have received a copy of the GNU General Public License along
# with this program; if not, contact SUSE LLC.
#
# To contact SUSE LLC about this file by physical or electronic mail, you may
# find current contact information at www.suse.com.

# Set the paths
SRC_PATH = File.expand_path("../src", __dir__)
DATA_PATH = File.expand_path("data", __dir__)
TEST_PATH = File.expand_path(__dir__)
ENV["Y2DIR"] = SRC_PATH

# make sure we run the tests in English locale
# (some tests check the output which is marked for translation)
ENV["LC_ALL"] = "en_US.UTF-8"
# fail fast if a class does not declare textdomain (bsc#1130822)
ENV["Y2STRICTTEXTDOMAIN"] = "1"

<<<<<<< HEAD
LIBS_TO_SKIP = ["y2packager/repository", "installation/console/menu_plugin"]
=======
LIBS_TO_SKIP = ["y2packager/repository", "installation/proposal_store", "installation/proposal_runner"]
>>>>>>> 2b18bf4a

# Hack to avoid to require some files
#
# This is here to avoid a cyclic dependency with yast-installation at build time.
# Storage-ng does not include a BuildRequires for yast-installation, so the require
# for files defined by that package must be avoided.
module Kernel
  alias_method :old_require, :require

  def require(path)
    old_require(path) unless LIBS_TO_SKIP.include?(path)
  end
end

require "yast"
require "yast/rspec"

if ENV["COVERAGE"]
  require "simplecov"
  SimpleCov.start do
    add_filter "/test/"
  end

  # track all ruby files under src
  SimpleCov.track_files("#{SRC_PATH}/lib/**/*.rb")

  # additionally use the LCOV format for on-line code coverage reporting at CI
  if ENV["CI"] || ENV["COVERAGE_LCOV"]
    require "simplecov-lcov"

    SimpleCov::Formatter::LcovFormatter.config do |c|
      c.report_with_single_file = true
      # this is the default Coveralls GitHub Action location
      # https://github.com/marketplace/actions/coveralls-github-action
      c.single_report_path = "coverage/lcov.info"
    end

    SimpleCov.formatter = SimpleCov::Formatter::MultiFormatter[
      SimpleCov::Formatter::HTMLFormatter,
      SimpleCov::Formatter::LcovFormatter
    ]
  end
end

require_relative "support/storage_helpers"

module Installation
  # The Installation::ProposalStore and Installation::ProposalRunner classes are not loaded in the
  # tests to avoid cyclic dependencies with yast2-installation at build time.
  class ProposalStore; end
  class ProposalRunner; end
end

RSpec.configure do |c|
  c.include Yast::RSpec::StorageHelpers

  c.before do
    # Y2Packager is not loaded in tests to avoid cyclic dependencies with
    # yast-installation package at build time. Here, all usage of Y2Packager
    # is mocked.
    stub_const("Y2Packager::Repository", double("Y2Packager::Repository"))
    allow(Y2Packager::Repository).to receive(:all).and_return([])

    allow(Yast).to receive(:import).and_call_original
    # Yast::Profile, AutoinstStorage and AutoinstConfig are not loaded in the tests to avoid cyclic
    # dependencies with the yast-installation package at build time.
    allow(Yast).to receive(:import).with("Profile")
    allow(Yast).to receive(:import).with("AutoinstStorage")
    allow(Yast).to receive(:import).with("AutoinstConfig")
    stub_const("Yast::Profile", double("Yast::Profile"))
    stub_const("Yast::AutoinstStorage", double("Yast::AutoinstStorage"))
    stub_const("Yast::AutoinstConfig", double("Yast::AutoinstConfig"))

    allow(Y2Storage::DumpManager.instance).to receive(:dump)

    if respond_to?(:architecture) # Match mocked architecture in Arch module
      # In a test, define a symbol :architecture accordingly:
      #   let(:architecture) { :aarch64 }
      allow(Yast::Arch).to receive(:x86_64).and_return(architecture == :x86_64)
      allow(Yast::Arch).to receive(:i386).and_return(architecture == :i386)
      allow(Yast::Arch).to receive(:ppc).and_return(architecture == :ppc)
      allow(Yast::Arch).to receive(:s390).and_return(architecture == :s390)
      allow(Yast::Arch).to receive(:aarch64).and_return(architecture == :aarch64)

      # If :storage_arch is defined, the Storage::Arch object is used instead of Yast::Arch.
      if respond_to?(:storage_arch)
        arch = Y2Storage::Arch.new(storage_arch)

        allow(Y2Storage::Arch).to receive(:new).and_return(arch)

        allow(storage_arch).to receive(:x86?).and_return(architecture == :x86)
        allow(storage_arch).to receive(:ppc?).and_return(architecture == :ppc)
        allow(storage_arch).to receive(:s390?).and_return(architecture == :s390)
      end
    end

    # Bcache is only supported for x86_64 architecture. Probing the devicegraph complains if Bcache is
    # used with another architecture. Bcache error is avoided here. Otherwise, x86_84 architecture must
    # to be set for every test using Bcache (which has demonstrated to be quite error prone).
    #
    # This should be properly unmocked in the tests where real Bcache checking needs to be performed
    # (e.g., for ProbedDevicegraphChecker tests).
    allow_any_instance_of(Y2Storage::ProbedDevicegraphChecker)
      .to receive(:unsupported_bcache?).and_return(false)
  end

  # Some tests use ProposalSettings#new_for_current_product to initialize
  # the settings. That method sets some default values when there is not
  # imported features (i.e., when control.xml is not found).
  #
  # The product features could be modified during testing. Due to there are
  # tests reling on settings with pristine default values, it is necessary to
  # reset the product features to not interfer in the results.
  c.after(:all) do
    Yast::ProductFeatures.Import({})
  end
end<|MERGE_RESOLUTION|>--- conflicted
+++ resolved
@@ -29,11 +29,12 @@
 # fail fast if a class does not declare textdomain (bsc#1130822)
 ENV["Y2STRICTTEXTDOMAIN"] = "1"
 
-<<<<<<< HEAD
-LIBS_TO_SKIP = ["y2packager/repository", "installation/console/menu_plugin"]
-=======
-LIBS_TO_SKIP = ["y2packager/repository", "installation/proposal_store", "installation/proposal_runner"]
->>>>>>> 2b18bf4a
+LIBS_TO_SKIP = [
+  "installation/console/menu_plugin",
+  "installation/proposal_runner",
+  "installation/proposal_store",
+  "y2packager/repository"
+]
 
 # Hack to avoid to require some files
 #
